# Changelog

This is the log of notable changes to EAS CLI and related packages.

## main

### 🛠 Breaking changes

### 🎉 New features

### 🐛 Bug fixes

### 🧹 Chores

<<<<<<< HEAD
- Logger to say website support is coming soon for rollouts. ([#1997](https://github.com/expo/eas-cli/pull/1997) by [@quinlanj](https://github.com/quinlanj))
=======
## [4.1.0](https://github.com/expo/eas-cli/releases/tag/v4.1.0) - 2023-08-08

### 🎉 New features

- Pass credentials to custom iOS builds. ([#1989](https://github.com/expo/eas-cli/pull/1989) by [@szdziedzic](https://github.com/szdziedzic))
- Add the `withoutCredentials` option as a common build profile field in `eas.json`. ([#1994](https://github.com/expo/eas-cli/pull/1994) by [@szdziedzic](https://github.com/szdziedzic))

## [4.0.1](https://github.com/expo/eas-cli/releases/tag/v4.0.1) - 2023-08-08

### 🐛 Bug fixes

- Fix `eas channel:*` to work with empty branch mappings. ([#1992](https://github.com/expo/eas-cli/pull/1992) by [@quinlanj](https://github.com/quinlanj))
>>>>>>> 9f7f412c

## [4.0.0](https://github.com/expo/eas-cli/releases/tag/v4.0.0) - 2023-08-07

### 🛠 Breaking changes

- Release redesigned `eas channel:rollout` into developer preview. The set of flag arguments are different, in addition to the workflow. ([#1986](https://github.com/expo/eas-cli/pull/1986) by [@quinlanj](https://github.com/quinlanj))

### 🎉 New features

- Option to add current Apple Silicon device without the need to manually provide the provisioning UDID. ([#1943](https://github.com/expo/eas-cli/pull/1943) by [@radoslawkrzemien](https://github.com/radoslawkrzemien))

### 🐛 Bug fixes

- Fix rollout-preview ending with republish with code signing. ([#1978](https://github.com/expo/eas-cli/pull/1978) by [@wschurman](https://github.com/wschurman))
- Rollouts: fix fp precision. ([#1985](https://github.com/expo/eas-cli/pull/1985) by [@quinlanj](https://github.com/quinlanj))

### 🧹 Chores

- Fixing more grammar errors. ([#1980](https://github.com/expo/eas-cli/pull/1980) by [@quinlanj](https://github.com/quinlanj))
- Handle rollout edit edge case. ([#1981](https://github.com/expo/eas-cli/pull/1981) by [@quinlanj](https://github.com/quinlanj))
- Linked expo.fyi rollout article. ([#1991](https://github.com/expo/eas-cli/pull/1991) by [@quinlanj](https://github.com/quinlanj))
- Rollout ux improvements. ([#1984](https://github.com/expo/eas-cli/pull/1984) by [@quinlanj](https://github.com/quinlanj))

## [3.18.3](https://github.com/expo/eas-cli/releases/tag/v3.18.3) - 2023-08-03

### 🐛 Bug fixes

- Fix republishing with code signing. ([#1973](https://github.com/expo/eas-cli/pull/1973) by [@wschurman](https://github.com/wschurman))

### 🧹 Chores

- Add relationships flag to rollouts-preview. ([#1972](https://github.com/expo/eas-cli/pull/1972) by [@quinlanj](https://github.com/quinlanj))
- Get channel:{view,list,edit} to play nice with rollouts. ([#1974](https://github.com/expo/eas-cli/pull/1974) by [@quinlanj](https://github.com/quinlanj))
- Use 'roll out' instead of rollout for verbs. ([#1979](https://github.com/expo/eas-cli/pull/1979) by [@quinlanj](https://github.com/quinlanj))

## [3.18.2](https://github.com/expo/eas-cli/releases/tag/v3.18.2) - 2023-08-03

### 🐛 Bug fixes

- Revert adding `.nvmrc` support for setting node version. ([#1976](https://github.com/expo/eas-cli/pull/1976) by [@szdziedzic](https://github.com/szdziedzic))

### 🧹 Chores

- Use just a comma instead of `, ` when concatenating `keywords` in `eas metadata`. ([#1967](https://github.com/expo/eas-cli/pull/1967) by [@szdziedzic](https://github.com/szdziedzic))

## [3.18.1](https://github.com/expo/eas-cli/releases/tag/v3.18.1) - 2023-08-03

### 🐛 Bug fixes

- Pass correct group into `update:republish`. ([#1971](https://github.com/expo/eas-cli/pull/1971) by [@quinlanj](https://github.com/quinlanj))

### 🧹 Chores

- Make new rollouts version available for internal dogfooding. ([#1966](https://github.com/expo/eas-cli/pull/1966) by [@quinlanj](https://github.com/quinlanj))
- Change default runtime version policy for EAS Update to appVersion. ([#1968](https://github.com/expo/eas-cli/pull/1968) by [@quinlanj](https://github.com/quinlanj))

## [3.18.0](https://github.com/expo/eas-cli/releases/tag/v3.18.0) - 2023-08-02

### 🎉 New features

- .nvmrc support for setting node version. ([#1954](https://github.com/expo/eas-cli/pull/1954) by [@khamilowicz](https://github.com/khamilowicz))
- Provide credentials for custom Android builds. ([#1969](https://github.com/expo/eas-cli/pull/1969) by [@szdziedzic](https://github.com/szdziedzic))

### 🧹 Chores

- More branch mapping utility. ([#1957](https://github.com/expo/eas-cli/pull/1957) by [@quinlanj](https://github.com/quinlanj))
- Utility classes to select existing rollouts and channels. ([#1958](https://github.com/expo/eas-cli/pull/1958) by [@quinlanj](https://github.com/quinlanj))

## [3.17.1](https://github.com/expo/eas-cli/releases/tag/v3.17.1) - 2023-07-27

### 🧹 Chores

- Unify channel graphql query types. ([#1949](https://github.com/expo/eas-cli/pull/1949) by [@quinlanj](https://github.com/quinlanj))
- Revert UpdateBranchWithCurrentGroupFragment. ([#1952](https://github.com/expo/eas-cli/pull/1952) by [@quinlanj](https://github.com/quinlanj))
- Fetch entire relay compliant dataset. ([#1953](https://github.com/expo/eas-cli/pull/1953) by [@quinlanj](https://github.com/quinlanj))

## [3.17.0](https://github.com/expo/eas-cli/releases/tag/v3.17.0) - 2023-07-24

### 🎉 New features

- Add `rollout` option for configuring Android submissions. ([#1938](https://github.com/expo/eas-cli/pull/1938) by [@szdziedzic](https://github.com/szdziedzic))

### 🧹 Chores

- Added branch mapping utility functions. ([#1944](https://github.com/expo/eas-cli/pull/1944) by [@quinlanj](https://github.com/quinlanj))
- Amend branch mapping utility functions. ([#1945](https://github.com/expo/eas-cli/pull/1945) by [@quinlanj](https://github.com/quinlanj))
- Handle error thrown when `intel-medium` resource class is not available as server-side defined error. ([#1947](https://github.com/expo/eas-cli/pull/1947) by [@szdziedzic](https://github.com/szdziedzic))
- Remove `intel-medium` from `eas.schema.json`, so it's not suggested as a valid value by our VSCode plugin. ([#1947](https://github.com/expo/eas-cli/pull/1947) by [@szdziedzic](https://github.com/szdziedzic))

## [3.16.0](https://github.com/expo/eas-cli/releases/tag/v3.16.0) - 2023-07-18

### 🎉 New features

- Add styling to SSO auth redirect completion page. ([#1929](https://github.com/expo/eas-cli/pull/1929) by [@wschurman](https://github.com/wschurman))
- Ignore entitlements from native template when `/ios` is gitignored. ([#1906](https://github.com/expo/eas-cli/pull/1906) by [@byCedric](https://github.com/byCedric))
- Use node server default port selection for SSO login server. ([#1930](https://github.com/expo/eas-cli/pull/1930) by [@wschurman](https://github.com/wschurman))

### 🐛 Bug fixes

- Fix incorrect handling of valid `inProgress` Android submission release status. ([#1934](https://github.com/expo/eas-cli/pull/1934) by [@szdziedzic](https://github.com/szdziedzic))

### 🧹 Chores

- Print friendly error msg in case account doesn't have required permission. ([#1867](https://github.com/expo/eas-cli/pull/1867) by [@firasrg](https://github.com/firasrg))
- Limit project file upload size to 2GB. ([#1928](https://github.com/expo/eas-cli/pull/1928) by [@khamilowicz](https://github.com/khamilowicz))
- Bump urql graphql client major version. ([#1936](https://github.com/expo/eas-cli/pull/1936) by [@quinlanj](https://github.com/quinlanj))

## [3.15.1](https://github.com/expo/eas-cli/releases/tag/v3.15.1) - 2023-07-11

### 🐛 Bug fixes

- Ensure useClassicUpdates is not set when using EAS Update commands. ([#1915](https://github.com/expo/eas-cli/pull/1915) by [@ide](https://github.com/ide))
- Handle multiple GraphQLErrors when receiving a CombinedError. ([#1924](https://github.com/expo/eas-cli/pull/1924) by [@radoslawkrzemien](https://github.com/radoslawkrzemien))

### 🧹 Chores

- Bump Expo package dependencies. ([#1911](https://github.com/expo/eas-cli/pull/1911) by [@brentvatne](https://github.com/brentvatne))
- Better bare workflow runtimeVersion error. ([#1910](https://github.com/expo/eas-cli/pull/1910) by [@quinlanj](https://github.com/quinlanj))
- Fix runtime version print logs. ([#1925](https://github.com/expo/eas-cli/pull/1925) by [@quinlanj](https://github.com/quinlanj))
- Add info about new `macos-ventura-13.4-xcode-14.3.1` image to `eas.schema.json`. ([#1920](https://github.com/expo/eas-cli/pull/1920) by [@szdziedzic](https://github.com/szdziedzic))

## [3.15.0](https://github.com/expo/eas-cli/releases/tag/v3.15.0) - 2023-06-30

### 🎉 New features

- Show build profile when selecting a build for eas build:run. ([#1901](https://github.com/expo/eas-cli/pull/1901) by [@keith-kurak](https://github.com/keith-kurak))
- Adds -m alias to --message in update/republish and removed README comment. ([#1905](https://github.com/expo/eas-cli/pull/1905) by [@pusongqi](https://github.com/pusongqi))

### 🧹 Chores

- Better runtimeVersion output. ([#1894](https://github.com/expo/eas-cli/pull/1894) by [@quinlanj](https://github.com/quinlanj))
- Print better error message when uploading project archive tarball fails. ([#1897](https://github.com/expo/eas-cli/pull/1897) by [@szdziedzic](https://github.com/szdziedzic))
- Adds support for 2 new server-side errors related to build limits. ([#1921](https://github.com/expo/eas-cli/pull/1921) by [@sundeeppeswani](https://github.com/sundeeppeswani))

## [3.14.0](https://github.com/expo/eas-cli/releases/tag/v3.14.0) - 2023-06-20

### 🎉 New features

- Added support for SSO users. ([#1875](https://github.com/expo/eas-cli/pull/1875) by [@lzkb](https://github.com/lzkb))
- Added new bundle identifier capabilities and entitlements from WWDC23. ([#1870](https://github.com/expo/eas-cli/pull/1870) by [@EvanBacon](https://github.com/EvanBacon))
- Selecting default keystore via CLI. ([#1889](https://github.com/expo/eas-cli/pull/1889) by [@khamilowicz](https://github.com/khamilowicz))

### 🧹 Chores

- Change sso flag display. ([#1890](https://github.com/expo/eas-cli/pull/1890) by [@lzkb](https://github.com/lzkb))
- Build:configure -- add channels to eas.json if using eas updates. ([#1887](https://github.com/expo/eas-cli/pull/1887) by [@quinlanj](https://github.com/quinlanj))
- Eas update: Error gracefully if no git repo. ([#1884](https://github.com/expo/eas-cli/pull/1884) by [@quinlanj](https://github.com/quinlanj))
- Error gracefully if expo pkg not installed. ([#1883](https://github.com/expo/eas-cli/pull/1883) by [@quinlanj](https://github.com/quinlanj))
- Update `eas build:configure` command to show the link of `eas.json` when generated. ([#1878](https://github.com/expo/eas-cli/pull/1878) by [@amandeepmittal](https://github.com/amandeepmittal))
- Create app.json or add the "expo" key if either are missing, before modifying or reading the file. ([#1881](https://github.com/expo/eas-cli/pull/1881) by [@brentvatne](https://github.com/brentvatne))
- Include the original stack in re-thrown errors thrown from EAS CLI commands. ([#1882](https://github.com/expo/eas-cli/pull/1882) by [@brentvatne](https://github.com/brentvatne))
- Make `update:configure` less verbose. ([#1888](https://github.com/expo/eas-cli/pull/1888) by [@quinlanj](https://github.com/quinlanj))
- Improve validation for values from app config. ([#1893](https://github.com/expo/eas-cli/pull/1893) by [@wkozyra95](https://github.com/wkozyra95))
- Improve `expo-updates` validation for builds with `channel` property set. ([#1885](https://github.com/expo/eas-cli/pull/1885) by [@szdziedzic](https://github.com/szdziedzic))

## [3.13.3](https://github.com/expo/eas-cli/releases/tag/v3.13.3) - 2023-06-05

### 🐛 Bug fixes

- Show original GraphQL error message in case of an unexpected error. ([#1862](https://github.com/expo/eas-cli/pull/1862) by [@dsokal](https://github.com/dsokal))
- Fix updates synchronization of native files to include strings.xml for bare projects. ([#1865](https://github.com/expo/eas-cli/pull/1865) by [@wschurman](https://github.com/wschurman))

## [3.13.2](https://github.com/expo/eas-cli/releases/tag/v3.13.2) - 2023-05-26

### 🧹 Chores

- Refactor getExpoConfig to remove dangerous default. ([#1857](https://github.com/expo/eas-cli/pull/1857) by [@wschurman](https://github.com/wschurman))
- Add support for pending-cancel build status. ([#1855](https://github.com/expo/eas-cli/pull/1855) by [@radoslawkrzemien](https://github.com/radoslawkrzemien))

## [3.13.1](https://github.com/expo/eas-cli/releases/tag/v3.13.1) - 2023-05-24

### 🧹 Chores

- Short format for selecting devices prompt. ([#1840](https://github.com/expo/eas-cli/pull/1840) by [@khamilowicz](https://github.com/khamilowicz))
- Improve typescript types for user display. ([#1851](https://github.com/expo/eas-cli/pull/1851) by [@wschurman](https://github.com/wschurman))
- Add error for `large` resource class not available on the free plan to server-side defined errors. ([#1848](https://github.com/expo/eas-cli/pull/1848) by [@szdziedzic](https://github.com/szdziedzic))

## [3.13.0](https://github.com/expo/eas-cli/releases/tag/v3.13.0) - 2023-05-17

### 🎉 New features

- Add clear cache flag to eas update. ([#1839](https://github.com/expo/eas-cli/pull/1839) by [@quinlanj](https://github.com/quinlanj))
- Print EAS Update assets that timed out during upload or processing. ([#1849](https://github.com/expo/eas-cli/pull/1849) by [@wschurman](https://github.com/wschurman))

### 🐛 Bug fixes

- Fix building iOS projects with framework targets. ([#1835](https://github.com/expo/eas-cli/pull/1835) by [@dsokal](https://github.com/dsokal))

### 🧹 Chores

- Ignore dirty workingdir when building from GitHub. ([#1842](https://github.com/expo/eas-cli/pull/1842) by [@wkozyra95](https://github.com/wkozyra95))
- Remove App Specific Password prompt. ([#1843](https://github.com/expo/eas-cli/pull/1843) by [@quinlanj](https://github.com/quinlanj))
- Validate `CFBundleShortVersionString`. ([#1846](https://github.com/expo/eas-cli/pull/1846) by [@khamilowicz](https://github.com/khamilowicz))

## [3.12.1](https://github.com/expo/eas-cli/releases/tag/v3.12.1) - 2023-05-15

### 🐛 Bug fixes

- Don't submit expired builds. ([#1837](https://github.com/expo/eas-cli/pull/1837) by [@dsokal](https://github.com/dsokal))

### 🧹 Chores

- Change red apple icon to green apple icon on successful build. ([#1828](https://github.com/expo/eas-cli/pull/1828) by [@dchhetri](https://github.com/dchhetri))

## [3.12.0](https://github.com/expo/eas-cli/releases/tag/v3.12.0) - 2023-05-08

### 🎉 New features

- Add `build:version:get` command. ([#1815](https://github.com/expo/eas-cli/pull/1815) by [@wkozyra95](https://github.com/wkozyra95))

### 🧹 Chores

- Upgrade dependencies. ([#1824](https://github.com/expo/eas-cli/pull/1824) by [@dsokal](https://github.com/dsokal))

## [3.11.0](https://github.com/expo/eas-cli/releases/tag/v3.11.0) - 2023-05-05

### 🎉 New features

- Add account list to `eas whoami`/`eas account:view`. ([#1814](https://github.com/expo/eas-cli/pull/1814) by [@wschurman](https://github.com/wschurman))
- Add `large` resource class for iOS as allowed value in `eas.json`. ([#1817](https://github.com/expo/eas-cli/pull/1817) by [@szdziedzic](https://github.com/szdziedzic))

### 🧹 Chores

- Print request ID on unforeseen GraphQL error for easier tracking and follow up. ([#1813](https://github.com/expo/eas-cli/pull/1813) by [@radoslawkrzemien](https://github.com/radoslawkrzemien))

## [3.10.2](https://github.com/expo/eas-cli/releases/tag/v3.10.2) - 2023-04-25

### 🧹 Chores

- Add info about Xcode 14.3 image to `eas.schema.json`. ([#1808](https://github.com/expo/eas-cli/pull/1808) by [@szdziedzic](https://github.com/szdziedzic))
- Allow users to select an app to run using the `build:run` command if multiple apps are found in the tarball. ([#1807](https://github.com/expo/eas-cli/pull/1807) by [@szdziedzic](https://github.com/szdziedzic))
- Don't resolve `default` resource class for iOS in CLI. ([#1734](https://github.com/expo/eas-cli/pull/1734) by [@szdziedzic](https://github.com/szdziedzic))

## [3.10.1](https://github.com/expo/eas-cli/releases/tag/v3.10.1) - 2023-04-25

### 🧹 Chores

- Add `cache.paths` field and deprecate `cache.customPaths`. ([#1794](https://github.com/expo/eas-cli/pull/1794) by [@radoslawkrzemien](https://github.com/radoslawkrzemien))

## [3.10.0](https://github.com/expo/eas-cli/releases/tag/v3.10.0) - 2023-04-21

### 🎉 New features

- Added eas device:rename command. ([#1787](https://github.com/expo/eas-cli/pull/1787) by [@keith-kurak](https://github.com/keith-kurak))

### 🐛 Bug fixes

- Fix `device:delete` not disabling on Apple. ([#1803](https://github.com/expo/eas-cli/pull/1803) by [@keith-kurak](https://github.com/keith-kurak))
- Fix message truncation for updates. ([#1801](https://github.com/expo/eas-cli/pull/1801) by [@wschurman](https://github.com/wschurman))

### 🧹 Chores

- Throw an error if somebody tries to start iOS build with the `large` resource class selected using the deprecated `--resource-class` flag. ([#1795](https://github.com/expo/eas-cli/pull/1795) by [@szdziedzic](https://github.com/szdziedzic))

## [3.9.3](https://github.com/expo/eas-cli/releases/tag/v3.9.3) - 2023-04-18

### 🐛 Bug fixes

- Fix prompts in `eas update`. ([#1797](https://github.com/expo/eas-cli/pull/1797) by [@wschurman](https://github.com/wschurman))

## [3.9.2](https://github.com/expo/eas-cli/releases/tag/v3.9.2) - 2023-04-13

### 🐛 Bug fixes

- Fixes the rollout percentages when ending a rollout. ([#1781](https://github.com/expo/eas-cli/pull/1781) by [@jonsamp](https://github.com/jonsamp))
- Print meaningful error message if `extra.eas.projectId` is not a string. ([#1788](https://github.com/expo/eas-cli/pull/1788) by [@dsokal](https://github.com/dsokal))

### 🧹 Chores

- Show output of `expo install expo-updates`. ([#1782](https://github.com/expo/eas-cli/pull/1782) by [@wkozyra95](https://github.com/wkozyra95))
- Print deprecation warnings for deprecated `eas.json` fields. ([#1768](https://github.com/expo/eas-cli/pull/1768) by [@szdziedzic](https://github.com/szdziedzic))

## [3.9.1](https://github.com/expo/eas-cli/releases/tag/v3.9.1) - 2023-04-10

### 🐛 Bug fixes

- Update apple utilities to work around the maintenance error. ([#1780](https://github.com/expo/eas-cli/pull/1780) by [@byCedric](https://github.com/byCedric))

### 🧹 Chores

- Don't use defaults for the `cache.cacheDefaultPaths` build profile field. ([#1769](https://github.com/expo/eas-cli/pull/1769) by [@szdziedzic](https://github.com/szdziedzic))

## [3.9.0](https://github.com/expo/eas-cli/releases/tag/v3.9.0) - 2023-04-06

### 🎉 New features

- Add support for roll back to embedded updates. ([#1754](https://github.com/expo/eas-cli/pull/1754), [#1755](https://github.com/expo/eas-cli/pull/1755) by [@wschurman](https://github.com/wschurman))

### 🐛 Bug fixes

- Update `expoCommandAsync` to support the new Expo CLI bin path. ([#1772](https://github.com/expo/eas-cli/pull/1772) by [@gabrieldonadel](https://github.com/gabrieldonadel))

### 🧹 Chores

- Use the `eas-cli` npm tag for checking for the local build plugin updates. ([#1759](https://github.com/expo/eas-cli/pull/1759) by [@dsokal](https://github.com/dsokal))
- Ignore `requireCommit` option in `eas build:internal`. ([#1760](https://github.com/expo/eas-cli/pull/1760) by [@wkozyra95](https://github.com/wkozyra95))
- Support parsing eas.json from a string. ([#1766](https://github.com/expo/eas-cli/pull/1766) by [@wkozyra95](https://github.com/wkozyra95))

## [3.8.1](https://github.com/expo/eas-cli/releases/tag/v3.8.1) - 2023-03-16

### 🐛 Bug fixes

- Ensure public config is used as update. ([#1745](https://github.com/expo/eas-cli/pull/1745) by [@byCedric](https://github.com/byCedric))

### 🧹 Chores

- Unify how the command errors are displayed. ([#1738](https://github.com/expo/eas-cli/pull/1738) by [@radoslawkrzemien](https://github.com/radoslawkrzemien))
- Unify the case of base error messages for command failures. ([#1744](https://github.com/expo/eas-cli/pull/1744) by [@radoslawkrzemien](https://github.com/radoslawkrzemien))

## [3.8.0](https://github.com/expo/eas-cli/releases/tag/v3.8.0) - 2023-03-13

### 🎉 New features

- Add new `m-medium` and `m-large` resource classes. ([#1739](https://github.com/expo/eas-cli/pull/1739) by [@szdziedzic](https://github.com/szdziedzic))

## [3.7.2](https://github.com/expo/eas-cli/releases/tag/v3.7.2) - 2023-02-24

### 🐛 Bug fixes

- Implement Apple's proprietary Hashcash algorithm for signing authentication requests. ([#1719](https://github.com/expo/eas-cli/pull/1719) by [@EvanBacon](https://github.com/EvanBacon))

## [3.7.1](https://github.com/expo/eas-cli/releases/tag/v3.7.1) - 2023-02-23

### 🐛 Bug fixes

- Bump `@expo/apple-utils` to fix Apple developer auth. ([03c76c1](https://github.com/expo/eas-cli/commit/03c76c1e0efb9ec55e40b45e33c80b3479f920c3) by [@brentvatne](https://github.com/brentvatne))

## [3.7.0](https://github.com/expo/eas-cli/releases/tag/v3.7.0) - 2023-02-23

### 🎉 New features

- Support variant detection for package\*UniversalApk Gradle Commands. ([#1708](https://github.com/expo/eas-cli/pull/1708) by [@frw](https://github.com/frw))

## [3.6.1](https://github.com/expo/eas-cli/releases/tag/v3.6.1) - 2023-02-20

### 🐛 Bug fixes

- Disable analytics when running behind a proxy. ([#1696](https://github.com/expo/eas-cli/pull/1696) by [@wkozyra95](https://github.com/wkozyra95))
- Clarify missing owner field error message for Robot users. ([#1702](https://github.com/expo/eas-cli/pull/1702) by [@wschurman](https://github.com/wschurman))

### 🧹 Chores

- Validate the platform for local builds earlier. ([#1698](https://github.com/expo/eas-cli/pull/1698) by [@wkozyra95](https://github.com/wkozyra95))
- Display build message when picking build in `eas submit`, `eas build:resign`, and `eas build:run` commands. ([#1700](https://github.com/expo/eas-cli/pull/1700) by [@szdziedzic](https://github.com/szdziedzic))
- Add a link directly to a build phase logs in the EAS CLI build error message. ([#1699](https://github.com/expo/eas-cli/pull/1699) by [@szdziedzic](https://github.com/szdziedzic))

## [3.6.0](https://github.com/expo/eas-cli/releases/tag/v3.6.0) - 2023-02-14

### 🎉 New features

- Use `sdkVersion` as default runtime version policy when running `eas update:configure`. ([#1669](https://github.com/expo/eas-cli/pull/1669) by [@jonsamp](https://github.com/jonsamp))
- Warn when project ID but no owner specified and mismatch logged in user. ([#1667](https://github.com/expo/eas-cli/pull/1667) by [@wschurman](https://github.com/wschurman))
- Return the build `message` if one is available. ([#1691](https://github.com/expo/eas-cli/pull/1691) by [@raulriera](https://github.com/raulriera))

### 🐛 Bug fixes

- Fix suggested application identifier to match owning account name. ([#1670](https://github.com/expo/eas-cli/pull/1670) by [@wschurman](https://github.com/wschurman))

### 🧹 Chores

- Add Xcode 14.2 image to the VSCode schema. ([#1693](https://github.com/expo/eas-cli/pull/1693) by [@szdziedzic](https://github.com/szdziedzic))

## [3.5.2](https://github.com/expo/eas-cli/releases/tag/v3.5.2) - 2023-02-05

### 🐛 Bug fixes

- Use the new developer-mdn.apple.com subdomain instead of developer.apple.com. ([#1673](https://github.com/expo/eas-cli/pull/1673) by [@brentvatne](https://github.com/brentvatne))

## [3.5.1](https://github.com/expo/eas-cli/releases/tag/v3.5.1) - 2023-02-01

### 🐛 Bug fixes

- Fix the issue with the `eas.json` envs being not available when resolving dynamic config. ([#1666](https://github.com/expo/eas-cli/pull/1666) by [@szdziedzic](https://github.com/szdziedzic))

## [3.5.0](https://github.com/expo/eas-cli/releases/tag/v3.5.0) - 2023-01-31

### 🎉 New features

- Set `m1-medium` resource class for SDK version `>=48` and RN version `>=0.71` builds with unspecified resource class. ([#1655](https://github.com/expo/eas-cli/pull/1655) by [@szdziedzic](https://github.com/szdziedzic))

### 🐛 Bug fixes

- Fix undefined branchMappingLogic. ([#1653](https://github.com/expo/eas-cli/pull/1653) by [@quinlanj](https://github.com/quinlanj))
- Fix using local credentials for internal distribution builds with universal provisioning. ([#1657](https://github.com/expo/eas-cli/pull/1657) by [@wkozyra95](https://github.com/wkozyra95))

### 🧹 Chores

- Move image validation to the server side and better handle server validation errors in the eas-cli. ([#1650](https://github.com/expo/eas-cli/pull/1650) by [@szdziedzic](https://github.com/szdziedzic))
- Update metadata on the worker when using git-based builds. ([#1651](https://github.com/expo/eas-cli/pull/1651) by [@wkozyra95](https://github.com/wkozyra95))

## [3.4.1](https://github.com/expo/eas-cli/releases/tag/v3.4.1) - 2023-01-23

### 🐛 Bug fixes

- Fix incorrect exit code for successful local builds. ([#1649](https://github.com/expo/eas-cli/pull/1649) by [@dsokal](https://github.com/dsokal))

## [3.4.0](https://github.com/expo/eas-cli/releases/tag/v3.4.0) - 2023-01-20

### 🎉 New features

- Add `--json` flag to `eas config` command. ([#1568](https://github.com/expo/eas-cli/pull/1568) by [@wkozyra95](https://github.com/wkozyra95))
- Add M1 resource class configuration to default eas.json when running eas build:configure on a new project. ([#1637](https://github.com/expo/eas-cli/pull/1637) by [@brentvatne](https://github.com/brentvatne))
- Add prompt to switch iOS builds to M1 if the build queue is long. ([#1642](https://github.com/expo/eas-cli/pull/1642) by [@dsokal](https://github.com/dsokal))

### 🐛 Bug fixes

- Fix running commands with `--json` flag when EAS_NO_VCS is set. ([#1641](https://github.com/expo/eas-cli/pull/1641) by [@wkozyra95](https://github.com/wkozyra95))

### 🧹 Chores

- Remove unnecessary workaround for trailing backslash in .gitignore. ([#1622](https://github.com/expo/eas-cli/pull/1622) by [@wkozyra95](https://github.com/wkozyra95))
- Internal command that will be run on EAS worker when building from GitHub. ([#1568](https://github.com/expo/eas-cli/pull/1568) by [@wkozyra95](https://github.com/wkozyra95))
- Make the disabled tier error message more descriptive. ([#1635](https://github.com/expo/eas-cli/pull/1635) by [@dsokal](https://github.com/dsokal))
- Control some of the EAS Build error messages server-side. ([#1639](https://github.com/expo/eas-cli/pull/1639) by [@wkozyra95](https://github.com/wkozyra95))

## [3.3.2](https://github.com/expo/eas-cli/releases/tag/v3.3.2) - 2023-01-12

### 🐛 Bug fixes

- Add missing key information about updates in `eas update --json` and `eas update:view --json`. ([#1619](https://github.com/expo/eas-cli/pull/1619) by [@byCedric](https://github.com/byCedric))

### 🧹 Chores

- Upgrade dependencies. ([#1617](https://github.com/expo/eas-cli/pull/1617) by [@dsokal](https://github.com/dsokal))
- Improve handling `SSOUser` type. ([#1621](https://github.com/expo/eas-cli/pull/1621) by [@szdziedzic](https://github.com/szdziedzic))

## [3.3.1](https://github.com/expo/eas-cli/releases/tag/v3.3.1) - 2023-01-11

### 🐛 Bug fixes

- Revert missing key information about updates in `eas update --json` and `eas update:view --json`. ([d20db0f](https://github.com/expo/eas-cli/commit/d20db0fff42a6f4512fea426a66cb6f168e37f7c) by [@ide](https://github.com/ide))

## [3.3.0](https://github.com/expo/eas-cli/releases/tag/v3.3.0) - 2023-01-11

### 🎉 New features

- Add ability to select resource class for a build in build profile. ([#1609](https://github.com/expo/eas-cli/pull/1609) by [@dsokal](https://github.com/dsokal))
- Deprecate `--resource-class` flag. ([#1615](https://github.com/expo/eas-cli/pull/1615) by [@dsokal](https://github.com/dsokal))
- Add new resource classes and update already available. ([#1616](https://github.com/expo/eas-cli/pull/1616) by [@szdziedzic](https://github.com/szdziedzic))

### 🐛 Bug fixes

- Add missing key information about updates in `eas update --json` and `eas update:view --json`. ([#1611](https://github.com/expo/eas-cli/pull/1611) by [@byCedric](https://github.com/byCedric))

## [3.2.1](https://github.com/expo/eas-cli/releases/tag/v3.2.1) - 2023-01-09

### 🐛 Bug fixes

- Validate chosen build in the `eas build:run` command. ([#1614](https://github.com/expo/eas-cli/pull/1614) by [@szdziedzic](https://github.com/szdziedzic))

## [3.2.0](https://github.com/expo/eas-cli/releases/tag/v3.2.0) - 2023-01-09

### 🎉 New features

- Add `--channel` option to `update:republish`. ([#1580](https://github.com/expo/eas-cli/pull/1580) by [@byCedric](https://github.com/byCedric))
- Use `appVersion` as default runtime version policy when running `eas update:configure`. ([#1588](https://github.com/expo/eas-cli/pull/1588) by [@jonsamp](https://github.com/jonsamp))
- Support `--json` flag in webhook list command. ([#1605](https://github.com/expo/eas-cli/pull/1605) by [@sheddy7](https://github.com/sheddy7))

### 🐛 Bug fixes

- Makes eas.json configuration to only run on `update:configure`. ([#1598](https://github.com/expo/eas-cli/pull/1598) by [@jonsamp](https://github.com/jonsamp))
- Fix issue with invisible build info in some terminals in the `eas build:run` and `eas build:resign` commands. ([#1602](https://github.com/expo/eas-cli/pull/1602) by [@szdziedzic](https://github.com/szdziedzic))
- Fix issues with invisible build info in some terminals while using the `eas submit` command. ([#1603](https://github.com/expo/eas-cli/pull/1603) by [@szdziedzic](https://github.com/szdziedzic))
- Use the `completedAt` timestamp as the build finish date instead of the `updatedAt` timestamp in the `eas build:run` command. ([#1604](https://github.com/expo/eas-cli/pull/1604) by [@szdziedzic](https://github.com/szdziedzic))

### 🧹 Chores

- Make all URLs in logs clickable in terminals supporting hyperlinks. ([#1591](https://github.com/expo/eas-cli/pull/1591) by [@Simek](https://github.com/Simek))
- Use paginated select prompt for the `eas build:run` command. ([#1601](https://github.com/expo/eas-cli/pull/1601) by [@szdziedzic](https://github.com/szdziedzic))

## [3.1.1](https://github.com/expo/eas-cli/releases/tag/v3.1.1) - 2022-12-19

### 🐛 Bug fixes

- Fix update `--channel` and `--branch` flag validation. ([#1579](https://github.com/expo/eas-cli/pull/1579) by [@byCedric](https://github.com/byCedric))

## [3.1.0](https://github.com/expo/eas-cli/releases/tag/v3.1.0) - 2022-12-17

### 🎉 New features

- Adds `--channel` flag to `eas update`. ([#1567](https://github.com/expo/eas-cli/pull/1567) by [@jonsamp](https://github.com/jonsamp))
- Add channel configurations to **eas.json** during `eas update:configure`. ([#1570](https://github.com/expo/eas-cli/pull/1570) by [@jonsamp](https://github.com/jonsamp))
- Add `build:resign` command. ([#1575](https://github.com/expo/eas-cli/pull/1575) by [@wkozyra95](https://github.com/wkozyra95))

## [3.0.0](https://github.com/expo/eas-cli/releases/tag/v3.0.0) - 2022-12-07

### 🛠 Breaking changes

- Move update republish to separate command. ([#1533](https://github.com/expo/eas-cli/pull/1533) by [@byCedric](https://github.com/byCedric))

### 🐛 Bug fixes

- Make the not recognized image error handler run only if the image is present under a valid key and has an invalid value. ([#1565](https://github.com/expo/eas-cli/pull/1565) by [@szdziedzic](https://github.com/szdziedzic))
- Fix the `node:assert` import error by using imports from `assert` instead of from `node:assert`. ([#1569](https://github.com/expo/eas-cli/pull/1569) by [@szdziedzic](https://github.com/szdziedzic))

### 🧹 Chores

- Remove old republish code from the update command. ([#1535](https://github.com/expo/eas-cli/pull/1535) by [@byCedric](https://github.com/byCedric))

## [2.9.0](https://github.com/expo/eas-cli/releases/tag/v2.9.0) - 2022-12-05

### 🎉 New features

- Add caching for `eas build:run` command. ([#1542](https://github.com/expo/eas-cli/pull/1542) by [@szdziedzic](https://github.com/szdziedzic))
- Add `isGitWorkingTreeDirty` to EAS Update records. ([#1550](https://github.com/expo/eas-cli/pull/1550) by [@FiberJW](https://github.com/FiberJW))
- Prompt developer to download the app after the simulator build is finished. ([#1554](https://github.com/expo/eas-cli/pull/1554) by [@szdziedzic](https://github.com/szdziedzic))

### 🐛 Bug fixes

- Ask for the missing application identifier consistently in `eas build:version:sync` command. ([#1543](https://github.com/expo/eas-cli/pull/1543) by [@wkozyra95](https://github.com/wkozyra95))
- Disable selecting builds whose artifacts have expired in the `eas build:run` command. ([#1547](https://github.com/expo/eas-cli/pull/1547) by [@szdziedzic](https://github.com/szdziedzic))
- Change intent with which the `eas build:run` command opens an Android app to `android.intent.action.MAIN`. ([#1556](https://github.com/expo/eas-cli/pull/1556) by [@szdziedzic](https://github.com/szdziedzic))

## [2.8.0](https://github.com/expo/eas-cli/releases/tag/v2.8.0) - 2022-11-28

### 🎉 New features

- Add `eas build:run` support for Android. ([#1485](https://github.com/expo/eas-cli/pull/1485) by [@szdziedzic](https://github.com/szdziedzic))

### 🐛 Bug fixes

- Only create a new channel when update branch is new. ([#1507](https://github.com/expo/eas-cli/pull/1507) by [@byCedric](https://github.com/byCedric))

### 🧹 Chores

- Better wording in eas submit. ([#1527](https://github.com/expo/eas-cli/pull/1527) by [@dsokal](https://github.com/dsokal))
- Upload project sources for EAS Build and archives for EAS Submit to GCS. ([#1524](https://github.com/expo/eas-cli/pull/1524) by [@wkozyra95](https://github.com/wkozyra95))
- Add a better error message for when an invalid `image` is set in `eas-json`. ([#1531](https://github.com/expo/eas-cli/pull/1531) by [@szdziedzic](https://github.com/szdziedzic))
- Remove internal expo id from device formatter. ([#1541](https://github.com/expo/eas-cli/pull/1541) by [@dsokal](https://github.com/dsokal))

## [2.7.1](https://github.com/expo/eas-cli/releases/tag/v2.7.1) - 2022-11-16

### 🐛 Bug fixes

- Use envs from the build profile to resolve credentials in `eas credentials`. ([#1520](https://github.com/expo/eas-cli/pull/1520) by [@wkozyra95](https://github.com/wkozyra95))

### 🧹 Chores

- Print prompt message when failing because of the non-interactive shell. ([#1523](https://github.com/expo/eas-cli/pull/1523) by [@wkozyra95](https://github.com/wkozyra95))
- Add SDK version to the analytics build events. ([#1529](https://github.com/expo/eas-cli/pull/1529) by [@wkozyra95](https://github.com/wkozyra95))
- Add Xcode 14.1 image to `eas-json`. ([#1511](https://github.com/expo/eas-cli/pull/1511) by [@szdziedzic](https://github.com/szdziedzic))

## [2.7.0](https://github.com/expo/eas-cli/releases/tag/v2.7.0) - 2022-11-11

### 🎉 New features

- Support uploading different platform combinations in `eas update`. ([#1461](https://github.com/expo/eas-cli/pull/1461) by [@EvanBacon](https://github.com/EvanBacon))
- Add Git commit to EAS Update record. ([#1499](https://github.com/expo/eas-cli/pull/1499) by [@fiberjw](https://github.com/fiberjw))
- Use local CLI for `expo export` in SDK +46. ([#1474](https://github.com/expo/eas-cli/pull/1474) by [@EvanBacon](https://github.com/EvanBacon))
- Validate icon PNGs before running Android build. ([#1477](https://github.com/expo/eas-cli/pull/1477) by [@dsokal](https://github.com/dsokal))

### 🐛 Bug fixes

- Fixed the values of the distribution enum on the build profile schema receiving the incorrect descriptions. ([#1504](https://github.com/expo/eas-cli/pull/1504) by [@macksal](https://github.com/macksal))
- Remove hard dependency on expo package being installed to init a project. ([#1517](https://github.com/expo/eas-cli/pull/1517) by [@brentvatne](https://github.com/brentvatne))

### 🧹 Chores

- Remove friction from the initial EAS update setup. ([#1479](https://github.com/expo/eas-cli/pull/1479) by [@byCedric](https://github.com/byCedric))
- Improve choice formatting when selecting a build to submit in the `eas submit` command. ([#1502](https://github.com/expo/eas-cli/pull/1502) by [@szdziedzic](https://github.com/szdziedzic))

## [2.6.0](https://github.com/expo/eas-cli/releases/tag/v2.6.0) - 2022-10-27

### 🎉 New features

- Add custom metadata validation command with more complex rules. ([#1416](https://github.com/expo/eas-cli/pull/1416) by [@byCedric](https://github.com/byCedric))
- Add `eas build:run` command which runs iOS simulator builds from the CLI. ([#1447](https://github.com/expo/eas-cli/pull/1447) by [@szdziedzic](https://github.com/szdziedzic))
- Add feature gate support. ([#1475](https://github.com/expo/eas-cli/pull/1475) by [@wschurman](https://github.com/wschurman))
- Warn about outdated build deployment when configuring EAS Update. ([#1467](https://github.com/expo/eas-cli/pull/1467) by [@fiberjw](https://github.com/fiberjw))

### 🧹 Chores

- Replace `secret:list` table with formatted fields. ([#1464](https://github.com/expo/eas-cli/pull/1464) by [@byCedric](https://github.com/byCedric))
- Replace `device:create` input table with formatted fields. ([#1465](https://github.com/expo/eas-cli/pull/1465) by [@byCedric](https://github.com/byCedric))
- Replace `channel:view` table with formatted fields. ([#1466](https://github.com/expo/eas-cli/pull/1466) by [@byCedric](https://github.com/byCedric))
- Upgrade dependencies. ([#1480](https://github.com/expo/eas-cli/pull/1480) by [@dsokal](https://github.com/dsokal))
- Replace all remaining tables with formatted fields. ([#1481](https://github.com/expo/eas-cli/pull/1481) by [@byCedric](https://github.com/byCedric))

## [2.5.1](https://github.com/expo/eas-cli/releases/tag/v2.5.1) - 2022-10-24

### 🐛 Bug fixes

- Revert using local CLI for `expo export` ([#1460](https://github.com/expo/eas-cli/pull/1460)). ([#1472](https://github.com/expo/eas-cli/pull/1472) by [@dsokal](https://github.com/dsokal))

## [2.5.0](https://github.com/expo/eas-cli/releases/tag/v2.5.0) - 2022-10-24

### 🎉 New features

- Update init command to handle slug and owner. ([#1452](https://github.com/expo/eas-cli/pull/1452) by [@wschurman](https://github.com/wschurman))
- Add `eas secret:push`. ([#1457](https://github.com/expo/eas-cli/pull/1457) by [@dsokal](https://github.com/dsokal))

### 🐛 Bug fixes

- Initialize analytics consistently and move analytics into context. ([#1444](https://github.com/expo/eas-cli/pull/1444) by [@wschurman](https://github.com/wschurman))
- - Skip using `--non-interactive` and `--experimental-bundle` flags when local Expo CLI is installed. ([#1460](https://github.com/expo/eas-cli/pull/1460) by [@EvanBacon](https://github.com/EvanBacon))

### 🧹 Chores

- Handle case where git is installed but not working properly. ([#1454](https://github.com/expo/eas-cli/pull/1454) by [@brentvatne](https://github.com/brentvatne))
- Remove table logging in `update:view`. ([#1463](https://github.com/expo/eas-cli/pull/1463) by [@EvanBacon](https://github.com/EvanBacon))
- Fix install prompt language. ([#1462](https://github.com/expo/eas-cli/pull/1462) by [@EvanBacon](https://github.com/EvanBacon))

## [2.4.1](https://github.com/expo/eas-cli/releases/tag/v2.4.1) - 2022-10-17

### 🐛 Bug fixes

- Bump `eas-cli-local-build-plugin` to 0.0.144 to not require `yarn` for local builds. ([c05ef](https://github.com/expo/eas-cli/commit/c05ef9cccaa819d8e5fb84858cb09cadaae90134) by [@dsokal](https://github.com/dsokal))

### 🧹 Chores

- Remove EAS Submit errors from codebase. The errors have been moved to the server side. ([#1443](https://github.com/expo/eas-cli/pull/1443) by [@dsokal](https://github.com/dsokal))

## [2.4.0](https://github.com/expo/eas-cli/releases/tag/v2.4.0) - 2022-10-14

### 🎉 New features

- Handle more common errors for EAS Submit. ([#1440](https://github.com/expo/eas-cli/pull/1440) by [@dsokal](https://github.com/dsokal))

### 🧹 Chores

- Move graphql and session into command context. ([#1435](https://github.com/expo/eas-cli/pull/1435), [#1436](https://github.com/expo/eas-cli/pull/1436) by [@wschurman](https://github.com/wschurman))

## [2.3.0](https://github.com/expo/eas-cli/releases/tag/v2.3.0) - 2022-10-10

### 🎉 New features

- Add new experimental resource class for M1 Macs. ([#1425](https://github.com/expo/eas-cli/pull/1425) by [@szdziedzic](https://github.com/szdziedzic))

## [2.2.1](https://github.com/expo/eas-cli/releases/tag/v2.2.1) - 2022-10-05

### 🐛 Bug fixes

- Make Apple Platform detection more robust. ([#1417](https://github.com/expo/eas-cli/pull/1417) by [@quinlanj](https://github.com/quinlanj))
- Fix creating EAS secret from file. ([#1423](https://github.com/expo/eas-cli/pull/1423) by [@dsokal](https://github.com/dsokal))

## [2.2.0](https://github.com/expo/eas-cli/releases/tag/v2.2.0) - 2022-10-04

### 🛠 Breaking changes

- Prompt before configuring EAS project. ([#1356](https://github.com/expo/eas-cli/pull/1356) by [@wschurman](https://github.com/wschurman))
- Adds paginated support to device commands. Removes the ability to delete multiple devices at once. ([#1381](https://github.com/expo/eas-cli/pull/1381) by [@kgc00](https://github.com/kgc00))

### 🎉 New features

- Add `-e` as a shortcut for `--profile` flag. ([#1342](https://github.com/expo/eas-cli/pull/1342) by [@szdziedzic](https://github.com/szdziedzic))
- Support JSON5 in **eas.json**. ([#1350](https://github.com/expo/eas-cli/pull/1350) by [@dsokal](https://github.com/dsokal))
- Add pagination and interactivity to update commands. ([#1323](https://github.com/expo/eas-cli/pull/1323) by [@kgc00](https://github.com/kgc00))
- Add support for uploading files to EAS Secret. ([#1354](https://github.com/expo/eas-cli/pull/1354) by [@dsokal](https://github.com/dsokal))
- Add pagination to channel commands. ([#1352](https://github.com/expo/eas-cli/pull/1352) by [@kgc00](https://github.com/kgc00))
- Add pagination to build commands. ([#1353](https://github.com/expo/eas-cli/pull/1353) by [@kgc00](https://github.com/kgc00))
- Provide suggestions for developers when archive size is large. ([#1363](https://github.com/expo/eas-cli/pull/1363) by [@szdziedzic](https://github.com/szdziedzic))
- Improve `eas init` command. ([#1376](https://github.com/expo/eas-cli/pull/1376) by [@wschurman](https://github.com/wschurman))
- Warn about outdated channel configuration before build when using eas update. ([#1397](https://github.com/expo/eas-cli/pull/1397) by [@kbrandwijk](https://github.com/kbrandwijk))
- Validate that owner and projectId and slug all are in alignment. ([#1405](https://github.com/expo/eas-cli/pull/1405) by [@wschurman](https://github.com/wschurman))

### 🐛 Bug fixes

- Fix automatic eas.json generation when running `eas build`. ([#1415](https://github.com/expo/eas-cli/pull/1415) by [@wkozyra95](https://github.com/wkozyra95))

### 🧹 Chores

- Standardize the GQL 'Update' schema using UpdateFragmentNode. ([#1348](https://github.com/expo/eas-cli/pull/1348) by [@kgc00](https://github.com/kgc00))
- Remove 'owner' app config field dependency. ([#1368](https://github.com/expo/eas-cli/pull/1368), [#1369](https://github.com/expo/eas-cli/pull/1369), [#1371](https://github.com/expo/eas-cli/pull/1371), [#1372](https://github.com/expo/eas-cli/pull/1372), [#1373](https://github.com/expo/eas-cli/pull/1373) by [@wschurman](https://github.com/wschurman))
- Add Xcode 14 image. ([#1365](https://github.com/expo/eas-cli/pull/1365) by [@szdziedzic](https://github.com/szdziedzic))
- Update max `versionCode` for Android. ([#1400](https://github.com/expo/eas-cli/pull/1400) by [@wkozyra95](https://github.com/wkozyra95))
- Add and use command context to declare command dependencies. ([#1383](https://github.com/expo/eas-cli/pull/1383), [#1384](https://github.com/expo/eas-cli/pull/1384), [#1387](https://github.com/expo/eas-cli/pull/1387), [#1388](https://github.com/expo/eas-cli/pull/1388), [#1390](https://github.com/expo/eas-cli/pull/1390), [#1391](https://github.com/expo/eas-cli/pull/1391), [#1394](https://github.com/expo/eas-cli/pull/1394), [#1402](https://github.com/expo/eas-cli/pull/1402), [#1403](https://github.com/expo/eas-cli/pull/1403) by [@wschurman](https://github.com/wschurman))
- Fix typo in the ad hoc build message. ([#1407](https://github.com/expo/eas-cli/pull/1407) by [@Simek](https://github.com/Simek))
- Improve errors and error messages formatting related to **eas.json**. ([#1414](https://github.com/expo/eas-cli/pull/1414) by [@Simek](https://github.com/Simek))
- Handle errors from platform-specific kill switches to disable free tier builds. ([#1401](https://github.com/expo/eas-cli/pull/1401) by [@szdziedzic](https://github.com/szdziedzic))
- Surface invalid eas.json errors in an optional project context. ([#1418](https://github.com/expo/eas-cli/pull/1418) by [@quinlanj](https://github.com/quinlanj))
- Improve message when project ID doesn't match either slug or owner. ([#1420](https://github.com/expo/eas-cli/pull/1420) by [@brentvatne](https://github.com/brentvatne))

## [2.1.0](https://github.com/expo/eas-cli/releases/tag/v2.1.0) - 2022-09-05

### 🎉 New features

- Add tvOS credentials compatibility for Adhoc and App store builds. ([#1325](https://github.com/expo/eas-cli/pull/1325) by [@quinlanj](https://github.com/quinlanj))
- Add `eas open` command for opening project page in web browser. ([#1337](https://github.com/expo/eas-cli/pull/1337) by [@dsokal](https://github.com/dsokal))
- Add support for buildArtifactPaths. Rename artifactPath to applicationArchivePath. ([#1321](https://github.com/expo/eas-cli/pull/1321) by [@dsokal](https://github.com/dsokal))

### 🐛 Bug fixes

- Fix viewing branch list when a branch has no associated platforms. ([#1326](https://github.com/expo/eas-cli/pull/1326) by [@hbiede](https://github.com/hbiede))
- Fix description of `help` command in help prompt. ([#1341](https://github.com/expo/eas-cli/pull/1341) by [@Simek](https://github.com/Simek))
- Resolve paths from the root when checking for gitignored values. ([#1336](https://github.com/expo/eas-cli/pull/1336) by [@wkozyra95](https://github.com/wkozyra95))

### 🧹 Chores

- Add noImplicitOverride to tsconfigs. ([#1327](https://github.com/expo/eas-cli/pull/1327) by [@wschurman](https://github.com/wschurman))
- Fix typos. ([#1340](https://github.com/expo/eas-cli/pull/1340) by [@hbiede](https://github.com/hbiede))

## [2.0.0](https://github.com/expo/eas-cli/releases/tag/v2.0.0) - 2022-09-01

### 🛠 Breaking changes

- Fix typo in `cli.promptToConfigurePushNotifications` field in **eas.json**. EAS CLI will throw an error if the old field name is in **eas.json**. ([#1332](https://github.com/expo/eas-cli/pull/1332) by [@dsokal](https://github.com/dsokal))

### 🐛 Bug fixes

- Fix dynamic config update warning. ([#1322](https://github.com/expo/eas-cli/pull/1322) by [@wschurman](https://github.com/wschurman))

## [1.2.0](https://github.com/expo/eas-cli/releases/tag/v1.2.0) - 2022-08-29

### 🎉 New features

- Add 2022 Apple capabilities. ([#1307](https://github.com/expo/eas-cli/pull/1307) by [@EvanBacon](https://github.com/EvanBacon))
- Print warning when eas-cli is installed as project dependency. ([#1310](https://github.com/expo/eas-cli/pull/1310) by [@dsokal](https://github.com/dsokal))
- Add eas.json to skip push notifications credentials setup. ([#1315](https://github.com/expo/eas-cli/pull/1315) by [@dsokal](https://github.com/dsokal))
- Warn about EAS outages when running `build`, `submit`, and `update` commands. ([#1312](https://github.com/expo/eas-cli/pull/1312) by [@szdziedzic](https://github.com/szdziedzic))

### 🐛 Bug fixes

- Replace promptToCreateProjectIfNotExistsAsync with getProjectIdAsync. ([#1303](https://github.com/expo/eas-cli/pull/1303) by [@wschurman](https://github.com/wschurman))
- Use AppQuery instead of ProjectQuery. ([#1304](https://github.com/expo/eas-cli/pull/1304) by [@wschurman](https://github.com/wschurman))

### 🧹 Chores

- Improve instructions on setting `extra.eas.projectId` in app configuration. ([#1316](https://github.com/expo/eas-cli/pull/1316) by [@dsokal](https://github.com/dsokal))
- Improve copy in EAS Submit - "e-mail" -> email, and make the link to app on App Store go directly to the TestFlight tab. ([#1318](https://github.com/expo/eas-cli/pull/1318) by [@brentvatne](https://github.com/brentvatne))

## [1.1.1](https://github.com/expo/eas-cli/releases/tag/v1.1.1) - 2022-08-23

### 🎉 New features

- Add support for `autoIncrement` option at the root of the build profile. ([#1298](https://github.com/expo/eas-cli/pull/1298) by [@szdziedzic](https://github.com/szdziedzic))

### 🐛 Bug fixes

- Handle trailing backslash in `.gitignore`. ([#1306](https://github.com/expo/eas-cli/pull/1306) by [@wkozyra95](https://github.com/wkozyra95))
- Retry ASC Api Key downloads if it has not fully propagated on Apple's infrastructure. ([#1302](https://github.com/expo/eas-cli/pull/1302) by [@quinlanj](https://github.com/quinlanj))

## [1.1.0](https://github.com/expo/eas-cli/releases/tag/v1.1.0) - 2022-08-23

### 🎉 New features

- Add support for passing platform flag to `credentials` command. ([#1277](https://github.com/expo/eas-cli/pull/1277) by [@Simek](https://github.com/Simek))

### 🐛 Bug fixes

- Prevent throwing dynamic app config write error when configuring project ID. ([#1301](https://github.com/expo/eas-cli/pull/1301) by [@wschurman](https://github.com/wschurman))

### 🧹 Chores

- Remove unused dependency and devDependency from the CLI. ([#1297](https://github.com/expo/eas-cli/pull/1297) by [@Simek](https://github.com/Simek))

## [1.0.0](https://github.com/expo/eas-cli/releases/tag/v1.0.0) - 2022-08-22

### 🛠 Breaking changes

- Remove timeout when waiting for build / submission. ([#1289](https://github.com/expo/eas-cli/pull/1289) by [@dsokal](https://github.com/dsokal))

### 🎉 New features

- Add metadata support for dynamic store.config.js files. ([#1270](https://github.com/expo/eas-cli/pull/1270) by [@byCedric](https://github.com/byCedric))
- Improve reliability of update asset presigned upload requests. ([#1278](https://github.com/expo/eas-cli/pull/1278) by [@wschurman](https://github.com/wschurman))

### 🐛 Bug fixes

- Rebind `console.info` correctly after `ora` instance stops. ([#1113](https://github.com/expo/eas-cli/pull/1113) by [@EvanBacon](https://github.com/EvanBacon))
- Fix initializing git repository in monorepo. ([#1279](https://github.com/expo/eas-cli/pull/1279) by [@dsokal](https://github.com/dsokal))
- Limit the number of SignedAssetUploadSpecifications fetched at a time. ([#1287](https://github.com/expo/eas-cli/pull/1287) by [@wschurman](https://github.com/wschurman))

### 🧹 Chores

- Remove unused install script. ([#1280](https://github.com/expo/eas-cli/pull/1280), [#1281](https://github.com/expo/eas-cli/pull/1281) by [@wkozyra95](https://github.com/wkozyra95))
- Remove "please" from output ([#1250](https://github.com/expo/eas-cli/pull/1250) by [@jonsamp](https://github.com/jonsamp))

## [0.60.0](https://github.com/expo/eas-cli/releases/tag/v0.60.0) - 2022-08-12

### 🎉 New features

- Add `appVersion` runtime policy. ([#1267](https://github.com/expo/eas-cli/pull/1267) by [@wkozyra95](https://github.com/wkozyra95))

### 🧹 Chores

- Add JSON Schema `metadataPath` to iOS submission profile. ([#1269](https://github.com/expo/eas-cli/pull/1269) by [@byCedric](https://github.com/byCedric))
- Add warning when `appVersion` runtime policy is not supported. ([#1271](https://github.com/expo/eas-cli/pull/1271) by [@wkozyra95](https://github.com/wkozyra95))

## [0.59.0](https://github.com/expo/eas-cli/releases/tag/v0.59.0) - 2022-08-10

### 🐛 Bug fixes

- Fix building Android projects locally that don't have execute permissions set for `gradlew`. ([82231](https://github.com/expo/eas-cli/commit/822313e90e94bd6ddd3872061a0c25a8aa4db7cd) by [@dsokal](https://github.com/dsokal))
- Disable `nativeVersion` policy only for remote version source. ([#1261](https://github.com/expo/eas-cli/pull/1261) by [@wkozyra95](https://github.com/wkozyra95))

### 🧹 Chores

- Improve wording on version auto-increment. ([#1260](https://github.com/expo/eas-cli/pull/1260) by [@wkozyra95](https://github.com/wkozyra95))
- Upgrade dependencies. ([#1262](https://github.com/expo/eas-cli/pull/1262) by [@dsokal](https://github.com/dsokal))

## [0.58.0](https://github.com/expo/eas-cli/releases/tag/v0.58.0) - 2022-08-09

### 🎉 New features

- Managed app versions support. ([#1209](https://github.com/expo/eas-cli/pull/1209), [#1219](https://github.com/expo/eas-cli/pull/1219), [#1232](https://github.com/expo/eas-cli/pull/1232) by [@wkozyra95](https://github.com/wkozyra95))
- Add a warning when publishing an update with too many assets. ([#1243](https://github.com/expo/eas-cli/pull/1243) by [@kgc00](https://github.com/kgc00))
- Add submission info when building with `--json` option. ([#1246](https://github.com/expo/eas-cli/pull/1246) by [@wkozyra95](https://github.com/wkozyra95))
- Set all environment variables (documented in https://docs.expo.dev/build-reference/variables/) when running local build. ([#1256](https://github.com/expo/eas-cli/pull/1256) by [@dsokal](https://github.com/dsokal))

### 🧹 Chores

- Do not include sources in `eas-json` npm package. ([#1248](https://github.com/expo/eas-cli/pull/1248) by [@wkozyra95](https://github.com/wkozyra95))
- Swallow error when unable to track file in no commit workflow. ([#1109](https://github.com/expo/eas-cli/pull/1109) by [@brentvatne](https://github.com/brentvatne))

## [0.57.0](https://github.com/expo/eas-cli/releases/tag/v0.57.0) - 2022-08-03

### 🎉 New features

- Add new option to `eas device:create` - allow importing devices from Apple Developer Portal. ([#1236](https://github.com/expo/eas-cli/pull/1236) by [@dsokal](https://github.com/dsokal))
- Add support for attaching messages to builds. ([#1237](https://github.com/expo/eas-cli/pull/1237) by [@dsokal](https://github.com/dsokal))
- Introduce interactive pagination for `branch` commands. ([#1213](https://github.com/expo/eas-cli/pull/1213) by [@kgc00](https://github.com/kgc00))

## [0.56.0](https://github.com/expo/eas-cli/releases/tag/v0.56.0) - 2022-07-28

### 🎉 New features

- Display build queue type when waiting. ([#1217](https://github.com/expo/eas-cli/pull/1217) by [@dsokal](https://github.com/dsokal))
- Add better message on how to upgrade EAS CLI. ([#1222](https://github.com/expo/eas-cli/pull/1222) by [@jeremybarbet](https://github.com/jeremybarbet), [#1231](https://github.com/expo/eas-cli/pull/1231) by [@wkozyra95](https://github.com/wkozyra95))
- Invoke export with sourcemaps on update. ([#1228](https://github.com/expo/eas-cli/pull/1228) by [@kbrandwijk](https://github.com/kbrandwijk))

### 🐛 Bug fixes

- Show spinner instead of silently timing out during asset upload. ([#1206](https://github.com/expo/eas-cli/pull/1206) by [@wschurman](https://github.com/wschurman))
- Fix build archive S3 URLs. ([#1207](https://github.com/expo/eas-cli/pull/1207) by [@dsokal](https://github.com/dsokal))
- `autoIncrement` option on iOS will update versions of all targets that depend on an application target. ([#1219](https://github.com/expo/eas-cli/pull/1219) by [@wkozyra95](https://github.com/wkozyra95))

### 🧹 Chores

- Increase max number of chained "extends" in build profiles. ([#1208](https://github.com/expo/eas-cli/pull/1208) by [@wkozyra95](https://github.com/wkozyra95))
- Change wording on build warning for bundle id/package name. ([#1211](https://github.com/expo/eas-cli/pull/1211) by [@kbrandwijk](https://github.com/kbrandwijk))

## [0.55.1](https://github.com/expo/eas-cli/releases/tag/v0.55.1) - 2022-07-12

### 🐛 Bug fixes

- Fix asset upload crash. ([#1205](https://github.com/expo/eas-cli/pull/1205) by [@wschurman](https://github.com/wschurman))

## [0.55.0](https://github.com/expo/eas-cli/releases/tag/v0.55.0) - 2022-07-11

### 🎉 New features

- Show bundler output by default for eas update command. ([#1171](https://github.com/expo/eas-cli/pull/1171) by [@kgc00](https://github.com/kgc00))
- Allow users to skip metadata validation. ([#1175](https://github.com/expo/eas-cli/pull/1175) by [@byCedric](https://github.com/byCedric))
- Add experimental `--resource-class` flag for Build commands. ([#1138](https://github.com/expo/eas-cli/pull/1138) by [@christopherwalter](https://github.com/christopherwalter))
- Truncate long messages for `eas update` command, rather than failing. ([#1178](https://github.com/expo/eas-cli/pull/1178) by [@kgc00](https://github.com/kgc00))
- Add review details to metadata store configuration. ([#1184](https://github.com/expo/eas-cli/pull/1184) by [@byCedric](https://github.com/byCedric))
- Override applicationId via env. ([#1203](https://github.com/expo/eas-cli/pull/1203) by [@wkozyra95](https://github.com/wkozyra95))

### 🐛 Bug fixes

- Fix submission archive URLs. ([#1179](https://github.com/expo/eas-cli/pull/1179) by [@dsokal](https://github.com/dsokal))

### 🧹 Chores

- Update validation rules for metadata info locales. ([#1174](https://github.com/expo/eas-cli/pull/1174) by [@byCedric](https://github.com/byCedric))
- Improve store configuration defaults and schema documentation. ([#1183](https://github.com/expo/eas-cli/pull/1183) by [@byCedric](https://github.com/byCedric))
- Improve store config categories configuration. ([#1187](https://github.com/expo/eas-cli/pull/1187) by [@byCedric](https://github.com/byCedric))
- Remove deprecated idfa and price tier from store config. ([#1193](https://github.com/expo/eas-cli/pull/1193) by [@byCedric](https://github.com/byCedric))

## [0.54.1](https://github.com/expo/eas-cli/releases/tag/v0.54.1) - 2022-06-15

### 🎉 New features

- Add App Store Connect link after `eas metadata:push`. ([#1168](https://github.com/expo/eas-cli/pull/1168) by [@byCedric](https://github.com/byCedric))

### 🐛 Bug fixes

- Surface ASC errors in metadata for normal API rejections. ([#1167](https://github.com/expo/eas-cli/pull/1167) by [@byCedric](https://github.com/byCedric))
- Add metadata schema to bundled eas-cli package. ([#1166](https://github.com/expo/eas-cli/pull/1166) by [@byCedric](https://github.com/byCedric))

## [0.54.0](https://github.com/expo/eas-cli/releases/tag/v0.54.0) - 2022-06-15

### 🛠 Breaking changes

- Remove fallback for legacy format in `eas.json`. ([#1158](https://github.com/expo/eas-cli/pull/1158), [#1163](https://github.com/expo/eas-cli/pull/1163) by [@wkozyra95](https://github.com/wkozyra95))

### 🎉 New features

- `eas update` now provides more information about the publish process including real-time feedback on asset uploads, update ids, and website links. ([#1152](https://github.com/expo/eas-cli/pull/1152) by [@kgc00](https://github.com/kgc00))
- Added first beta of `eas metadata` to sync store information using store configuration files ([#1136](https://github.com/expo/eas-cli/pull/1136) by [@bycedric](https://github.com/bycedric))

### 🐛 Bug fixes

- Improved support for working on branches with many updates. ([#1144](https://github.com/expo/eas-cli/pull/1144), [#1148](https://github.com/expo/eas-cli/pull/1148) by [@kgc00](https://github.com/kgc00))
- `eas update` project links no longer contain a `)` on unsupported terminals. ([#1152](https://github.com/expo/eas-cli/pull/1152) by [@kgc00](https://github.com/kgc00))

### 🧹 Chores

- Update `eas-build-job`. ([#1162](https://github.com/expo/eas-cli/pull/1162) by [@wkozyra95](https://github.com/wkozyra95))

## [0.53.1](https://github.com/expo/eas-cli/releases/tag/v0.53.1) - 2022-06-07

### 🐛 Bug fixes

- No longer timeout on publishing updates for branches with many updates. ([#1119](https://github.com/expo/eas-cli/pull/1119) by [@kgc00](https://github.com/kgc00))

### 🧹 Chores

- Display project archive docs before compressing/uploading to EAS Build. ([#1127](https://github.com/expo/eas-cli/pull/1127) by [@dsokal](https://github.com/dsokal))
- Add new common error code for submits. ([#1129](https://github.com/expo/eas-cli/pull/1129) by [@dsokal](https://github.com/dsokal))

## [0.53.0](https://github.com/expo/eas-cli/releases/tag/v0.53.0) - 2022-05-30

### 🛠 Breaking changes

- Drop support for Node < 14. ([#1098](https://github.com/expo/eas-cli/pull/1098) by [@dsokal](https://github.com/dsokal))

### 🐛 Bug fixes

- Match bundle identifier capabilities more accurately. ([#1112](https://github.com/expo/eas-cli/pull/1112) by [@EvanBacon](https://github.com/EvanBacon))
- Limit concurrent asset uploads. ([#1153](https://github.com/expo/eas-cli/pull/1153) by [@wschurman](https://github.com/wschurman))

### 🧹 Chores

- Update dependencies. ([#1095](https://github.com/expo/eas-cli/pull/1095), [#1115](https://github.com/expo/eas-cli/pull/1115) by [@dsokal](https://github.com/dsokal))
- Better spinner placement for multiple builds. ([#1105](https://github.com/expo/eas-cli/pull/1105) by [@dsokal](https://github.com/dsokal))
- Use getExpoConfig to access config. ([#1122](https://github.com/expo/eas-cli/pull/1122) by [@wkozyra95](https://github.com/wkozyra95))

## [0.52.0](https://github.com/expo/eas-cli/releases/tag/v0.52.0) - 2022-04-26

### 🎉 New features

- Support target specific entitlements. ([#1078](https://github.com/expo/eas-cli/pull/1078) by [@wkozyra95](https://github.com/wkozyra95))

## [0.51.0](https://github.com/expo/eas-cli/releases/tag/v0.51.0) - 2022-04-19

### 🎉 New features

- Add non-interactive flag to eas update command. ([#1066](https://github.com/expo/eas-cli/pull/1066) by [@wschurman](https://github.com/wschurman))
- Handle new EAS Submit common error - expired Apple's certificates. ([#1068](https://github.com/expo/eas-cli/pull/1068) by [@dsokal](https://github.com/dsokal))

### 🐛 Bug fixes

- Enable full bundling logging for eas update when debugging. ([#1070](https://github.com/expo/eas-cli/pull/1070) by [@byCedric](https://github.com/byCedric))

### 🧹 Chores

- Upgrade `@expo/apple-utils@0.0.0-alpha.31` (now with license). ([#1064](https://github.com/expo/eas-cli/pull/1064) by [@EvanBacon](https://github.com/EvanBacon))
- Unify Google Service Account key prompts. ([#1063](https://github.com/expo/eas-cli/pull/1063) by [@dsokal](https://github.com/dsokal))

## [0.50.0](https://github.com/expo/eas-cli/releases/tag/v0.50.0) - 2022-04-11

### 🎉 New features

- Provide queue position progress and estimated wait time. ([#1049](https://github.com/expo/eas-cli/pull/1049), [#1058](https://github.com/expo/eas-cli/pull/1058) by [@dsokal](https://github.com/dsokal))
- Enable App Store authentication for ASC Api Keys with environment variables. ([#1051](https://github.com/expo/eas-cli/pull/1051) by [@quinlanj](https://github.com/quinlanj))

### 🐛 Bug fixes

- Prompt for user/password authentication where required. ([#1055](https://github.com/expo/eas-cli/pull/1055) by [@quinlanj](https://github.com/quinlanj))
- Require private-key-path to be specified for updating when code signing configured. ([#1059](https://github.com/expo/eas-cli/pull/1059) by [@wschurman](https://github.com/wschurman))

## [0.49.0](https://github.com/expo/eas-cli/releases/tag/v0.49.0) - 2022-04-05

### 🎉 New features

- Added experimental App Store Connect API provisioning profile regeneration. ([#1038](https://github.com/expo/eas-cli/pull/1038) by [@EvanBacon](https://github.com/EvanBacon))
- Experimental support for iOS App Extensions in managed projects. ([#1039](https://github.com/expo/eas-cli/pull/1039) by [@wkozyra95](https://github.com/wkozyra95))

### 🐛 Bug fixes

- Fix proxy support. ([#1032](https://github.com/expo/eas-cli/pull/1032) by [@wkozyra95](https://github.com/wkozyra95))

### 🧹 Chores

- Add annotations regarding App Store Connect Token session support. ([#1029](https://github.com/expo/eas-cli/pull/1029) by [@EvanBacon](https://github.com/EvanBacon))
- Upgrade dependencies. ([#1043](https://github.com/expo/eas-cli/pull/1043) by [@dsokal](https://github.com/dsokal))
- Make default deprecation message more generic. ([#1047](https://github.com/expo/eas-cli/pull/1047) by [@wkozyra95](https://github.com/wkozyra95))

## [0.48.2](https://github.com/expo/eas-cli/releases/tag/v0.48.2) - 2022-03-21

### 🎉 New features

- Add proxy support. ([#1005](https://github.com/expo/eas-cli/pull/1005) by [@wkozyra95](https://github.com/wkozyra95))

### 🐛 Bug fixes

- Do not retry build requests. ([#1024](https://github.com/expo/eas-cli/pull/1024) by [@wkozyra95](https://github.com/wkozyra95))

## [0.48.1](https://github.com/expo/eas-cli/releases/tag/v0.48.1) - 2022-03-15

### 🐛 Bug fixes

- Fix code signing error when not yet configured. ([#1018](https://github.com/expo/eas-cli/pull/1018) by [@wschurman](https://github.com/wschurman))
- Fix link to build details page to use `project.slug`. ([#1021](https://github.com/expo/eas-cli/pull/1021) by [@giautm](https://github.com/giautm))

### 🧹 Chores

- Improve apple login prompt for internal distribution builds. ([#1016](https://github.com/expo/eas-cli/pull/1016) by [@wkozyra95](https://github.com/wkozyra95))

## [0.48.0](https://github.com/expo/eas-cli/releases/tag/v0.48.0) - 2022-03-14

### 🎉 New features

- Add code signing. ([#964](https://github.com/expo/eas-cli/pull/964) by [@wschurman](https://github.com/wschurman))
- Install expo-updates when running update:configure. ([#977](https://github.com/expo/eas-cli/pull/977) by [@jkhales](https://github.com/jkhales))
- Make `update:configure` work on native files. ([#978](https://github.com/expo/eas-cli/pull/978) by [@jkhales](https://github.com/jkhales))

### 🐛 Bug fixes

- Fix `"Unknown status"` error when a build is canceled. ([#1012](https://github.com/expo/eas-cli/pull/1012) by [@wkozyra95](https://github.com/wkozyra95))

### 🧹 Chores

- Add error message when package.json is outside git repository. ([#971](https://github.com/expo/eas-cli/pull/971) by [@wkozyra95](https://github.com/wkozyra95))
- Make runtime version policy warning on the update command more descriptive. ([#979](https://github.com/expo/eas-cli/pull/979) by [@kbrandwijk](https://github.com/kbrandwijk))
- Remove unused flag. ([#995](https://github.com/expo/eas-cli/pull/995) by [@wkozyra95](https://github.com/wkozyra95))
- Replace `got` with `node-fetch`. ([#1000](https://github.com/expo/eas-cli/pull/1000) by [@wkozyra95](https://github.com/wkozyra95))
- Upgrade dependencies. ([#1015](https://github.com/expo/eas-cli/pull/1015) by [@dsokal](https://github.com/dsokal))

## [0.47.0](https://github.com/expo/eas-cli/releases/tag/v0.47.0) - 2022-02-08

### 🐛 Bug fixes

- Return informative error when running `eas channel:rollout` with a channel that does not exist. ([#930](https://github.com/expo/eas-cli/pull/930) by [@jkhales](https://github.com/jkhales))
- Check if `expo-updates` is installed before publish. ([#953](https://github.com/expo/eas-cli/pull/953) by [@jkhales](https://github.com/jkhales))

### 🧹 Chores

- Upgrade dependencies. ([#946](https://github.com/expo/eas-cli/pull/946) by [@dsokal](https://github.com/dsokal))

## [0.46.0](https://github.com/expo/eas-cli/releases/tag/v0.46.0) - 2022-01-26

### 🛠 Breaking changes

- Drop support for building iOS builds on macOS Catalina. ([#939](https://github.com/expo/eas-cli/pull/939) by [@dsokal](https://github.com/dsokal))

### 🐛 Bug fixes

- Fix URL placeholder for iOS submits. ([#941](https://github.com/expo/eas-cli/pull/941) by [@dsokal](https://github.com/dsokal))

### 🧹 Chores

- Unify EAS command descriptions style. ([#925](https://github.com/expo/eas-cli/pull/925) by [@dsokal](https://github.com/dsokal))
- Upgrade dependencies. ([#939](https://github.com/expo/eas-cli/pull/939) by [@dsokal](https://github.com/dsokal))

## [0.45.1](https://github.com/expo/eas-cli/releases/tag/v0.45.1) - 2022-01-19

### 🎉 New features

- Add json output for started builds when using `--no-wait`. ([#921](https://github.com/expo/eas-cli/pull/921) by [@kbrandwijk](https://github.com/kbrandwijk))
- Add support to `eas build` for specifying a custom `prebuildCommand` in `eas.json`. ([#919](https://github.com/expo/eas-cli/pull/919) by [@kbrandwijk](https://github.com/kbrandwijk))

### 🧹 Chores

- Add macOS Monterey image. ([#922](https://github.com/expo/eas-cli/pull/922) by [@wkozyra95](https://github.com/wkozyra95))

## [0.45.0](https://github.com/expo/eas-cli/releases/tag/v0.45.0) - 2022-01-18

### 🎉 New features

- Add `eas device:delete`. ([#890](https://github.com/expo/eas-cli/pull/890) by [@kbrandwijk](https://github.com/kbrandwijk))

### 🧹 Chores

- Upgrade dependencies. ([#872](https://github.com/expo/eas-cli/pull/872) by [@dsokal](https://github.com/dsokal))

## [0.44.1](https://github.com/expo/eas-cli/releases/tag/v0.44.1) - 2022-01-11

### 🐛 Bug fixes

- Fix build:configure expo-updates configuration to only run on generic projects. ([#904](https://github.com/expo/eas-cli/pull/904) by [@brentvatne](https://github.com/brentvatne))

### 🧹 Chores

- Upgrade `node-forge` to 1.0.0. ([#902](https://github.com/expo/eas-cli/pull/902) by [@dependabot](https://github.com/apps/dependabot), [@dsokal](https://github.com/dsokal))
- Replace `@expo/plugin-autocomplete` with `@oclif/plugin-autocomplete`. Upgrade oclif deps. ([#903](https://github.com/expo/eas-cli/pull/903) by [@dsokal](https://github.com/dsokal))

## [0.44.0](https://github.com/expo/eas-cli/releases/tag/v0.44.0) - 2022-01-11

### 🛠 Breaking changes

- No longer enable APNS (iOS Push Notifications) capability by default anymore. ([#797](https://github.com/expo/eas-cli/pull/797) by [@EvanBacon](https://github.com/EvanBacon))
- Don't configure Android projects locally. Clean up old Gradle signing config. Streamline `expo-updates` configuration. ([#888](https://github.com/expo/eas-cli/pull/888) by [@dsokal](https://github.com/dsokal))

### 🎉 New features

- Add `update:list` command. ([#884](https://github.com/expo/eas-cli/pull/884) by [@jkhales](https://github.com/jkhales))
- Improve error message for outdated Apple PLA error. ([#889](https://github.com/expo/eas-cli/pull/889) by [@EvanBacon](https://github.com/EvanBacon))
- Add `--output` flag to the build command. ([#885](https://github.com/expo/eas-cli/pull/885) by [@wkozyra95](https://github.com/wkozyra95))

### 🐛 Bug fixes

- Fix creating project archive with symlink cycle. ([#891](https://github.com/expo/eas-cli/pull/891) by [@wkozyra95](https://github.com/wkozyra95))
- Sign Android debug builds with the correct keystore. Previously, all debug builds would be signed with a default debug keystore. ([#888](https://github.com/expo/eas-cli/pull/888) by [@dsokal](https://github.com/dsokal))

## [0.43.0](https://github.com/expo/eas-cli/releases/tag/v0.43.0) - 2022-01-03

### 🎉 New features

- Add `eas channel:delete`. ([#846](https://github.com/expo/eas-cli/pull/846), [#869](https://github.com/expo/eas-cli/pull/869) by [@jkhales](https://github.com/jkhales))
- Add `eas autocomplete`. ([#870](https://github.com/expo/eas-cli/pull/870) by [@dsokal](https://github.com/dsokal))

### 🐛 Bug fixes

- Fix saving `build:inspect` results to project subdirectory. ([#863](https://github.com/expo/eas-cli/pull/863) by [@wkozyra95](https://github.com/wkozyra95))

## [0.42.4](https://github.com/expo/eas-cli/releases/tag/v0.42.4) - 2021-12-21

### 🐛 Bug fixes

- Add missing dependency - `@oclif/plugin-help`. ([#865](https://github.com/expo/eas-cli/pull/865) by [@dsokal](https://github.com/dsokal))

## [0.42.3](https://github.com/expo/eas-cli/releases/tag/v0.42.3) - 2021-12-21

### 🐛 Bug fixes

- Allow select eas commands to be run outside of a project. ([#851](https://github.com/expo/eas-cli/pull/851) by [@jkhales](https://github.com/jkhales))

### 🧹 Chores

- Replace all oclif dependencies with `@oclif/core`. ([#858](https://github.com/expo/eas-cli/pull/858) by [@dsokal](https://github.com/dsokal))

## [0.41.1](https://github.com/expo/eas-cli/releases/tag/v0.41.1) - 2021-12-16

### 🎉 New features

- Adds commands for EAS Update, which is now in preview for subscribers. EAS Update makes fixing small bugs and pushing quick fixes a snap in between app store submissions. It accomplishes this by allowing an end-user's app to swap out the non-native parts of their app (for example, JS, styling, and image changes) with a new update that contains bug fixes and other updates. ([#854](https://github.com/expo/eas-cli/pull/854) by [@jonsamp](https://github.com/jonsamp))
  - Adds `eas update`, which can bundle and publish updates on a branch.
  - Adds `eas branch`, which manages branches. Branches contain a list of updates and are linked to channels.
  - Adds `eas channel`, which manages channels. Channels are specified inside builds and are linked to branches, allowing us to link specific updates with specific builds.
  - Read more in our [feature preview docs](https://docs.expo.dev/eas-update/introduction/).

### 🐛 Bug fixes

- Fix `eas submit` displaying a prompt in non-interactive mode when some ASC API credentials are missing in `eas.json`. ([#841](https://github.com/expo/eas-cli/pull/841) by [@barthap](https://github.com/barthap))

## [0.41.0](https://github.com/expo/eas-cli/releases/tag/v0.41.0) - 2021-12-13

### 🎉 New features

- Ask user to select profile if `release` does not exist. ([#829](https://github.com/expo/eas-cli/pull/829) by [@dsokal](https://github.com/dsokal))
- Add `build:inspect` command. ([#834](https://github.com/expo/eas-cli/pull/834) by [@wkozyra95](https://github.com/wkozyra95))

### 🐛 Bug fixes

- Fix validating tool versions in eas.json. ([#832](https://github.com/expo/eas-cli/pull/832) by [@dsokal](https://github.com/dsokal))
- Fix submission URL. ([#845](https://github.com/expo/eas-cli/pull/845) by [@dsokal](https://github.com/dsokal))

### 🧹 Chores

- Warn when building managed project with SDK < 41. ([#833](https://github.com/expo/eas-cli/pull/833) by [@dsokal](https://github.com/dsokal))

## [0.40.0](https://github.com/expo/eas-cli/releases/tag/v0.40.0) - 2021-12-08

### 🛠 Breaking changes

- [eas-cli] change eas update:publish to eas update. ([#830](https://github.com/expo/eas-cli/pull/830) by [@jkhales](https://github.com/jkhales))

### 🐛 Bug fixes

- Pass build profile environment to credentials command. ([#828](https://github.com/expo/eas-cli/pull/828) by [@quinlanj](https://github.com/quinlanj))

## [0.39.0](https://github.com/expo/eas-cli/releases/tag/v0.39.0) - 2021-12-06

### 🎉 New features

- Set runtime version in `eas update:configure`. ([#811](https://github.com/expo/eas-cli/pull/811) by [@jkhales](https://github.com/jkhales))
- Print project workflow in `eas diagnostics`. ([#822](https://github.com/expo/eas-cli/pull/822) by [@dsokal](https://github.com/dsokal))

### 🐛 Bug fixes

- Fix submit for multi-target projects where ascAppId is not specified. ([#809](https://github.com/expo/eas-cli/pull/809) by [@wkozyra95](https://github.com/wkozyra95))
- Fix building iOS projects with Apple Watch companion app. ([#812](https://github.com/expo/eas-cli/pull/812), [#817](https://github.com/expo/eas-cli/pull/817), [#821](https://github.com/expo/eas-cli/pull/821) by [@jkhales](https://github.com/jkhales), [@dsokal](https://github.com/dsokal))

### 🧹 Chores

- Improve error message for missing ascAppId. ([#813](https://github.com/expo/eas-cli/pull/813) by [@wkozyra95](https://github.com/wkozyra95))
- Add `react-native` version to metadata. ([#823](https://github.com/expo/eas-cli/pull/823) by [@wkozyra95](https://github.com/wkozyra95))

## [0.38.3](https://github.com/expo/eas-cli/releases/tag/v0.38.3) - 2021-11-29

### 🐛 Bug fixes

- Print warning about outdated version to stderr. ([#805](https://github.com/expo/eas-cli/pull/805) by [@wkozyra95](https://github.com/wkozyra95))
- Fix Apple sign in capabilities. ([#806](https://github.com/expo/eas-cli/pull/806) by [@brentvatne](https://github.com/brentvatne))

## [0.38.2](https://github.com/expo/eas-cli/releases/tag/v0.38.2) - 2021-11-26

### 🎉 New features

- Add support for extending submit profiles. ([#794](https://github.com/expo/eas-cli/pull/794) by [@dsokal](https://github.com/dsokal))
- Add command: `eas update:configure`. ([#800](https://github.com/expo/eas-cli/pull/800) by [@jkhales](https://github.com/jkhales))

### 🐛 Bug fixes

- Fix reading app version and app build version of iOS projects. ([#798](https://github.com/expo/eas-cli/pull/798) by [@dsokal](https://github.com/dsokal))
- Fix push notifications entitlements. ([#801](https://github.com/expo/eas-cli/pull/801) by [@brentvatne](https://github.com/brentvatne))

## [0.38.1](https://github.com/expo/eas-cli/releases/tag/v0.38.1) - 2021-11-25

### 🐛 Bug fixes

- Fix building iOS projects with whitespace in the project name. ([#792](https://github.com/expo/eas-cli/pull/792) by [@dsokal](https://github.com/dsokal))

## [0.38.0](https://github.com/expo/eas-cli/releases/tag/v0.38.0) - 2021-11-24

### 🎉 New features

- Improve unknown capability syncing error message. ([#775](https://github.com/expo/eas-cli/pull/775) by [@EvanBacon](https://github.com/EvanBacon))
- Add submit webhooks. ([#777](https://github.com/expo/eas-cli/pull/777) by [@dsokal](https://github.com/dsokal))

### 🐛 Bug fixes

- Compute runtime version policies. ([#783](https://github.com/expo/eas-cli/pull/783), [#785](https://github.com/expo/eas-cli/pull/785) by [@jkhales](https://github.com/jkhales))
- Fix local builds with npm < 7. ([#787](https://github.com/expo/eas-cli/pull/787) by [@dsokal](https://github.com/dsokal))
- Override `applicationId`/`bundleIdentifier` when auto-submitting after build. ([#780](https://github.com/expo/eas-cli/pull/780) by [@wkozyra95](https://github.com/wkozyra95))

### 🧹 Chores

- Upgrade `typescript` to 4.5.2. Upgrade oclif dependencies. ([#781](https://github.com/expo/eas-cli/pull/781) by [@dsokal](https://github.com/dsokal))
- Make missing `git` command error message more descriptive. ([#784](https://github.com/expo/eas-cli/pull/784) by [@dsokal](https://github.com/dsokal))

## [0.37.0](https://github.com/expo/eas-cli/releases/tag/v0.37.0) - 2021-11-18

### 🛠 Breaking changes

- Require explicitly defined applicationId/bundleIdentifier for EAS Submit in case of bare projects consisting of multiple product flavors on Android or multiple schemes/targets on iOS. ([#765](https://github.com/expo/eas-cli/pull/765) by [@wkozyra95](https://github.com/wkozyra95))

### 🎉 New features

- Auto create channel on publish. ([#766](https://github.com/expo/eas-cli/pull/766) by [@jkhales](https://github.com/jkhales))
- Interactively configure Git `user.name` and `user.email`. ([#772](https://github.com/expo/eas-cli/pull/772) by [@dsokal](https://github.com/dsokal))

### 🐛 Bug fixes

- Validate release channel in eas.json. ([#764](https://github.com/expo/eas-cli/pull/764) by [@dsokal](https://github.com/dsokal))
- Make the missing profile error message more descriptive. ([#761](https://github.com/expo/eas-cli/pull/761) by [@dsokal](https://github.com/dsokal))

### 🧹 Chores

- Better error message when missing eas.json. ([#770](https://github.com/expo/eas-cli/pull/770) by [@quinlanj](https://github.com/quinlanj))

## [0.36.1](https://github.com/expo/eas-cli/releases/tag/v0.36.1) - 2021-11-15

### 🐛 Bug fixes

- Fix `dateformat` import issue when building with `--local` flag. ([a520d](https://github.com/expo/eas-cli/commit/a520d1750736d61d6489da6487879f35ed3deb23) by [@dsokal](https://github.com/dsokal))

## [0.36.0](https://github.com/expo/eas-cli/releases/tag/v0.36.0) - 2021-11-15

### 🛠 Breaking changes

- Do not require manual `eas-cli-local-build-plugin` installation. An existing global installation (either with `yarn global add` or `npm install -g`) will not be used anymore. ([#753](https://github.com/expo/eas-cli/pull/753) by [@dsokal](https://github.com/dsokal))

### 🎉 New features

- Use Keystore Service when `keytool` is not installed. ([#754](https://github.com/expo/eas-cli/pull/754) by [@dsokal](https://github.com/dsokal))
- Add applicationId/bundleIdentifier fields to the submit profile. ([#765](https://github.com/expo/eas-cli/pull/765) by [@wkozyra95](https://github.com/wkozyra95))

### 🐛 Bug fixes

- Fix auto-submitting with `--auto-submit-with-profile`. ([#748](https://github.com/expo/eas-cli/pull/748) by [@dsokal](https://github.com/dsokal))
- Pass env from build profile when resolving entitlements. ([#751](https://github.com/expo/eas-cli/pull/751) by [@wkozyra95](https://github.com/wkozyra95))
- Only prompt for Apple Id username if authenticating with an App Specific Password. ([#745](https://github.com/expo/eas-cli/pull/745) by [@quinlanj](https://github.com/quinlanj))

### 🧹 Chores

- Use same URL paths for local development of EAS CLI as production. ([#750](https://github.com/expo/eas-cli/pull/750) by [@ide](https://github.com/ide))
- Grammar: Api -> API. ([#755](https://github.com/expo/eas-cli/pull/755) by [@quinlanj](https://github.com/quinlanj))
- Add analytics for EAS Submit. ([#752](https://github.com/expo/eas-cli/pull/752) by [@quinlanj](https://github.com/quinlanj))
- Add an 'attempt' event to build and submit analytics. ([#757](https://github.com/expo/eas-cli/pull/757) by [@quinlanj](https://github.com/quinlanj))

## [0.35.0](https://github.com/expo/eas-cli/releases/tag/v0.35.0) - 2021-11-08

### 🎉 New features

- Add ASC API Key generation workflow. ([#718](https://github.com/expo/eas-cli/pull/718) by [@quinlanj](https://github.com/quinlanj))
- Add support for removal of ASC API Keys. ([#721](https://github.com/expo/eas-cli/pull/721) by [@quinlanj](https://github.com/quinlanj))
- Allow users to assign an ASC API Key to their project. ([#719](https://github.com/expo/eas-cli/pull/719) by [@quinlanj](https://github.com/quinlanj))
- Add setup support for ASC API Keys. ([#733](https://github.com/expo/eas-cli/pull/733) by [@quinlanj](https://github.com/quinlanj))
- Show initiating user display name when selecting a build to submit. ([#730](https://github.com/expo/eas-cli/pull/730) by [@barthap](https://github.com/barthap))
- Handle Apple servers maintenance error in `eas submit`. ([#738](https://github.com/expo/eas-cli/pull/738) by [@barthap](https://github.com/barthap))
- Integrate ASC API Key with submissions workflow. ([#737](https://github.com/expo/eas-cli/pull/737) by [@quinlanj](https://github.com/quinlanj))
- Change EAS API server domain. ([#744](https://github.com/expo/eas-cli/pull/744) by [@ide](https://github.com/ide))

### 🧹 Chores

- Clean up credentials prompt method. ([#728](https://github.com/expo/eas-cli/pull/728) by [@quinlanj](https://github.com/quinlanj))
- Bump `@expo/apple-utils` to 0.0.0-alpha.26. ([#723](https://github.com/expo/eas-cli/pull/723) by [@brentvatne](https://github.com/brentvatne))
- Grammar: replace setup with set up. ([#735](https://github.com/expo/eas-cli/pull/735) by [@quinlanj](https://github.com/quinlanj))
- Improve VCS workflow migration experience. ([#732](https://github.com/expo/eas-cli/pull/732) by [@wkozyra95](https://github.com/wkozyra95))

## [0.34.1](https://github.com/expo/eas-cli/releases/tag/v0.34.1) - 2021-11-02

### 🐛 Bug fixes

- Don't show commit prompt in no-commit workflow after installing `expo-dev-client`. ([#722](https://github.com/expo/eas-cli/pull/722) by [@wkozyra95](https://github.com/wkozyra95))

### 🧹 Chores

- Add App Store Connect API Key graphql type and print support. ([#717](https://github.com/expo/eas-cli/pull/717) by [@quinlanj](https://github.com/quinlanj))

## [0.34.0](https://github.com/expo/eas-cli/releases/tag/v0.34.0) - 2021-11-01

### 🛠 Breaking changes

- Use new build job format. ([#701](https://github.com/expo/eas-cli/pull/701), [#711](https://github.com/expo/eas-cli/pull/711) by [@dsokal](https://github.com/dsokal))
- Don't print logs to `stderr`. ([#708](https://github.com/expo/eas-cli/pull/708) by [@dsokal](https://github.com/dsokal))
- Remove automatic migration for legacy `eas.json` format introduced in [v0.22.2](https://github.com/expo/eas-cli/releases/tag/v0.22.2). ([#695](https://github.com/expo/eas-cli/pull/695) by [@wkozyra95](https://github.com/wkozyra95))
- Implement no-commit build workflow. Add required `cli` field in root of `eas.json`. ([#695](https://github.com/expo/eas-cli/pull/695) by [@wkozyra95](https://github.com/wkozyra95))

### 🐛 Bug fixes

- Better error message when eas.json is invalid. ([#707](https://github.com/expo/eas-cli/pull/707) by [@dsokal](https://github.com/dsokal))
- Fix credentials workflow for new users: add additionalTypenames for credentials. ([#703](https://github.com/expo/eas-cli/pull/703) by [@quinlanj](https://github.com/quinlanj))

### 🧹 Chores

- Add additionalTypenames for other queries. ([#704](https://github.com/expo/eas-cli/pull/704) by [@quinlanj](https://github.com/quinlanj))
- Fix errors after pulling down most recent graphql schema changes. ([#713](https://github.com/expo/eas-cli/pull/713) by [@quinlanj](https://github.com/quinlanj))
- Refactor credentials manager. ([#712](https://github.com/expo/eas-cli/pull/712) by [@quinlanj](https://github.com/quinlanj))
- Remove unneeded parameters. ([#710](https://github.com/expo/eas-cli/pull/710) by [@quinlanj](https://github.com/quinlanj))
- Enforce additionalTypenames for graphql queries. ([#709](https://github.com/expo/eas-cli/pull/709) by [@quinlanj](https://github.com/quinlanj))

## [0.33.1](https://github.com/expo/eas-cli/releases/tag/v0.33.1) - 2021-10-22

### 🎉 New features

- Compute runtime version using config-plugins. ([#697](https://github.com/expo/eas-cli/pull/697) by [@jkhales](https://github.com/jkhales))

### 🐛 Bug fixes

- [eas-cli] Skip validating updates scripts integration, which no longer exist in SDK 43+ ([#706](https://github.com/expo/eas-cli/pull/706) by [@brentvatne](https://github.com/brentvatne))

## [0.33.0](https://github.com/expo/eas-cli/releases/tag/v0.33.0) - 2021-10-20

### 🎉 New features

- Make "production" the default profile for building and submitting. ([#677](https://github.com/expo/eas-cli/pull/677) by [@jonsamp](https://github.com/jonsamp))
  - Previously, the default profile when running `eas build` or `eas submit` was "release". We're changing it to a more recognizable name that is consistent with our docs, which is now "production". You can always specify a profile manually with the `--profile` flag. For this major version, if you do not have a profile named "production", and still have a profile named "release", we will fall back to the "release" profile as the default, however you'll see a warning as we're going to remove that behavior in the next major release of EAS CLI.
  - To upgrade, update **eas.json** to have a "production" profile in both the `build` and `submit` objects. If you already have a project set up, this will replace the existing "release" profile. After the change, eas.json should have the following profiles:
    ```json
      {
        "build": {
          "production": { ... }
        },
        "submit": {
          "production": { ... }
        }
      }
    ```

### 🐛 Bug fixes

- Skip the second prompt for Apple ID if the user is already signed in with Apple. ([#691](https://github.com/expo/eas-cli/pull/691) by [@dsokal](https://github.com/dsokal))
- Unify reading `app.json`. ([#692](https://github.com/expo/eas-cli/pull/692) by [@dsokal](https://github.com/dsokal))

## [0.32.0](https://github.com/expo/eas-cli/releases/tag/v0.32.0) - 2021-10-15

### 🎉 New features

- Add App Store Connect API Key support to iOS submissions. ([#678](https://github.com/expo/eas-cli/pull/678) by [@quinlanj](https://github.com/quinlanj))
- Create/list/revoke App Store Connect Api keys via Apple apis. ([#687](https://github.com/expo/eas-cli/pull/687) by [@quinlanj](https://github.com/quinlanj))
- Add ability to select a build from a list in `eas submit` interactive mode. ([#688](https://github.com/expo/eas-cli/pull/688) by [@barthap](https://github.com/barthap))

### 🐛 Bug fixes

- Fix printing App Store Connect URL after submission. ([#683](https://github.com/expo/eas-cli/pull/683) by [@brentvatne](https://github.com/brentvatne))

### 🧹 Chores

- Add App Store Connect API Key fields to `eas.json`. ([#684](https://github.com/expo/eas-cli/pull/684) by [@quinlanj](https://github.com/quinlanj))
- Enable no-underscore-dangle eslint rule. ([#686](https://github.com/expo/eas-cli/pull/686) by [@dsokal](https://github.com/dsokal))

## [0.31.1](https://github.com/expo/eas-cli/releases/tag/v0.31.1) - 2021-10-08

### 🐛 Bug fixes

- Google Service Account Keys: Fix non-interactive bug in credentials service workflow ([#682](https://github.com/expo/eas-cli/pull/682) by [@quinlanj](https://github.com/quinlanj))

## [0.31.0](https://github.com/expo/eas-cli/releases/tag/v0.31.0) - 2021-10-08

### 🛠 Breaking changes

- Don't resolve the iOS builder image on the client side. EAS Build will use the appropriate iOS image for a given Expo SDK version unless the `image` is defined. This only applies to managed projects. ([#675](https://github.com/expo/eas-cli/pull/675) by [@wkozyra95](https://github.com/wkozyra95), [@dsokal](https://github.com/dsokal))

### 🎉 New features

- Integrate credentials service with Android submissions. ([#664](https://github.com/expo/eas-cli/pull/664) by [@quinlanj](https://github.com/quinlanj))
- Add option to review ad-hoc devices when reusing provisioning profile. ([#673](https://github.com/expo/eas-cli/pull/673) by [@dsokal](https://github.com/dsokal))

## [0.30.1](https://github.com/expo/eas-cli/releases/tag/v0.30.1) - 2021-10-06

### 🐛 Bug fixes

- Fix `--json` flag when running EAS CLI on GitHub actions. ([#669](https://github.com/expo/eas-cli/pull/669) by [@dsokal](https://github.com/dsokal))
- Fix `"ios: mods.ios.infoPlist: Failed to find Info.plist linked to Xcode project."` warning when running `eas build` in a managed project. ([#670](https://github.com/expo/eas-cli/pull/670) by [@brentvatne](https://github.com/brentvatne))
- Fix building monorepo projects on Windows. ([#671](https://github.com/expo/eas-cli/pull/671) by [@dsokal](https://github.com/dsokal))

## [0.30.0](https://github.com/expo/eas-cli/releases/tag/v0.30.0) - 2021-10-05

### 🛠 Breaking changes

- Enable auto-incrementing on Android. ([#645](https://github.com/expo/eas-cli/pull/645) by [@jkhales](https://github.com/jkhales))

### 🧹 Chores

- Ports detection for Google Service Account Keys into the credentials service. ([#660](https://github.com/expo/eas-cli/pull/660) by [@quinlanj](https://github.com/quinlanj))
- Improve iOS credentials printing. ([#657](https://github.com/expo/eas-cli/pull/657) by [@quinlanj](https://github.com/quinlanj))
- Automate `eas-cli` releases. ([#668](https://github.com/expo/eas-cli/pull/668) by [@dsokal](https://github.com/dsokal))

## [0.29.1](https://github.com/expo/eas-cli/releases/tag/v0.29.1) - 2021-09-29

### 🎉 New features

- More upload support for Google Service Account Keys. ([#649](https://github.com/expo/eas-cli/pull/649) by [@quinlanj](https://github.com/quinlanj))
- Allow the user to assign an existing Google Service Account Key to their project. ([#650](https://github.com/expo/eas-cli/pull/650) by [@quinlanj](https://github.com/quinlanj))
- Allow the user to remove a Google Service Account Key from their account. ([#658](https://github.com/expo/eas-cli/pull/658) by [@quinlanj](https://github.com/quinlanj))
- Adds setup support for Google Service Account Keys. ([#659](https://github.com/expo/eas-cli/pull/659) by [@quinlanj](https://github.com/quinlanj))

### 🐛 Bug fixes

- Fix double prompt for Apple credentials when running `eas build --auto-submit`. ([#654](https://github.com/expo/eas-cli/pull/654) by [@dsokal](https://github.com/dsokal))

### 🧹 Chores

- Always use async `fs` functions. ([#652](https://github.com/expo/eas-cli/pull/652) by [@dsokal](https://github.com/dsokal))
- Improve Android credentials printing. ([#656](https://github.com/expo/eas-cli/pull/656) by [@quinlanj](https://github.com/quinlanj))

## [0.29.0](https://github.com/expo/eas-cli/releases/tag/v0.29.0) - 2021-09-28

### 🎉 New features

- Added upload support for Google Service Account Keys. ([#642](https://github.com/expo/eas-cli/pull/642) by [@quinlanj](https://github.com/quinlanj))
- Add Xcode 13 image. ([#651](https://github.com/expo/eas-cli/pull/651) by [@wkozyra95](https://github.com/wkozyra95))

### 🐛 Bug fixes

- Credentials manager: stop prompting for an Android build profile every iteration. ([#641](https://github.com/expo/eas-cli/pull/641) by [@quinlanj](https://github.com/quinlanj))
- Don't display prompt in non-interactive mode when the metro config seems invalid. ([#644](https://github.com/expo/eas-cli/pull/644) by [@dsokal](https://github.com/dsokal))
- Read versions from correct `Info.plist`. ([#635](https://github.com/expo/eas-cli/pull/635) by [@wkozyra95](https://github.com/wkozyra95))

### 🧹 Chores

- Move away from weird convention of exports. ([#647](https://github.com/expo/eas-cli/pull/647) by [@quinlanj](https://github.com/quinlanj))

## [0.28.2](https://github.com/expo/eas-cli/releases/tag/v0.28.2) - 2021-09-23

### 🐛 Bug fixes

- Use `log-symbols` to unify green ticks style. ([#639](https://github.com/expo/eas-cli/pull/639) by [@dsokal](https://github.com/dsokal))
- Fix `eas build --auto-submit` in fresh projects. ([#640](https://github.com/expo/eas-cli/pull/640) by [@dsokal](https://github.com/dsokal))

## [0.28.1](https://github.com/expo/eas-cli/releases/tag/v0.28.1) - 2021-09-22

### 🐛 Bug fixes

- Prevent ora spinners breaking when debug logs are enabled. ([#575](https://github.com/expo/eas-cli/pull/575) by [@EvanBacon](https://github.com/EvanBacon))
- Do not fail `eas build` when transient network errors occur. ([#638](https://github.com/expo/eas-cli/pull/638) by [@dsokal](https://github.com/dsokal))

### 🧹 Chores

- Add GraphQL support for GoogleServiceAccountKey. ([#632](https://github.com/expo/eas-cli/pull/632) by [@quinlanj](https://github.com/quinlanj))
- Remove GraphQL support for the App Specific Password. ([#633](https://github.com/expo/eas-cli/pull/633) by [@quinlanj](https://github.com/quinlanj))

## [0.28.0](https://github.com/expo/eas-cli/releases/tag/v0.28.0) - 2021-09-20

### 🎉 New features

- Use envs from build profile to resolve app config when auto-submitting. ([#614](https://github.com/expo/eas-cli/pull/614) by [@dsokal](https://github.com/dsokal))
- Support multi flavor Android projects. ([#595](https://github.com/expo/eas-cli/pull/595) by [@wkozyra95](https://github.com/wkozyra95))
- Improve experience when using the build details page as a build artifact URL in `eas submit`. ([#620](https://github.com/expo/eas-cli/pull/620) by [@dsokal](https://github.com/dsokal))
- Better error message when eas.json is invalid JSON. ([#618](https://github.com/expo/eas-cli/pull/618) by [@dsokal](https://github.com/dsokal))
- Add warning about the legacy build service IDs in `eas submit`. ([#624](https://github.com/expo/eas-cli/pull/624) by [@dsokal](https://github.com/dsokal))
- Validate that project includes `expo-dev-client` when building with `developmentClient` flag. ([#627](https://github.com/expo/eas-cli/pull/627) by [@dsokal](https://github.com/dsokal))
- Better experience when not logged in in non-interactive mode. ([#628](https://github.com/expo/eas-cli/pull/628) by [@dsokal](https://github.com/dsokal))

### 🧹 Chores

- Reduce `eas-cli` size by almost getting rid of `lodash` from dependencies. ([#605](https://github.com/expo/eas-cli/pull/605) by [@dsokal](https://github.com/dsokal))
- Enforce explicit return type in all functions. ([#619](https://github.com/expo/eas-cli/pull/619) by [@wkozyra95](https://github.com/wkozyra95))
- Enforce `Async` suffix for async functions. ([#623](https://github.com/expo/eas-cli/pull/623) by [@dsokal](https://github.com/dsokal))

## [0.27.1](https://github.com/expo/eas-cli/releases/tag/v0.27.1) - 2021-09-10

### 🐛 Bug fixes

- Fixed force-creation, app secret creation, and secret deletion mutations. ([#606](https://github.com/expo/eas-cli/pull/606) by [@fiberjw](https://github.com/fiberjw))

## [0.27.0](https://github.com/expo/eas-cli/releases/tag/v0.27.0) - 2021-09-10

### 🎉 New features

- Implement support for `--platform all` in `eas submit`. ([#598](https://github.com/expo/eas-cli/pull/598) by [@dsokal](https://github.com/dsokal))
- Implement support for `--non-interactive` in `eas submit`. ([#600](https://github.com/expo/eas-cli/pull/600) by [@dsokal](https://github.com/dsokal))
- Add auto-submit feature. Run `eas build --auto-submit` to submit automatically on build complete. ([#603](https://github.com/expo/eas-cli/pull/603) by [@dsokal](https://github.com/dsokal))
- Allow using env var for `android.serviceAccountKeyPath` in submit profiles. ([#604](https://github.com/expo/eas-cli/pull/604) by [@dsokal](https://github.com/dsokal))

### 🐛 Bug fixes

- Fix detecting `googleServicesFile` on Windows. ([#602](https://github.com/expo/eas-cli/pull/602) by [@wkozyra95](https://github.com/wkozyra95))

## [0.26.0](https://github.com/expo/eas-cli/releases/tag/v0.26.0) - 2021-09-08

### 🛠 Breaking changes

- Require `eas submit` to be configured with eas.json submit profiles (see [https://docs.expo.dev/submit/eas-json/](https://docs.expo.dev/submit/eas-json/) for details). Drop support for CLI params. ([#590](https://github.com/expo/eas-cli/pull/590) by [@dsokal](https://github.com/dsokal))

### 🎉 New features

- Add `eas diagnostics` command. ([#594](https://github.com/expo/eas-cli/pull/594) by [@dsokal](https://github.com/dsokal))

### 🐛 Bug fixes

- Fix `eas build` from throwing an exception when detecting the git `core.ignorecase` setting. ([#592](https://github.com/expo/eas-cli/pull/592) by [@mwillbanks](https://github.com/mwillbanks))
- Support app names that consist only of unicode characters. ([#596](https://github.com/expo/eas-cli/pull/596) by [@wkozyra95](https://github.com/wkozyra95))

## [0.25.0](https://github.com/expo/eas-cli/releases/tag/v0.25.0) - 2021-09-01

### 🛠 Breaking changes

- Drop support for node < 12. ([#581](https://github.com/expo/eas-cli/pull/581) by [@dsokal](https://github.com/dsokal))

### 🎉 New features

- Support `--no-wait` in `eas submit`. ([#578](https://github.com/expo/eas-cli/pull/578) by [@dsokal](https://github.com/dsokal))
- Detect changes when `core.ignorecase` is set to true. ([#570](https://github.com/expo/eas-cli/pull/570) by [@wkozyra95](https://github.com/wkozyra95))

### 🐛 Bug fixes

- Fix wrong warning for `metro.config.js` check on Windows. ([#588](https://github.com/expo/eas-cli/pull/588) by [@louisgv](https://github.com/louisgv))
- Fix detecting `googleServicesFile` with `EAS_NO_VCS=1`. ([#583](https://github.com/expo/eas-cli/pull/583) by [@wkozyra95](https://github.com/wkozyra95))

### 🧹 Chores

- Replace `@hapi/joi` with `joi`. Upgrade typescript to 4.4.2. Upgrade dependencies. ([#582](https://github.com/expo/eas-cli/pull/582) by [@dsokal](https://github.com/dsokal))
- Change typescript target from `ES2017` to `ES2019`. ([#584](https://github.com/expo/eas-cli/pull/584) by [@dsokal](https://github.com/dsokal))
- Use `ts-jest` instead of `babel-jest`. ([#585](https://github.com/expo/eas-cli/pull/585) by [@dsokal](https://github.com/dsokal))

## [0.24.1](https://github.com/expo/eas-cli/releases/tag/v0.24.1) - 2021-08-25

### 🐛 Bug fixes

- Fix wrong `EasJsonReader` import causing `eas submit` to fail. ([951ee](https://github.com/expo/eas-cli/commit/951eea2396591bd612aa7cb3038da35e45c33bb8) by [@dsokal](https://github.com/dsokal))

## [0.24.0](https://github.com/expo/eas-cli/releases/tag/v0.24.0) - 2021-08-25

### 🛠 Breaking changes

- Allow publishing of multiple update groups. ([#566](https://github.com/expo/eas-cli/pull/566) by [@jkhales](https://github.com/jkhales))

### 🎉 New features

- Retry status code 500-600 server errors from Apple servers with cookies auth. ([#574](https://github.com/expo/eas-cli/pull/574) by [@EvanBacon](https://github.com/EvanBacon))
- Throw internal server errors when Apple servers fail to authenticate. ([#574](https://github.com/expo/eas-cli/pull/574) by [@EvanBacon](https://github.com/EvanBacon))
- Add --auto flag for eas branch:publish. ([#549](https://github.com/expo/eas-cli/pull/549) by [@jkhales](https://github.com/jkhales))
- Add submissions link in output of `eas submit`. ([#553](https://github.com/expo/eas-cli/pull/553) by [@ajsmth](https://github.com/ajsmth))
- Add submit profiles. ([#555](https://github.com/expo/eas-cli/pull/555) by [@wkozyra95](https://github.com/wkozyra95))
- Add `changesNotSentForReview` option to android submissions. ([#560](https://github.com/expo/eas-cli/pull/560) by [@wkozyra95](https://github.com/wkozyra95))
- Support `--json` flag in build commands. ([#567](https://github.com/expo/eas-cli/pull/567) by [@wkozyra95](https://github.com/wkozyra95))
- Add link to https://expo.fyi/eas-build-archive in `eas build` output to make it easier to understand what is going on in the archive/upload phase of the build. ([#562](https://github.com/expo/eas-cli/pull/562) by [@brentvatne](https://github.com/brentvatne))
- Update QR code URL for Android internal distribution build and generate smaller QR code. ([#573](https://github.com/expo/eas-cli/pull/573) by [@axeldelafosse](https://github.com/axeldelafosse))

### 🐛 Bug fixes

- Fix `--sku` flag being ignored when running `eas submit -p ios`. ([#559](https://github.com/expo/eas-cli/pull/559) by [@barthap](https://github.com/barthap))
- Set correct distribution for simulator builds. ([#556](https://github.com/expo/eas-cli/pull/556) by [@wkozyra95](https://github.com/wkozyra95))

### 🧹 Chores

- Add warnings around common issues (`NODE_ENV=production`, git ignored `googleServicesFile`). ([#569](https://github.com/expo/eas-cli/pull/569) by [@wkozyra95](https://github.com/wkozyra95))

## [0.23.0](https://github.com/expo/eas-cli/releases/tag/v0.23.0) - 2021-08-05

### 🛠 Breaking changes

- Stop including deprecated storageBucket field when publishing. ([#547](https://github.com/expo/eas-cli/pull/547) by [@jkhales](https://github.com/jkhales))

### 🐛 Bug fixes

- Pass through metadata context to app version resolver. ([#550](https://github.com/expo/eas-cli/pull/550) by [@brentvatne](https://github.com/brentvatne))

## [0.22.4](https://github.com/expo/eas-cli/releases/tag/v0.22.4) - 2021-08-02

### 🐛 Bug fixes

- Fix build profile schema validation when `simulator` key is present for iOS. ([#546](https://github.com/expo/eas-cli/pull/546) by [@sallar](https://github.com/sallar))

## [0.22.2](https://github.com/expo/eas-cli/releases/tag/v0.22.2) - 2021-08-02

### 🛠 Breaking changes

- Introduce new format of eas.json (old eas.json will be migrated automatically). ([#537](https://github.com/expo/eas-cli/pull/537) by [@wkozyra95](https://github.com/wkozyra95))

### 🎉 New features

- Validate metro config for managed workflow projects. ([#534](https://github.com/expo/eas-cli/pull/534) by [@dsokal](https://github.com/dsokal))
- Add more filter params to `build:list`. ([#540](https://github.com/expo/eas-cli/pull/540) by [@dsokal](https://github.com/dsokal))
- Evaluate interpolated iOS version strings for metadata. ([#541](https://github.com/expo/eas-cli/pull/541) by [@dsokal](https://github.com/dsokal))

### 🐛 Bug fixes

- Validate metadata client side to print better errors. ([#542](https://github.com/expo/eas-cli/pull/542) by [@wkozyra95](https://github.com/wkozyra95))
- Fix `new` build status when building both paltforms. ([#543](https://github.com/expo/eas-cli/pull/543) by [@wkozyra95](https://github.com/wkozyra95))
- Fix link to build details page where previously we used `project.name` instead of `project.slug` - leave out project segment entirely and depend on redirect. ([#554](https://github.com/expo/eas-cli/pull/554) by [@brentvatne](https://github.com/brentvatne))

## [0.22.1](https://github.com/expo/eas-cli/releases/tag/v0.22.1) - 2021-07-28

### 🎉 New features

- Include the file extension for update's assets in the manifest fragment. ([#535](https://github.com/expo/eas-cli/pull/535) by [@jkhales](https://github.com/jkhales))
- Use env variables from `eas.json` when evaluating `app.config.js`. ([#532](https://github.com/expo/eas-cli/pull/532) by [@dsokal](https://github.com/dsokal))

### 🐛 Bug fixes

- Fix workflow detection when xcodeproj is an empty directory. ([#531](https://github.com/expo/eas-cli/pull/531) by [@wkozyra95](https://github.com/wkozyra95))
- Fix Android Keystore upload. ([#538](https://github.com/expo/eas-cli/pull/538) by [@quinlanj](https://github.com/quinlanj))

### 🧹 Chores

- Upgrade typescript to 4.3.5. ([#533](https://github.com/expo/eas-cli/pull/533) by [@dsokal](https://github.com/dsokal))

## [0.22.0](https://github.com/expo/eas-cli/releases/tag/v0.22.0) - 2021-07-23

### 🎉 New features

- Added support for automatically creating and linking iOS capability identifiers (Apple Pay, iCloud Containers, App Groups). ([#524](https://github.com/expo/eas-cli/pull/524) by [@EvanBacon](https://github.com/EvanBacon))
- Add `secret:create --force` command to overwrite existing secrets. ([#513](https://github.com/expo/eas-cli/pull/513) by [@bycedric](https://github.com/bycedric))
- Fall back to APK when building for internal distribution. ([#527](https://github.com/expo/eas-cli/pull/527) by [@dsokal](https://github.com/dsokal))
- Add `iosEnterpriseProvisioning` to build metadata. ([#522](https://github.com/expo/eas-cli/pull/522) by [@dsokal](https://github.com/dsokal))
- Autodetect Google Services JSON key path in `eas submit -p android`. ([#520](https://github.com/expo/eas-cli/pull/520) by [@barthap](https://github.com/barthap))

### 🐛 Bug fixes

- Fix iOS capability syncing on build. ([#521](https://github.com/expo/eas-cli/pull/521) by [@EvanBacon](https://github.com/EvanBacon))
- Fix unhandled error when amplitude domains are blocked. ([#512](https://github.com/expo/eas-cli/pull/512) by [@wkozyra95](https://github.com/wkozyra95))
- Use default value for `appBuildVersion` in build metadata when building an Android managed project. ([#526](https://github.com/expo/eas-cli/pull/526) by [@dsokal](https://github.com/dsokal))

## [0.21.0](https://github.com/expo/eas-cli/releases/tag/v0.21.0) - 2021-07-12

### 🎉 New features

- Add `project:*` commands. ([#500](https://github.com/expo/eas-cli/pull/500) by [@jkhales](https://github.com/jkhales))
- Added support for iOS 15 capabilities: Communication Notifications, Time Sensitive Notifications, Group Activities, and Family Controls. ([#499](https://github.com/expo/eas-cli/pull/499) by [@EvanBacon](https://github.com/EvanBacon))
- Show more build metadata in `build:view` and `build:list`. ([#504](https://github.com/expo/eas-cli/pull/504), [#508](https://github.com/expo/eas-cli/pull/508) by [@dsokal](https://github.com/dsokal))
- Add runtime version to build metadata. ([#493](https://github.com/expo/eas-cli/pull/493) by [@dsokal](https://github.com/dsokal))

## [0.20.0](https://github.com/expo/eas-cli/releases/tag/v0.20.0) - 2021-07-09

### 🛠 Breaking changes

- Unifify generic and managed workflow, deprecate `workflow` field. ([#497](https://github.com/expo/eas-cli/pull/497) by [@wkozyra95](https://github.com/wkozyra95))

### 🐛 Bug fixes

- Fix runtime version checks. ([#495](https://github.com/expo/eas-cli/pull/495) by [@dsokal](https://github.com/dsokal))
- Resolve `--android-package` correctly in `eas submit` command. ([#494](https://github.com/expo/eas-cli/pull/494) by [@wkozyra95](https://github.com/wkozyra95))

## [0.19.1](https://github.com/expo/eas-cli/releases/tag/v0.19.1) - 2021-07-02

### 🎉 New features

- Improve project workflow detection (fixes the case where the `android` and/or `ios` directories are git-ignored). ([#490](https://github.com/expo/eas-cli/pull/490) by [@dsokal](https://github.com/dsokal))
- Improve credentials workflow with project creation and current working directories ([#491](https://github.com/expo/eas-cli/pull/491) by [@quinlanj](https://github.com/quinlanj))

### 🐛 Bug fixes

- Better debugging experience ([#492](https://github.com/expo/eas-cli/pull/492) by [@quinlanj](https://github.com/quinlanj))

## [0.19.0](https://github.com/expo/eas-cli/releases/tag/v0.19.0) - 2021-07-01

### 🎉 New features

- Auto-suggest application id and bundle identifier when running `eas build:configure` for a managed project. ([#487](https://github.com/expo/eas-cli/pull/487) by [@dsokal](https://github.com/dsokal))
- Support configuring one platform at a time when running `eas build`. ([#483](https://github.com/expo/eas-cli/pull/483) by [@brentvatne](https://github.com/brentvatne))

## [0.18.3](https://github.com/expo/eas-cli/releases/tag/v0.18.3) - 2021-06-28

### 🎉 New features

- Support bundle identifiers that begin with `.`. ([#459](https://github.com/expo/eas-cli/pull/459) by [@EvanBacon](https://github.com/EvanBacon))
- Push Key setup integrated with ios build command ([#473](https://github.com/expo/eas-cli/pull/473) by [@quinlanj](https://github.com/quinlanj))

### 🐛 Bug fixes

- Fix android builds for PKCS12 keystores. ([#484](https://github.com/expo/eas-cli/pull/484) by [@quinlanj](https://github.com/quinlanj))

## [0.18.2](https://github.com/expo/eas-cli/releases/tag/v0.18.2) - 2021-06-25

### 🎉 New features

- Change default iOS image for projects with Expo SDK <= 41 (SDK 41 won't build with Xcode 12.5). ([#479](https://github.com/expo/eas-cli/pull/479) by [@dsokal](https://github.com/dsokal))
- Make Apple team optional in appropriate cases. ([#468](https://github.com/expo/eas-cli/pull/468) by [@quinlanj](https://github.com/quinlanj))
- Show projects that depend on a push key. ([#472](https://github.com/expo/eas-cli/pull/472) by [@quinlanj](https://github.com/quinlanj))

### 🐛 Bug fixes

- Fix inverted conditional so we actually only prompt about commit when index is dirty. ([#481](https://github.com/expo/eas-cli/pull/481) by [@brentvatne](https://github.com/brentvatne))

## [0.18.1](https://github.com/expo/eas-cli/releases/tag/v0.18.1) - 2021-06-24

### 🎉 New features

- Add basic printing support for Apple App Specific Password. ([#474](https://github.com/expo/eas-cli/pull/474) by [@quinlanj](https://github.com/quinlanj))

### 🐛 Bug fixes

- Fix CLI UI getting blocked on credentials migration, leading to partially migrated state. ([#477](https://github.com/expo/eas-cli/pull/477) by [@brentvatne](https://github.com/brentvatne))

## [0.18.0](https://github.com/expo/eas-cli/releases/tag/v0.18.0) - 2021-06-24

### 🛠 Breaking changes

- Drop support for `experimental.npmToken` in credentials.json, EAS Secrets can be used instead. ([#444](https://github.com/expo/eas-cli/pull/444) by [@dsokal](https://github.com/dsokal))
- Remove `--allow-experimental` flag from `eas build:configure` as it has no effect now. ([#444](https://github.com/expo/eas-cli/pull/444) by [@dsokal](https://github.com/dsokal))

### 🎉 New features

- Make credentials manager work with multi-target iOS projects. ([#441](https://github.com/expo/eas-cli/pull/441) by [@dsokal](https://github.com/dsokal))
- Copy over credentials from Expo Classic to EAS. ([#445](https://github.com/expo/eas-cli/pull/445) by [@quinlanj](https://github.com/quinlanj))
- Add Big Sur image for iOS builds. ([#457](https://github.com/expo/eas-cli/pull/457) by [@wkozyra95](https://github.com/wkozyra95))
- New version of Android credentials manager. ([#460](https://github.com/expo/eas-cli/pull/460) by [@quinlanj](https://github.com/quinlanj))
- Add an internal distribution with dev client to `build:configure` defaults. ([#465](https://github.com/expo/eas-cli/pull/465) by [@fson](https://github.com/fson))
- Add `updates.channel` to build metadata. ([#461](https://github.com/expo/eas-cli/pull/461) by [@jkhales](https://github.com/jkhales))
- iOS push key setup and management now available in `eas-cli credentials`. ([#469](https://github.com/expo/eas-cli/pull/469), [#470](https://github.com/expo/eas-cli/pull/470) by [@quinlanj](https://github.com/quinlanj))
- Support new build status: `new`. ([#475](https://github.com/expo/eas-cli/pull/475) by [@dsokal](https://github.com/dsokal))

### 🧹 Chores

- Deprecate `--skip-credentials-check` flag because it doesn't do anything and is no longer needed. ([#442](https://github.com/expo/eas-cli/pull/442) by [@brentvatne](https://github.com/brentvatne))
- Move android credentials code to new Graphql API. ([#439](https://github.com/expo/eas-cli/pull/439), [#440](https://github.com/expo/eas-cli/pull/440), [#438](https://github.com/expo/eas-cli/pull/438), [#443](https://github.com/expo/eas-cli/pull/443), [#447](https://github.com/expo/eas-cli/pull/447), [#451](https://github.com/expo/eas-cli/pull/451), [#455](https://github.com/expo/eas-cli/pull/455) by [@quinlanj](https://github.com/quinlanj))
- Prepare Graphql infra to support iOS push keys. ([#456](https://github.com/expo/eas-cli/pull/456) by [@quinlanj](https://github.com/quinlanj))
- Improve credentials DX ([#448](https://github.com/expo/eas-cli/pull/448), [#449](https://github.com/expo/eas-cli/pull/449) by [@quinlanj](https://github.com/quinlanj))
- Add analytics on dev client builds. ([#454](https://github.com/expo/eas-cli/pull/454) by [@fson](https://github.com/fson))
- Support non-git projects. ([#462](https://github.com/expo/eas-cli/pull/462) by [@wkozyra95](https://github.com/wkozyra95))

## [0.17.0](https://github.com/expo/eas-cli/releases/tag/v0.17.0) - 2021-06-02

### 🐛 Bug fixes

- Fix bundle identifier resolution when native target is not provided. ([#434](https://github.com/expo/eas-cli/pull/434) by [@dsokal](https://github.com/dsokal))
- Fix git repo root path getter on Windows. ([#429](https://github.com/expo/eas-cli/pull/429) by [@brentvatne](https://github.com/brentvatne))
- Fix resolving Android application identifier. ([#431](https://github.com/expo/eas-cli/pull/431) by [@quinlanj](https://github.com/quinlanj))

### 🧹 Chores

- Android credentials setup now on Graphql API. ([#427](https://github.com/expo/eas-cli/pull/427) by [@quinlanj](https://github.com/quinlanj))

## [0.16.0](https://github.com/expo/eas-cli/releases/tag/v0.16.0) - 2021-05-26

### 🎉 New features

- Opt out of capability syncing with `EXPO_NO_CAPABILITY_SYNC=1`. ([#426](https://github.com/expo/eas-cli/pull/426) by [@brentvatne](https://github.com/brentvatne))
- Add more verbose logging around capability syncing to help debug reported issues. ([#426](https://github.com/expo/eas-cli/pull/426) by [@brentvatne](https://github.com/brentvatne))
- Add managed credentials support for multi-target iOS projects. ([#414](https://github.com/expo/eas-cli/pull/414) by [@dsokal](https://github.com/dsokal))

## [0.15.1](https://github.com/expo/eas-cli/releases/tag/v0.15.1) - 2021-05-25

### 🎉 New features

- Support auto capabilities in managed workflow using Expo config plugin introspection. ([#419](https://github.com/expo/eas-cli/pull/419) by [@EvanBacon](https://github.com/EvanBacon))

### 🐛 Bug fixes

- Fix sending `appBuildVersion` as part of the build metadata. ([#423](https://github.com/expo/eas-cli/pull/423) by [@dsokal](https://github.com/dsokal))

## [0.15.0](https://github.com/expo/eas-cli/releases/tag/v0.15.0) - 2021-05-20

### 🛠 Breaking changes

- Remove "Auto" option for `schemeBuildConfiguration` and make the old "Auto" behaviour the default. ([#394](https://github.com/expo/eas-cli/pull/394) by [@randomhajile](https://github.com/randomhajile))
- Remove `experimental.disableIosBundleIdentifierValidation` flag from eas.json. ([#407](https://github.com/expo/eas-cli/pull/407) by [@dsokal](https://github.com/dsokal))
- Deprecate `android.package` and `ios.bundleIdentifier` in app config for generic projects. EAS CLI depends on the values in native code now. ([#407](https://github.com/expo/eas-cli/pull/407) by [@dsokal](https://github.com/dsokal))
- Remove application id synchronization (`android.package` and `ios.bundleIdentifier`) between app.json and native code when running builds. ([#407](https://github.com/expo/eas-cli/pull/407) by [@dsokal](https://github.com/dsokal))

### 🎉 New features

- Auto sync associated domains capability before building. ([#384](https://github.com/expo/eas-cli/pull/384) by [@EvanBacon](https://github.com/EvanBacon))
- Add eas init command. ([#402](https://github.com/expo/eas-cli/pull/402) by [@jkhales](https://github.com/jkhales))
- Allow for arbitrary string values in `schemeBuildConfiguration`. ([#394](https://github.com/expo/eas-cli/pull/394) by [@randomhajile](https://github.com/randomhajile))
- Allow for installing custom `expo-cli` version on EAS Build. ([#409](https://github.com/expo/eas-cli/pull/409) by [@randomhajile](https://github.com/randomhajile))
- Support PKCS kesytores for Android. ([#398](https://github.com/expo/eas-cli/pull/398) by [@wkozyra95](https://github.com/wkozyra95))
- Support empty passwords in Android and iOS keystores. ([#398](https://github.com/expo/eas-cli/pull/398) by [@wkozyra95](https://github.com/wkozyra95))
- Add more build metadata - `appBuildVersion`. ([#413](https://github.com/expo/eas-cli/pull/413) by [@dsokal](https://github.com/dsokal))

### 🐛 Bug fixes

- Fix failure when publishing without the platform flag. ([#415](https://github.com/expo/eas-cli/pull/415) by [@jkhales](https://github.com/jkhales))
- Pin versions in package.json. ([#399](https://github.com/expo/eas-cli/pull/399) by [@dsokal](https://github.com/dsokal))
  - Revert [0ac2f](https://github.com/expo/eas-cli/commit/0ac2fb77a118df609381c4e350aa68609340c3cd) as the root cause of the issue has been fixed in [#399](https://github.com/expo/eas-cli/pull/399).
- Include development-client in valid buildType for internal distribution. ([#410](https://github.com/expo/eas-cli/pull/410) by [@brentvatne](https://github.com/brentvatne))

## [0.14.1](https://github.com/expo/eas-cli/releases/tag/v0.14.1) - 2021-05-11

### 🐛 Bug fixes

- Make the default urql requestPolicy 'network-only'. ([#397](https://github.com/expo/eas-cli/pull/397) by [@jkhales](https://github.com/jkhales))

## [0.14.0](https://github.com/expo/eas-cli/releases/tag/v0.14.0) - 2021-05-10

### 🛠 Breaking changes

- Make eas branch:publish work with expo-cli >= 4.4.3 ([#366](https://github.com/expo/eas-cli/pull/366) by [@jkhales](https://github.com/jkhales))
- Create asset keys without an extension. ([#366](https://github.com/expo/eas-cli/pull/366) by [@jkhales](https://github.com/jkhales))

### 🎉 New features

- Display platforms supported by an update group ([#391](https://github.com/expo/eas-cli/pull/391) by [@jkhales](https://github.com/jkhales))
- Add a --platform flag to branch:publish command ([#389](https://github.com/expo/eas-cli/pull/389) by [@jkhales](https://github.com/jkhales))
- Release new credentials manager. ([#363](https://github.com/expo/eas-cli/pull/363) by [@quinlanj](https://github.com/quinlanj))
- Add QR code to install internal distribution build on device. ([#371](https://github.com/expo/eas-cli/pull/371) by [@axeldelafosse](https://github.com/axeldelafosse))

### 🧹 Chores

- Cleanup unused code. ([#364](https://github.com/expo/eas-cli/pull/364), [#365](https://github.com/expo/eas-cli/pull/365) by [@quinlanj](https://github.com/quinlanj))
- Redesign UX in beta credentials manager. ([#360](https://github.com/expo/eas-cli/pull/360) by [@quinlanj](https://github.com/quinlanj))
- Port more options to the beta credentials manager. ([#352](https://github.com/expo/eas-cli/pull/352), [#357](https://github.com/expo/eas-cli/pull/357), [#361](https://github.com/expo/eas-cli/pull/361) by [@quinlanj](https://github.com/quinlanj))
- Add getBuildProfileNamesAsync helper to EasJsonReader. ([#351](https://github.com/expo/eas-cli/pull/351) by [@quinlanj](https://github.com/quinlanj))
- Increase build timeout to 1 hour. ([#370](https://github.com/expo/eas-cli/pull/370) by [@wkozyra95](https://github.com/wkozyra95))
- Remove check for pending builds. ([#373](https://github.com/expo/eas-cli/pull/373) by [@wkozyra95](https://github.com/wkozyra95))

## [0.13.0](https://github.com/expo/eas-cli/releases/tag/v0.13.0) - 2021-04-22

### 🎉 New features

- Implement offline distribution certificate validation when running a build in non-interactive mode. ([#344](https://github.com/expo/eas-cli/pull/344) by [@dsokal](https://github.com/dsokal))
- Add support for building internal distribution apps for Apple Enterprise Teams. ([#344](https://github.com/expo/eas-cli/pull/344) by [@dsokal](https://github.com/dsokal))

### 🐛 Bug fixes

- Display descriptive error message when API for EAS Build changes. ([#359](https://github.com/expo/eas-cli/pull/359) by [@wkozyra95](https://github.com/wkozyra95))

## [0.12.0](https://github.com/expo/eas-cli/releases/tag/v0.12.0) - 2021-04-22

### 🎉 New features

- Add the initiating user's username to the build metadata. ([#354](https://github.com/expo/eas-cli/pull/354) by [@dsokal](https://github.com/dsokal))
- Add `--clear-cache` flag for `eas build`. ([#355](https://github.com/expo/eas-cli/pull/355) by [@wkozyra95](https://github.com/wkozyra95))

### 🐛 Bug fixes

- Fix the bug where the account name was used as the username. ([#354](https://github.com/expo/eas-cli/pull/354) by [@dsokal](https://github.com/dsokal))

## [0.11.1](https://github.com/expo/eas-cli/releases/tag/v0.11.1) - 2021-04-20

### 🎉 New features

- Resolve ios distribution types. ([#348](https://github.com/expo/eas-cli/pull/348) by [@quinlanj](https://github.com/quinlanj))

### 🐛 Bug fixes

- Bump version of `@expo/apple-utils` to fix capabilities sync immediately after initial identifier registration. ([593c4](https://github.com/expo/eas-cli/commit/593c42f601396deba1751489343ec07b0a8876da) by [@brentvatne](https://github.com/brentvatne))

## [0.11.0](https://github.com/expo/eas-cli/releases/tag/v0.11.0) - 2021-04-20

### 🛠 Breaking changes

- `"credentialsSource": "auto"` is now deprecated. The option will use `"remote"` as the default value. ([#345](https://github.com/expo/eas-cli/pull/345) by [@dsokal](https://github.com/dsokal))

### 🎉 New features

- Add validation when setting up ad-hoc provisioning profile in non-interactive mode. ([#338](https://github.com/expo/eas-cli/pull/338) by [@dsokal](https://github.com/dsokal))
- Allow for registering devices when running an ad-hoc build for the first time. ([#340](https://github.com/expo/eas-cli/pull/340) by [@dsokal](https://github.com/dsokal))

### 🐛 Bug fixes

- Fix the bug where all Android managed builds produced AAB archives. The `buildType` property from `eas.json` is not ignored now. ([#349](https://github.com/expo/eas-cli/pull/349) by [@dsokal](https://github.com/dsokal))

## [0.10.0](https://github.com/expo/eas-cli/releases/tag/v0.10.0) - 2021-04-16

### 🛠 Breaking changes

- `secrets:<COMMAND>` is renamed to `secret:<COMMAND>` ([#315](https://github.com/expo/eas-cli/pull/315) by [@fiberjw](https://github.com/fiberjw))
- `secret:delete` now accepts `id` through a flag rather than an argument ([#315](https://github.com/expo/eas-cli/pull/315) by [@fiberjw](https://github.com/fiberjw))

### 🎉 New features

- Use special Expo SDK runtime version for managed projects ([#336](https://github.com/expo/eas-cli/pull/336) by [@wschurman](https://github.com/wschurman))

### 🐛 Bug fixes

- Fix the behavior where the provisioning profile was invalidated after syncing bundle id capabilities. ([#334](https://github.com/expo/eas-cli/pull/334) by [@dsokal](https://github.com/dsokal))

### 🧹 Chores

- Change build credentials summary format. ([#321](https://github.com/expo/eas-cli/pull/321) by [@dsokal](https://github.com/dsokal))

## [0.9.1](https://github.com/expo/eas-cli/releases/tag/v0.9.1) - 2021-04-09

### 🐛 Bug fixes

- Fix provisioning profile validation to actually check status. ([#318](https://github.com/expo/eas-cli/pull/318) by [@quinlanj](https://github.com/quinlanj))

### 🧹 Chores

- Replace Credentials REST API calls with GraphQL counterparts, also improved DX. ([#293](https://github.com/expo/eas-cli/pull/293), [#299](https://github.com/expo/eas-cli/pull/299), [#301](https://github.com/expo/eas-cli/pull/301), [#317](https://github.com/expo/eas-cli/pull/317) by [@quinlanj](https://github.com/quinlanj))

## [0.9.0](https://github.com/expo/eas-cli/releases/tag/v0.9.0) - 2021-04-09

### 🎉 New features

- Retry graphQL call on network or transient server errors. ([#320](https://github.com/expo/eas-cli/pull/320) by [@jkhales](https://github.com/jkhales))
- Display more friendly error messages when `eas submit` fails. ([#311](https://github.com/expo/eas-cli/pull/311) by [@barthap](https://github.com/barthap))
- Add support for managing webhooks (new commands: `webhook:create`, `webhook:view`, `webhook:list`, `webhook:update`, and `webhook:delete`). ([#314](https://github.com/expo/eas-cli/pull/314) by [@dsokal](https://github.com/dsokal))
- Support for local builds [experimental]. ([#305](https://github.com/expo/eas-cli/pull/305) by [@wkozyra95](https://github.com/wkozyra95))

### 🐛 Bug fixes

- Fix the issue where the first iOS build fails for a project without `ios.bundleIdentifier` set in `app.json`. ([#319](https://github.com/expo/eas-cli/pull/319) by [@dsokal](https://github.com/dsokal))
- Bump @expo/config-plugins to fix `eas build:configure` on Windows. ([d0f3e](https://github.com/expo/eas-cli/commit/d0f3e387e7f31dbce4c3b93b8d083c7d20d9e30d) by [@brentvatne](https://github.com/brentvatne))
- Replace REST API calls with GraphQL counterparts. ([#333](https://github.com/expo/eas-cli/pull/333) by [@barthap](https://github.com/barthap))

## [0.8.1](https://github.com/expo/eas-cli/releases/tag/v0.8.1) - 2021-04-06

### 🐛 Bug fixes

- Fix the issue where the build status never got updated when running `eas build`. ([#310](https://github.com/expo/eas-cli/pull/310) by [@dsokal](https://github.com/dsokal))

## [0.8.0](https://github.com/expo/eas-cli/releases/tag/v0.8.0) - 2021-04-06

### 🛠 Breaking changes

- Change the way of disabling cache - add `cache.disabled` field. ([#295](https://github.com/expo/eas-cli/pull/295) by [@dsokal](https://github.com/dsokal))
- `secrets:create` now uses flags rather than positional arguments ([#300](https://github.com/expo/eas-cli/pull/300) by [@fiberjw](https://github.com/fiberjw))
- `secrets:create`'s `target` arg is now called `scope` ([#300](https://github.com/expo/eas-cli/pull/300) by [@fiberjw](https://github.com/fiberjw))
- `secrets:list`'s `target` property is now called `scope` ([#300](https://github.com/expo/eas-cli/pull/300) by [@fiberjw](https://github.com/fiberjw))
- `secrets:delete`'s `ID` arg is now optional ([#309](https://github.com/expo/eas-cli/pull/309) by [@fiberjw](https://github.com/fiberjw))
- `secrets:delete`'s now allows users to choose secrets from a list ([#309](https://github.com/expo/eas-cli/pull/309) by [@fiberjw](https://github.com/fiberjw))

### 🎉 New features

- `build:view` and `build:list` now showing the distribution type (store / internal) and release channel. ([#284](https://github.com/expo/eas-cli/pull/284) by [@vthibault](https://github.com/vthibault))
- Add analytics to EAS Build. ([#162](https://github.com/expo/eas-cli/pull/162) by [@wkozyra95](https://github.com/wkozyra95))
- Improve tar archive support in EAS Submit. ([#297](https://github.com/expo/eas-cli/pull/297) by [@barthap](https://github.com/barthap))

### 🐛 Bug fixes

- Fix environment secret creation prompt. ([#298](https://github.com/expo/eas-cli/pull/298) by [@fiberjw](https://github.com/fiberjw))

### 🧹 Chores

- Replace REST API calls with GraphQL counterparts. ([#286](https://github.com/expo/eas-cli/pull/286), [#288](https://github.com/expo/eas-cli/pull/288), [#303](https://github.com/expo/eas-cli/pull/303), [#306](https://github.com/expo/eas-cli/pull/306), [#307](https://github.com/expo/eas-cli/pull/307) by [@dsokal](https://github.com/dsokal))

## [0.7.0](https://github.com/expo/eas-cli/releases/tag/v0.7.0) - 2021-03-22

### 🎉 New features

- Print common error messages when builds fail. ([#272](https://github.com/expo/eas-cli/pull/272) by [@dsokal](https://github.com/dsokal))
- Commit automatically if `EAS_BUILD_AUTOCOMMIT` is set. ([#271](https://github.com/expo/eas-cli/pull/271) by [@wkozyra95](https://github.com/wkozyra95))
- Allow for installing custom `bundler` version on EAS Build. ([#277](https://github.com/expo/eas-cli/pull/277) by [@dsokal](https://github.com/dsokal))
- Add support for managing environment secrets. ([#275](https://github.com/expo/eas-cli/pull/275) by [@fiberjw](https://github.com/fiberjw))

### 🐛 Bug fixes

- Fix `eas submit` local archive prompt for `.aab` files when submitting for iOS. ([#273](https://github.com/expo/eas-cli/pull/273) by [@barthap](https://github.com/barthap))
- Verify whether "name" field in app.json contains any alphanumeric characters. ([#280](https://github.com/expo/eas-cli/pull/280) by [@wkozyra95](https://github.com/wkozyra95))
- Detect dependency cycles in eas.json build profiles. ([#283](https://github.com/expo/eas-cli/pull/283) by [@wkozyra95](https://github.com/wkozyra95))

## [0.6.0](https://github.com/expo/eas-cli/releases/tag/v0.6.0) - 2021-03-09

### 🛠 Breaking changes

- Generic iOS projects: build release builds by default. ([#266](https://github.com/expo/eas-cli/pull/266) by [@dsokal](https://github.com/dsokal))

### 🎉 New features

- Log the size of the archived project when uploading. ([#264](https://github.com/expo/eas-cli/pull/264) by [@wkozyra95](https://github.com/wkozyra95))
- Add more build metadata (release channel, build profile name, git commit hash). ([#265](https://github.com/expo/eas-cli/pull/265) by [@dsokal](https://github.com/dsokal))
- Display App Store link after successful submission. ([#144](https://github.com/expo/eas-cli/pull/144) by [@barthap](https://github.com/barthap))
- Add `experimental.disableIosBundleIdentifierValidation` flag to eas.json. ([#263](https://github.com/expo/eas-cli/pull/263) by [@wkozyra95](https://github.com/wkozyra95))
- Support internal distribution in non-interactive builds. ([#269](https://github.com/expo/eas-cli/pull/269) by [@dsokal](https://github.com/dsokal))

### 🐛 Bug fixes

- Print Apple Team ID in the output of `device:list` when the team name is unknown. ([#268](https://github.com/expo/eas-cli/pull/268) by [@wkozyra95](https://github.com/wkozyra95))

## [0.5.0](https://github.com/expo/eas-cli/releases/tag/v0.5.0) - 2021-03-02

### 🎉 New features

- Add support for build cache. ([#247](https://github.com/expo/eas-cli/pull/247) by [@wkozyra95](https://github.com/wkozyra95))
- Enable internal distribution support for self-managed credentials. ([#256](https://github.com/expo/eas-cli/pull/256) by [@dsokal](https://github.com/dsokal))

### 🐛 Bug fixes

- Make sure all files are committed before build. ([#251](https://github.com/expo/eas-cli/pull/251) by [@wkozyra95](https://github.com/wkozyra95))
- Fix `eas submit` support for tar.gz files. ([#257](https://github.com/expo/eas-cli/pull/257) by [@wkozyra95](https://github.com/wkozyra95))
- Show untracked files when checking `git status`. ([#259](https://github.com/expo/eas-cli/pull/259) by [@wkozyra95](https://github.com/wkozyra95))

### 🧹 Chores

- Upgrade `@expo/eas-build-job` from `0.2.12` to `0.2.13`. ([#245](https://github.com/expo/eas-cli/pull/245) by [@dsokal](https://github.com/dsokal))

## [0.4.3](https://github.com/expo/eas-cli/releases/tag/v0.4.3) - 2021-02-23

### 🎉 New features

- Add support for iOS simulator builds. ([#240](https://github.com/expo/eas-cli/pull/240) by [@dsokal](https://github.com/dsokal))

### 🐛 Bug fixes

- Use fixed version of `@expo/eas-json`. ([#243](https://github.com/expo/eas-cli/pull/243) by [@wkozyra95](https://github.com/wkozyra95))

## [0.4.2](https://github.com/expo/eas-cli/releases/tag/v0.4.2) - 2021-02-18

### 🐛 Bug fixes

- Fix detecting application target (iOS builds). ([#238](https://github.com/expo/eas-cli/pull/238) by [@dsokal](https://github.com/dsokal))

## [0.4.1](https://github.com/expo/eas-cli/releases/tag/v0.4.1) - 2021-02-16

### 🐛 Bug fixes

- Fix `"buildType" is not allowed` error. ([595bf](https://github.com/expo/eas-cli/commit/595bfecf1cbff0f76e7fd2049fe16f6f38bbe150) by [@wkozyra95](https://github.com/wkozyra95))

## [0.4.0](https://github.com/expo/eas-cli/releases/tag/v0.4.0) - 2021-02-16

### 🎉 New features

- Add build:cancel command. ([#219](https://github.com/expo/eas-cli/pull/219) by [@wkozyra95](https://github.com/wkozyra95))
- Implement version auto increment for iOS builds. ([#231](https://github.com/expo/eas-cli/pull/231) by [@dsokal](https://github.com/dsokal))
- Add support for builder environment customizations. ([#230](https://github.com/expo/eas-cli/pull/230) by [@wkozyra95](https://github.com/wkozyra95))
- Add `schemeBuildConfiguration` option for generic iOS builds. ([#234](https://github.com/expo/eas-cli/pull/234) by [@dsokal](https://github.com/dsokal))

### 🐛 Bug fixes

- Fix `--no-wait` flag for `eas build`. ([#226](https://github.com/expo/eas-cli/pull/226) by [@paul-ridgway](https://github.com/paul-ridgway))
- Fix running builds from project subdirectories. ([#229](https://github.com/expo/eas-cli/pull/229) by [@wkozyra95](https://github.com/wkozyra95))<|MERGE_RESOLUTION|>--- conflicted
+++ resolved
@@ -12,9 +12,7 @@
 
 ### 🧹 Chores
 
-<<<<<<< HEAD
 - Logger to say website support is coming soon for rollouts. ([#1997](https://github.com/expo/eas-cli/pull/1997) by [@quinlanj](https://github.com/quinlanj))
-=======
 ## [4.1.0](https://github.com/expo/eas-cli/releases/tag/v4.1.0) - 2023-08-08
 
 ### 🎉 New features
@@ -27,7 +25,6 @@
 ### 🐛 Bug fixes
 
 - Fix `eas channel:*` to work with empty branch mappings. ([#1992](https://github.com/expo/eas-cli/pull/1992) by [@quinlanj](https://github.com/quinlanj))
->>>>>>> 9f7f412c
 
 ## [4.0.0](https://github.com/expo/eas-cli/releases/tag/v4.0.0) - 2023-08-07
 
