# Changelog

This is the log of notable changes to EAS CLI and related packages.

## main

### 🛠 Breaking changes

### 🎉 New features

- Show build profile when selecting a build for eas build:run. ([#1901](https://github.com/expo/eas-cli/pull/1901) by [@keith-kurak](https://github.com/keith-kurak))
<<<<<<< HEAD
- Adds -m alias for --message. ([#1904](https://github.com/expo/eas-cli/pull/1904) by [@pusongqi](https://github.com/pusongqi))
=======
- Adds -m alias to --message in update/republish and removed README comment. ([#1905](https://github.com/expo/eas-cli/pull/1905) by [@pusongqi](https://github.com/pusongqi))
>>>>>>> 800098b9

### 🐛 Bug fixes

### 🧹 Chores

- Better runtimeVersion output. ([#1894](https://github.com/expo/eas-cli/pull/1894) by [@quinlanj](https://github.com/quinlanj))
- Print better error message when uploading project archive tarball fails. ([#1897](https://github.com/expo/eas-cli/pull/1897) by [@szdziedzic](https://github.com/szdziedzic))

## [3.14.0](https://github.com/expo/eas-cli/releases/tag/v3.14.0) - 2023-06-20

### 🎉 New features

- Added support for SSO users. ([#1875](https://github.com/expo/eas-cli/pull/1875) by [@lzkb](https://github.com/lzkb))
- Added new bundle identifier capabilities and entitlements from WWDC23. ([#1870](https://github.com/expo/eas-cli/pull/1870) by [@EvanBacon](https://github.com/EvanBacon))
- Selecting default keystore via CLI. ([#1889](https://github.com/expo/eas-cli/pull/1889) by [@khamilowicz](https://github.com/khamilowicz))

### 🧹 Chores

- Change sso flag display. ([#1890](https://github.com/expo/eas-cli/pull/1890) by [@lzkb](https://github.com/lzkb))
- Build:configure -- add channels to eas.json if using eas updates. ([#1887](https://github.com/expo/eas-cli/pull/1887) by [@quinlanj](https://github.com/quinlanj))
- Eas update: Error gracefully if no git repo. ([#1884](https://github.com/expo/eas-cli/pull/1884) by [@quinlanj](https://github.com/quinlanj))
- Error gracefully if expo pkg not installed. ([#1883](https://github.com/expo/eas-cli/pull/1883) by [@quinlanj](https://github.com/quinlanj))
- Update `eas build:configure` command to show the link of `eas.json` when generated. ([#1878](https://github.com/expo/eas-cli/pull/1878) by [@amandeepmittal](https://github.com/amandeepmittal))
- Create app.json or add the "expo" key if either are missing, before modifying or reading the file. ([#1881](https://github.com/expo/eas-cli/pull/1881) by [@brentvatne](https://github.com/brentvatne))
- Include the original stack in re-thrown errors thrown from EAS CLI commands. ([#1882](https://github.com/expo/eas-cli/pull/1882) by [@brentvatne](https://github.com/brentvatne))
- Make `update:configure` less verbose. ([#1888](https://github.com/expo/eas-cli/pull/1888) by [@quinlanj](https://github.com/quinlanj))
- Improve validation for values from app config. ([#1893](https://github.com/expo/eas-cli/pull/1893) by [@wkozyra95](https://github.com/wkozyra95))
- Improve `expo-updates` validation for builds with `channel` property set. ([#1885](https://github.com/expo/eas-cli/pull/1885) by [@szdziedzic](https://github.com/szdziedzic))

## [3.13.3](https://github.com/expo/eas-cli/releases/tag/v3.13.3) - 2023-06-05

### 🐛 Bug fixes

- Show original GraphQL error message in case of an unexpected error. ([#1862](https://github.com/expo/eas-cli/pull/1862) by [@dsokal](https://github.com/dsokal))
- Fix updates synchronization of native files to include strings.xml for bare projects. ([#1865](https://github.com/expo/eas-cli/pull/1865) by [@wschurman](https://github.com/wschurman))

## [3.13.2](https://github.com/expo/eas-cli/releases/tag/v3.13.2) - 2023-05-26

### 🧹 Chores

- Refactor getExpoConfig to remove dangerous default. ([#1857](https://github.com/expo/eas-cli/pull/1857) by [@wschurman](https://github.com/wschurman))
- Add support for pending-cancel build status. ([#1855](https://github.com/expo/eas-cli/pull/1855) by [@radoslawkrzemien](https://github.com/radoslawkrzemien))

## [3.13.1](https://github.com/expo/eas-cli/releases/tag/v3.13.1) - 2023-05-24

### 🧹 Chores

- Short format for selecting devices prompt. ([#1840](https://github.com/expo/eas-cli/pull/1840) by [@khamilowicz](https://github.com/khamilowicz))
- Improve typescript types for user display. ([#1851](https://github.com/expo/eas-cli/pull/1851) by [@wschurman](https://github.com/wschurman))
- Add error for `large` resource class not available on the free plan to server-side defined errors. ([#1848](https://github.com/expo/eas-cli/pull/1848) by [@szdziedzic](https://github.com/szdziedzic))

## [3.13.0](https://github.com/expo/eas-cli/releases/tag/v3.13.0) - 2023-05-17

### 🎉 New features

- Add clear cache flag to eas update. ([#1839](https://github.com/expo/eas-cli/pull/1839) by [@quinlanj](https://github.com/quinlanj))
- Print EAS Update assets that timed out during upload or processing. ([#1849](https://github.com/expo/eas-cli/pull/1849) by [@wschurman](https://github.com/wschurman))

### 🐛 Bug fixes

- Fix building iOS projects with framework targets. ([#1835](https://github.com/expo/eas-cli/pull/1835) by [@dsokal](https://github.com/dsokal))

### 🧹 Chores

- Ignore dirty workingdir when building from GitHub. ([#1842](https://github.com/expo/eas-cli/pull/1842) by [@wkozyra95](https://github.com/wkozyra95))
- Remove App Specific Password prompt. ([#1843](https://github.com/expo/eas-cli/pull/1843) by [@quinlanj](https://github.com/quinlanj))
- Validate `CFBundleShortVersionString`. ([#1846](https://github.com/expo/eas-cli/pull/1846) by [@khamilowicz](https://github.com/khamilowicz))

## [3.12.1](https://github.com/expo/eas-cli/releases/tag/v3.12.1) - 2023-05-15

### 🐛 Bug fixes

- Don't submit expired builds. ([#1837](https://github.com/expo/eas-cli/pull/1837) by [@dsokal](https://github.com/dsokal))

### 🧹 Chores

- Change red apple icon to green apple icon on successful build. ([#1828](https://github.com/expo/eas-cli/pull/1828) by [@dchhetri](https://github.com/dchhetri))

## [3.12.0](https://github.com/expo/eas-cli/releases/tag/v3.12.0) - 2023-05-08

### 🎉 New features

- Add `build:version:get` command. ([#1815](https://github.com/expo/eas-cli/pull/1815) by [@wkozyra95](https://github.com/wkozyra95))

### 🧹 Chores

- Upgrade dependencies. ([#1824](https://github.com/expo/eas-cli/pull/1824) by [@dsokal](https://github.com/dsokal))

## [3.11.0](https://github.com/expo/eas-cli/releases/tag/v3.11.0) - 2023-05-05

### 🎉 New features

- Add account list to `eas whoami`/`eas account:view`. ([#1814](https://github.com/expo/eas-cli/pull/1814) by [@wschurman](https://github.com/wschurman))
- Add `large` resource class for iOS as allowed value in `eas.json`. ([#1817](https://github.com/expo/eas-cli/pull/1817) by [@szdziedzic](https://github.com/szdziedzic))

### 🧹 Chores

- Print request ID on unforeseen GraphQL error for easier tracking and follow up. ([#1813](https://github.com/expo/eas-cli/pull/1813) by [@radoslawkrzemien](https://github.com/radoslawkrzemien))

## [3.10.2](https://github.com/expo/eas-cli/releases/tag/v3.10.2) - 2023-04-25

### 🧹 Chores

- Add info about Xcode 14.3 image to `eas.schema.json`. ([#1808](https://github.com/expo/eas-cli/pull/1808) by [@szdziedzic](https://github.com/szdziedzic))
- Allow users to select an app to run using the `build:run` command if multiple apps are found in the tarball. ([#1807](https://github.com/expo/eas-cli/pull/1807) by [@szdziedzic](https://github.com/szdziedzic))
- Don't resolve `default` resource class for iOS in CLI. ([#1734](https://github.com/expo/eas-cli/pull/1734) by [@szdziedzic](https://github.com/szdziedzic))

## [3.10.1](https://github.com/expo/eas-cli/releases/tag/v3.10.1) - 2023-04-25

### 🧹 Chores

- Add `cache.paths` field and deprecate `cache.customPaths`. ([#1794](https://github.com/expo/eas-cli/pull/1794) by [@radoslawkrzemien](https://github.com/radoslawkrzemien))

## [3.10.0](https://github.com/expo/eas-cli/releases/tag/v3.10.0) - 2023-04-21

### 🎉 New features

- Added eas device:rename command. ([#1787](https://github.com/expo/eas-cli/pull/1787) by [@keith-kurak](https://github.com/keith-kurak))

### 🐛 Bug fixes

- Fix `device:delete` not disabling on Apple. ([#1803](https://github.com/expo/eas-cli/pull/1803) by [@keith-kurak](https://github.com/keith-kurak))
- Fix message truncation for updates. ([#1801](https://github.com/expo/eas-cli/pull/1801) by [@wschurman](https://github.com/wschurman))

### 🧹 Chores

- Throw an error if somebody tries to start iOS build with the `large` resource class selected using the deprecated `--resource-class` flag. ([#1795](https://github.com/expo/eas-cli/pull/1795) by [@szdziedzic](https://github.com/szdziedzic))

## [3.9.3](https://github.com/expo/eas-cli/releases/tag/v3.9.3) - 2023-04-18

### 🐛 Bug fixes

- Fix prompts in `eas update`. ([#1797](https://github.com/expo/eas-cli/pull/1797) by [@wschurman](https://github.com/wschurman))

## [3.9.2](https://github.com/expo/eas-cli/releases/tag/v3.9.2) - 2023-04-13

### 🐛 Bug fixes

- Fixes the rollout percentages when ending a rollout. ([#1781](https://github.com/expo/eas-cli/pull/1781) by [@jonsamp](https://github.com/jonsamp))
- Print meaningful error message if `extra.eas.projectId` is not a string. ([#1788](https://github.com/expo/eas-cli/pull/1788) by [@dsokal](https://github.com/dsokal))

### 🧹 Chores

- Show output of `expo install expo-updates`. ([#1782](https://github.com/expo/eas-cli/pull/1782) by [@wkozyra95](https://github.com/wkozyra95))
- Print deprecation warnings for deprecated `eas.json` fields. ([#1768](https://github.com/expo/eas-cli/pull/1768) by [@szdziedzic](https://github.com/szdziedzic))

## [3.9.1](https://github.com/expo/eas-cli/releases/tag/v3.9.1) - 2023-04-10

### 🐛 Bug fixes

- Update apple utilities to work around the maintenance error. ([#1780](https://github.com/expo/eas-cli/pull/1780) by [@byCedric](https://github.com/byCedric))

### 🧹 Chores

- Don't use defaults for the `cache.cacheDefaultPaths` build profile field. ([#1769](https://github.com/expo/eas-cli/pull/1769) by [@szdziedzic](https://github.com/szdziedzic))

## [3.9.0](https://github.com/expo/eas-cli/releases/tag/v3.9.0) - 2023-04-06

### 🎉 New features

- Add support for roll back to embedded updates. ([#1754](https://github.com/expo/eas-cli/pull/1754), [#1755](https://github.com/expo/eas-cli/pull/1755) by [@wschurman](https://github.com/wschurman))

### 🐛 Bug fixes

- Update `expoCommandAsync` to support the new Expo CLI bin path. ([#1772](https://github.com/expo/eas-cli/pull/1772) by [@gabrieldonadel](https://github.com/gabrieldonadel))

### 🧹 Chores

- Use the `eas-cli` npm tag for checking for the local build plugin updates. ([#1759](https://github.com/expo/eas-cli/pull/1759) by [@dsokal](https://github.com/dsokal))
- Ignore `requireCommit` option in `eas build:internal`. ([#1760](https://github.com/expo/eas-cli/pull/1760) by [@wkozyra95](https://github.com/wkozyra95))
- Support parsing eas.json from a string. ([#1766](https://github.com/expo/eas-cli/pull/1766) by [@wkozyra95](https://github.com/wkozyra95))

## [3.8.1](https://github.com/expo/eas-cli/releases/tag/v3.8.1) - 2023-03-16

### 🐛 Bug fixes

- Ensure public config is used as update. ([#1745](https://github.com/expo/eas-cli/pull/1745) by [@byCedric](https://github.com/byCedric))

### 🧹 Chores

- Unify how the command errors are displayed. ([#1738](https://github.com/expo/eas-cli/pull/1738) by [@radoslawkrzemien](https://github.com/radoslawkrzemien))
- Unify the case of base error messages for command failures. ([#1744](https://github.com/expo/eas-cli/pull/1744) by [@radoslawkrzemien](https://github.com/radoslawkrzemien))

## [3.8.0](https://github.com/expo/eas-cli/releases/tag/v3.8.0) - 2023-03-13

### 🎉 New features

- Add new `m-medium` and `m-large` resource classes. ([#1739](https://github.com/expo/eas-cli/pull/1739) by [@szdziedzic](https://github.com/szdziedzic))

## [3.7.2](https://github.com/expo/eas-cli/releases/tag/v3.7.2) - 2023-02-24

### 🐛 Bug fixes

- Implement Apple's proprietary Hashcash algorithm for signing authentication requests. ([#1719](https://github.com/expo/eas-cli/pull/1719) by [@EvanBacon](https://github.com/EvanBacon))

## [3.7.1](https://github.com/expo/eas-cli/releases/tag/v3.7.1) - 2023-02-23

### 🐛 Bug fixes

- Bump `@expo/apple-utils` to fix Apple developer auth. ([03c76c1](https://github.com/expo/eas-cli/commit/03c76c1e0efb9ec55e40b45e33c80b3479f920c3) by [@brentvatne](https://github.com/brentvatne))

## [3.7.0](https://github.com/expo/eas-cli/releases/tag/v3.7.0) - 2023-02-23

### 🎉 New features

- Support variant detection for package\*UniversalApk Gradle Commands. ([#1708](https://github.com/expo/eas-cli/pull/1708) by [@frw](https://github.com/frw))

## [3.6.1](https://github.com/expo/eas-cli/releases/tag/v3.6.1) - 2023-02-20

### 🐛 Bug fixes

- Disable analytics when running behind a proxy. ([#1696](https://github.com/expo/eas-cli/pull/1696) by [@wkozyra95](https://github.com/wkozyra95))
- Clarify missing owner field error message for Robot users. ([#1702](https://github.com/expo/eas-cli/pull/1702) by [@wschurman](https://github.com/wschurman))

### 🧹 Chores

- Validate the platform for local builds earlier. ([#1698](https://github.com/expo/eas-cli/pull/1698) by [@wkozyra95](https://github.com/wkozyra95))
- Display build message when picking build in `eas submit`, `eas build:resign`, and `eas build:run` commands. ([#1700](https://github.com/expo/eas-cli/pull/1700) by [@szdziedzic](https://github.com/szdziedzic))
- Add a link directly to a build phase logs in the EAS CLI build error message. ([#1699](https://github.com/expo/eas-cli/pull/1699) by [@szdziedzic](https://github.com/szdziedzic))

## [3.6.0](https://github.com/expo/eas-cli/releases/tag/v3.6.0) - 2023-02-14

### 🎉 New features

- Use `sdkVersion` as default runtime version policy when running `eas update:configure`. ([#1669](https://github.com/expo/eas-cli/pull/1669) by [@jonsamp](https://github.com/jonsamp))
- Warn when project ID but no owner specified and mismatch logged in user. ([#1667](https://github.com/expo/eas-cli/pull/1667) by [@wschurman](https://github.com/wschurman))
- Return the build `message` if one is available. ([#1691](https://github.com/expo/eas-cli/pull/1691) by [@raulriera](https://github.com/raulriera))

### 🐛 Bug fixes

- Fix suggested application identifier to match owning account name. ([#1670](https://github.com/expo/eas-cli/pull/1670) by [@wschurman](https://github.com/wschurman))

### 🧹 Chores

- Add Xcode 14.2 image to the VSCode schema. ([#1693](https://github.com/expo/eas-cli/pull/1693) by [@szdziedzic](https://github.com/szdziedzic))

## [3.5.2](https://github.com/expo/eas-cli/releases/tag/v3.5.2) - 2023-02-05

### 🐛 Bug fixes

- Use the new developer-mdn.apple.com subdomain instead of developer.apple.com. ([#1673](https://github.com/expo/eas-cli/pull/1673) by [@brentvatne](https://github.com/brentvatne))

## [3.5.1](https://github.com/expo/eas-cli/releases/tag/v3.5.1) - 2023-02-01

### 🐛 Bug fixes

- Fix the issue with the `eas.json` envs being not available when resolving dynamic config. ([#1666](https://github.com/expo/eas-cli/pull/1666) by [@szdziedzic](https://github.com/szdziedzic))

## [3.5.0](https://github.com/expo/eas-cli/releases/tag/v3.5.0) - 2023-01-31

### 🎉 New features

- Set `m1-medium` resource class for SDK version `>=48` and RN version `>=0.71` builds with unspecified resource class. ([#1655](https://github.com/expo/eas-cli/pull/1655) by [@szdziedzic](https://github.com/szdziedzic))

### 🐛 Bug fixes

- Fix undefined branchMappingLogic. ([#1653](https://github.com/expo/eas-cli/pull/1653) by [@quinlanj](https://github.com/quinlanj))
- Fix using local credentials for internal distribution builds with universal provisioning. ([#1657](https://github.com/expo/eas-cli/pull/1657) by [@wkozyra95](https://github.com/wkozyra95))

### 🧹 Chores

- Move image validation to the server side and better handle server validation errors in the eas-cli. ([#1650](https://github.com/expo/eas-cli/pull/1650) by [@szdziedzic](https://github.com/szdziedzic))
- Update metadata on the worker when using git-based builds. ([#1651](https://github.com/expo/eas-cli/pull/1651) by [@wkozyra95](https://github.com/wkozyra95))

## [3.4.1](https://github.com/expo/eas-cli/releases/tag/v3.4.1) - 2023-01-23

### 🐛 Bug fixes

- Fix incorrect exit code for successful local builds. ([#1649](https://github.com/expo/eas-cli/pull/1649) by [@dsokal](https://github.com/dsokal))

## [3.4.0](https://github.com/expo/eas-cli/releases/tag/v3.4.0) - 2023-01-20

### 🎉 New features

- Add `--json` flag to `eas config` command. ([#1568](https://github.com/expo/eas-cli/pull/1568) by [@wkozyra95](https://github.com/wkozyra95))
- Add M1 resource class configuration to default eas.json when running eas build:configure on a new project. ([#1637](https://github.com/expo/eas-cli/pull/1637) by [@brentvatne](https://github.com/brentvatne))
- Add prompt to switch iOS builds to M1 if the build queue is long. ([#1642](https://github.com/expo/eas-cli/pull/1642) by [@dsokal](https://github.com/dsokal))

### 🐛 Bug fixes

- Fix running commands with `--json` flag when EAS_NO_VCS is set. ([#1641](https://github.com/expo/eas-cli/pull/1641) by [@wkozyra95](https://github.com/wkozyra95))

### 🧹 Chores

- Remove unnecessary workaround for trailing backslash in .gitignore. ([#1622](https://github.com/expo/eas-cli/pull/1622) by [@wkozyra95](https://github.com/wkozyra95))
- Internal command that will be run on EAS worker when building from GitHub. ([#1568](https://github.com/expo/eas-cli/pull/1568) by [@wkozyra95](https://github.com/wkozyra95))
- Make the disabled tier error message more descriptive. ([#1635](https://github.com/expo/eas-cli/pull/1635) by [@dsokal](https://github.com/dsokal))
- Control some of the EAS Build error messages server-side. ([#1639](https://github.com/expo/eas-cli/pull/1639) by [@wkozyra95](https://github.com/wkozyra95))

## [3.3.2](https://github.com/expo/eas-cli/releases/tag/v3.3.2) - 2023-01-12

### 🐛 Bug fixes

- Add missing key information about updates in `eas update --json` and `eas update:view --json`. ([#1619](https://github.com/expo/eas-cli/pull/1619) by [@byCedric](https://github.com/byCedric))

### 🧹 Chores

- Upgrade dependencies. ([#1617](https://github.com/expo/eas-cli/pull/1617) by [@dsokal](https://github.com/dsokal))
- Improve handling `SSOUser` type. ([#1621](https://github.com/expo/eas-cli/pull/1621) by [@szdziedzic](https://github.com/szdziedzic))

## [3.3.1](https://github.com/expo/eas-cli/releases/tag/v3.3.1) - 2023-01-11

### 🐛 Bug fixes

- Revert missing key information about updates in `eas update --json` and `eas update:view --json`. ([d20db0f](https://github.com/expo/eas-cli/commit/d20db0fff42a6f4512fea426a66cb6f168e37f7c) by [@ide](https://github.com/ide))

## [3.3.0](https://github.com/expo/eas-cli/releases/tag/v3.3.0) - 2023-01-11

### 🎉 New features

- Add ability to select resource class for a build in build profile. ([#1609](https://github.com/expo/eas-cli/pull/1609) by [@dsokal](https://github.com/dsokal))
- Deprecate `--resource-class` flag. ([#1615](https://github.com/expo/eas-cli/pull/1615) by [@dsokal](https://github.com/dsokal))
- Add new resource classes and update already available. ([#1616](https://github.com/expo/eas-cli/pull/1616) by [@szdziedzic](https://github.com/szdziedzic))

### 🐛 Bug fixes

- Add missing key information about updates in `eas update --json` and `eas update:view --json`. ([#1611](https://github.com/expo/eas-cli/pull/1611) by [@byCedric](https://github.com/byCedric))

## [3.2.1](https://github.com/expo/eas-cli/releases/tag/v3.2.1) - 2023-01-09

### 🐛 Bug fixes

- Validate chosen build in the `eas build:run` command. ([#1614](https://github.com/expo/eas-cli/pull/1614) by [@szdziedzic](https://github.com/szdziedzic))

## [3.2.0](https://github.com/expo/eas-cli/releases/tag/v3.2.0) - 2023-01-09

### 🎉 New features

- Add `--channel` option to `update:republish`. ([#1580](https://github.com/expo/eas-cli/pull/1580) by [@byCedric](https://github.com/byCedric))
- Use `appVersion` as default runtime version policy when running `eas update:configure`. ([#1588](https://github.com/expo/eas-cli/pull/1588) by [@jonsamp](https://github.com/jonsamp))
- Support `--json` flag in webhook list command. ([#1605](https://github.com/expo/eas-cli/pull/1605) by [@sheddy7](https://github.com/sheddy7))

### 🐛 Bug fixes

- Makes eas.json configuration to only run on `update:configure`. ([#1598](https://github.com/expo/eas-cli/pull/1598) by [@jonsamp](https://github.com/jonsamp))
- Fix issue with invisible build info in some terminals in the `eas build:run` and `eas build:resign` commands. ([#1602](https://github.com/expo/eas-cli/pull/1602) by [@szdziedzic](https://github.com/szdziedzic))
- Fix issues with invisible build info in some terminals while using the `eas submit` command. ([#1603](https://github.com/expo/eas-cli/pull/1603) by [@szdziedzic](https://github.com/szdziedzic))
- Use the `completedAt` timestamp as the build finish date instead of the `updatedAt` timestamp in the `eas build:run` command. ([#1604](https://github.com/expo/eas-cli/pull/1604) by [@szdziedzic](https://github.com/szdziedzic))

### 🧹 Chores

- Make all URLs in logs clickable in terminals supporting hyperlinks. ([#1591](https://github.com/expo/eas-cli/pull/1591) by [@Simek](https://github.com/Simek))
- Use paginated select prompt for the `eas build:run` command. ([#1601](https://github.com/expo/eas-cli/pull/1601) by [@szdziedzic](https://github.com/szdziedzic))

## [3.1.1](https://github.com/expo/eas-cli/releases/tag/v3.1.1) - 2022-12-19

### 🐛 Bug fixes

- Fix update `--channel` and `--branch` flag validation. ([#1579](https://github.com/expo/eas-cli/pull/1579) by [@byCedric](https://github.com/byCedric))

## [3.1.0](https://github.com/expo/eas-cli/releases/tag/v3.1.0) - 2022-12-17

### 🎉 New features

- Adds `--channel` flag to `eas update`. ([#1567](https://github.com/expo/eas-cli/pull/1567) by [@jonsamp](https://github.com/jonsamp))
- Add channel configurations to **eas.json** during `eas update:configure`. ([#1570](https://github.com/expo/eas-cli/pull/1570) by [@jonsamp](https://github.com/jonsamp))
- Add `build:resign` command. ([#1575](https://github.com/expo/eas-cli/pull/1575) by [@wkozyra95](https://github.com/wkozyra95))

## [3.0.0](https://github.com/expo/eas-cli/releases/tag/v3.0.0) - 2022-12-07

### 🛠 Breaking changes

- Move update republish to separate command. ([#1533](https://github.com/expo/eas-cli/pull/1533) by [@byCedric](https://github.com/byCedric))

### 🐛 Bug fixes

- Make the not recognized image error handler run only if the image is present under a valid key and has an invalid value. ([#1565](https://github.com/expo/eas-cli/pull/1565) by [@szdziedzic](https://github.com/szdziedzic))
- Fix the `node:assert` import error by using imports from `assert` instead of from `node:assert`. ([#1569](https://github.com/expo/eas-cli/pull/1569) by [@szdziedzic](https://github.com/szdziedzic))

### 🧹 Chores

- Remove old republish code from the update command. ([#1535](https://github.com/expo/eas-cli/pull/1535) by [@byCedric](https://github.com/byCedric))

## [2.9.0](https://github.com/expo/eas-cli/releases/tag/v2.9.0) - 2022-12-05

### 🎉 New features

- Add caching for `eas build:run` command. ([#1542](https://github.com/expo/eas-cli/pull/1542) by [@szdziedzic](https://github.com/szdziedzic))
- Add `isGitWorkingTreeDirty` to EAS Update records. ([#1550](https://github.com/expo/eas-cli/pull/1550) by [@FiberJW](https://github.com/FiberJW))
- Prompt developer to download the app after the simulator build is finished. ([#1554](https://github.com/expo/eas-cli/pull/1554) by [@szdziedzic](https://github.com/szdziedzic))

### 🐛 Bug fixes

- Ask for the missing application identifier consistently in `eas build:version:sync` command. ([#1543](https://github.com/expo/eas-cli/pull/1543) by [@wkozyra95](https://github.com/wkozyra95))
- Disable selecting builds whose artifacts have expired in the `eas build:run` command. ([#1547](https://github.com/expo/eas-cli/pull/1547) by [@szdziedzic](https://github.com/szdziedzic))
- Change intent with which the `eas build:run` command opens an Android app to `android.intent.action.MAIN`. ([#1556](https://github.com/expo/eas-cli/pull/1556) by [@szdziedzic](https://github.com/szdziedzic))

## [2.8.0](https://github.com/expo/eas-cli/releases/tag/v2.8.0) - 2022-11-28

### 🎉 New features

- Add `eas build:run` support for Android. ([#1485](https://github.com/expo/eas-cli/pull/1485) by [@szdziedzic](https://github.com/szdziedzic))

### 🐛 Bug fixes

- Only create a new channel when update branch is new. ([#1507](https://github.com/expo/eas-cli/pull/1507) by [@byCedric](https://github.com/byCedric))

### 🧹 Chores

- Better wording in eas submit. ([#1527](https://github.com/expo/eas-cli/pull/1527) by [@dsokal](https://github.com/dsokal))
- Upload project sources for EAS Build and archives for EAS Submit to GCS. ([#1524](https://github.com/expo/eas-cli/pull/1524) by [@wkozyra95](https://github.com/wkozyra95))
- Add a better error message for when an invalid `image` is set in `eas-json`. ([#1531](https://github.com/expo/eas-cli/pull/1531) by [@szdziedzic](https://github.com/szdziedzic))
- Remove internal expo id from device formatter. ([#1541](https://github.com/expo/eas-cli/pull/1541) by [@dsokal](https://github.com/dsokal))

## [2.7.1](https://github.com/expo/eas-cli/releases/tag/v2.7.1) - 2022-11-16

### 🐛 Bug fixes

- Use envs from the build profile to resolve credentials in `eas credentials`. ([#1520](https://github.com/expo/eas-cli/pull/1520) by [@wkozyra95](https://github.com/wkozyra95))

### 🧹 Chores

- Print prompt message when failing because of the non-interactive shell. ([#1523](https://github.com/expo/eas-cli/pull/1523) by [@wkozyra95](https://github.com/wkozyra95))
- Add SDK version to the analytics build events. ([#1529](https://github.com/expo/eas-cli/pull/1529) by [@wkozyra95](https://github.com/wkozyra95))
- Add Xcode 14.1 image to `eas-json`. ([#1511](https://github.com/expo/eas-cli/pull/1511) by [@szdziedzic](https://github.com/szdziedzic))

## [2.7.0](https://github.com/expo/eas-cli/releases/tag/v2.7.0) - 2022-11-11

### 🎉 New features

- Support uploading different platform combinations in `eas update`. ([#1461](https://github.com/expo/eas-cli/pull/1461) by [@EvanBacon](https://github.com/EvanBacon))
- Add Git commit to EAS Update record. ([#1499](https://github.com/expo/eas-cli/pull/1499) by [@fiberjw](https://github.com/fiberjw))
- Use local CLI for `expo export` in SDK +46. ([#1474](https://github.com/expo/eas-cli/pull/1474) by [@EvanBacon](https://github.com/EvanBacon))
- Validate icon PNGs before running Android build. ([#1477](https://github.com/expo/eas-cli/pull/1477) by [@dsokal](https://github.com/dsokal))

### 🐛 Bug fixes

- Fixed the values of the distribution enum on the build profile schema receiving the incorrect descriptions. ([#1504](https://github.com/expo/eas-cli/pull/1504) by [@macksal](https://github.com/macksal))
- Remove hard dependency on expo package being installed to init a project. ([#1517](https://github.com/expo/eas-cli/pull/1517) by [@brentvatne](https://github.com/brentvatne))

### 🧹 Chores

- Remove friction from the initial EAS update setup. ([#1479](https://github.com/expo/eas-cli/pull/1479) by [@byCedric](https://github.com/byCedric))
- Improve choice formatting when selecting a build to submit in the `eas submit` command. ([#1502](https://github.com/expo/eas-cli/pull/1502) by [@szdziedzic](https://github.com/szdziedzic))

## [2.6.0](https://github.com/expo/eas-cli/releases/tag/v2.6.0) - 2022-10-27

### 🎉 New features

- Add custom metadata validation command with more complex rules. ([#1416](https://github.com/expo/eas-cli/pull/1416) by [@byCedric](https://github.com/byCedric))
- Add `eas build:run` command which runs iOS simulator builds from the CLI. ([#1447](https://github.com/expo/eas-cli/pull/1447) by [@szdziedzic](https://github.com/szdziedzic))
- Add feature gate support. ([#1475](https://github.com/expo/eas-cli/pull/1475) by [@wschurman](https://github.com/wschurman))
- Warn about outdated build deployment when configuring EAS Update. ([#1467](https://github.com/expo/eas-cli/pull/1467) by [@fiberjw](https://github.com/fiberjw))

### 🧹 Chores

- Replace `secret:list` table with formatted fields. ([#1464](https://github.com/expo/eas-cli/pull/1464) by [@byCedric](https://github.com/byCedric))
- Replace `device:create` input table with formatted fields. ([#1465](https://github.com/expo/eas-cli/pull/1465) by [@byCedric](https://github.com/byCedric))
- Replace `channel:view` table with formatted fields. ([#1466](https://github.com/expo/eas-cli/pull/1466) by [@byCedric](https://github.com/byCedric))
- Upgrade dependencies. ([#1480](https://github.com/expo/eas-cli/pull/1480) by [@dsokal](https://github.com/dsokal))
- Replace all remaining tables with formatted fields. ([#1481](https://github.com/expo/eas-cli/pull/1481) by [@byCedric](https://github.com/byCedric))

## [2.5.1](https://github.com/expo/eas-cli/releases/tag/v2.5.1) - 2022-10-24

### 🐛 Bug fixes

- Revert using local CLI for `expo export` ([#1460](https://github.com/expo/eas-cli/pull/1460)). ([#1472](https://github.com/expo/eas-cli/pull/1472) by [@dsokal](https://github.com/dsokal))

## [2.5.0](https://github.com/expo/eas-cli/releases/tag/v2.5.0) - 2022-10-24

### 🎉 New features

- Update init command to handle slug and owner. ([#1452](https://github.com/expo/eas-cli/pull/1452) by [@wschurman](https://github.com/wschurman))
- Add `eas secret:push`. ([#1457](https://github.com/expo/eas-cli/pull/1457) by [@dsokal](https://github.com/dsokal))

### 🐛 Bug fixes

- Initialize analytics consistently and move analytics into context. ([#1444](https://github.com/expo/eas-cli/pull/1444) by [@wschurman](https://github.com/wschurman))
- - Skip using `--non-interactive` and `--experimental-bundle` flags when local Expo CLI is installed. ([#1460](https://github.com/expo/eas-cli/pull/1460) by [@EvanBacon](https://github.com/EvanBacon))

### 🧹 Chores

- Handle case where git is installed but not working properly. ([#1454](https://github.com/expo/eas-cli/pull/1454) by [@brentvatne](https://github.com/brentvatne))
- Remove table logging in `update:view`. ([#1463](https://github.com/expo/eas-cli/pull/1463) by [@EvanBacon](https://github.com/EvanBacon))
- Fix install prompt language. ([#1462](https://github.com/expo/eas-cli/pull/1462) by [@EvanBacon](https://github.com/EvanBacon))

## [2.4.1](https://github.com/expo/eas-cli/releases/tag/v2.4.1) - 2022-10-17

### 🐛 Bug fixes

- Bump `eas-cli-local-build-plugin` to 0.0.144 to not require `yarn` for local builds. ([c05ef](https://github.com/expo/eas-cli/commit/c05ef9cccaa819d8e5fb84858cb09cadaae90134) by [@dsokal](https://github.com/dsokal))

### 🧹 Chores

- Remove EAS Submit errors from codebase. The errors have been moved to the server side. ([#1443](https://github.com/expo/eas-cli/pull/1443) by [@dsokal](https://github.com/dsokal))

## [2.4.0](https://github.com/expo/eas-cli/releases/tag/v2.4.0) - 2022-10-14

### 🎉 New features

- Handle more common errors for EAS Submit. ([#1440](https://github.com/expo/eas-cli/pull/1440) by [@dsokal](https://github.com/dsokal))

### 🧹 Chores

- Move graphql and session into command context. ([#1435](https://github.com/expo/eas-cli/pull/1435), [#1436](https://github.com/expo/eas-cli/pull/1436) by [@wschurman](https://github.com/wschurman))

## [2.3.0](https://github.com/expo/eas-cli/releases/tag/v2.3.0) - 2022-10-10

### 🎉 New features

- Add new experimental resource class for M1 Macs. ([#1425](https://github.com/expo/eas-cli/pull/1425) by [@szdziedzic](https://github.com/szdziedzic))

## [2.2.1](https://github.com/expo/eas-cli/releases/tag/v2.2.1) - 2022-10-05

### 🐛 Bug fixes

- Make Apple Platform detection more robust. ([#1417](https://github.com/expo/eas-cli/pull/1417) by [@quinlanj](https://github.com/quinlanj))
- Fix creating EAS secret from file. ([#1423](https://github.com/expo/eas-cli/pull/1423) by [@dsokal](https://github.com/dsokal))

## [2.2.0](https://github.com/expo/eas-cli/releases/tag/v2.2.0) - 2022-10-04

### 🛠 Breaking changes

- Prompt before configuring EAS project. ([#1356](https://github.com/expo/eas-cli/pull/1356) by [@wschurman](https://github.com/wschurman))
- Adds paginated support to device commands. Removes the ability to delete multiple devices at once. ([#1381](https://github.com/expo/eas-cli/pull/1381) by [@kgc00](https://github.com/kgc00))

### 🎉 New features

- Add `-e` as a shortcut for `--profile` flag. ([#1342](https://github.com/expo/eas-cli/pull/1342) by [@szdziedzic](https://github.com/szdziedzic))
- Support JSON5 in **eas.json**. ([#1350](https://github.com/expo/eas-cli/pull/1350) by [@dsokal](https://github.com/dsokal))
- Add pagination and interactivity to update commands. ([#1323](https://github.com/expo/eas-cli/pull/1323) by [@kgc00](https://github.com/kgc00))
- Add support for uploading files to EAS Secret. ([#1354](https://github.com/expo/eas-cli/pull/1354) by [@dsokal](https://github.com/dsokal))
- Add pagination to channel commands. ([#1352](https://github.com/expo/eas-cli/pull/1352) by [@kgc00](https://github.com/kgc00))
- Add pagination to build commands. ([#1353](https://github.com/expo/eas-cli/pull/1353) by [@kgc00](https://github.com/kgc00))
- Provide suggestions for developers when archive size is large. ([#1363](https://github.com/expo/eas-cli/pull/1363) by [@szdziedzic](https://github.com/szdziedzic))
- Improve `eas init` command. ([#1376](https://github.com/expo/eas-cli/pull/1376) by [@wschurman](https://github.com/wschurman))
- Warn about outdated channel configuration before build when using eas update. ([#1397](https://github.com/expo/eas-cli/pull/1397) by [@kbrandwijk](https://github.com/kbrandwijk))
- Validate that owner and projectId and slug all are in alignment. ([#1405](https://github.com/expo/eas-cli/pull/1405) by [@wschurman](https://github.com/wschurman))

### 🐛 Bug fixes

- Fix automatic eas.json generation when running `eas build`. ([#1415](https://github.com/expo/eas-cli/pull/1415) by [@wkozyra95](https://github.com/wkozyra95))

### 🧹 Chores

- Standardize the GQL 'Update' schema using UpdateFragmentNode. ([#1348](https://github.com/expo/eas-cli/pull/1348) by [@kgc00](https://github.com/kgc00))
- Remove 'owner' app config field dependency. ([#1368](https://github.com/expo/eas-cli/pull/1368), [#1369](https://github.com/expo/eas-cli/pull/1369), [#1371](https://github.com/expo/eas-cli/pull/1371), [#1372](https://github.com/expo/eas-cli/pull/1372), [#1373](https://github.com/expo/eas-cli/pull/1373) by [@wschurman](https://github.com/wschurman))
- Add Xcode 14 image. ([#1365](https://github.com/expo/eas-cli/pull/1365) by [@szdziedzic](https://github.com/szdziedzic))
- Update max `versionCode` for Android. ([#1400](https://github.com/expo/eas-cli/pull/1400) by [@wkozyra95](https://github.com/wkozyra95))
- Add and use command context to declare command dependencies. ([#1383](https://github.com/expo/eas-cli/pull/1383), [#1384](https://github.com/expo/eas-cli/pull/1384), [#1387](https://github.com/expo/eas-cli/pull/1387), [#1388](https://github.com/expo/eas-cli/pull/1388), [#1390](https://github.com/expo/eas-cli/pull/1390), [#1391](https://github.com/expo/eas-cli/pull/1391), [#1394](https://github.com/expo/eas-cli/pull/1394), [#1402](https://github.com/expo/eas-cli/pull/1402), [#1403](https://github.com/expo/eas-cli/pull/1403) by [@wschurman](https://github.com/wschurman))
- Fix typo in the ad hoc build message. ([#1407](https://github.com/expo/eas-cli/pull/1407) by [@Simek](https://github.com/Simek))
- Improve errors and error messages formatting related to **eas.json**. ([#1414](https://github.com/expo/eas-cli/pull/1414) by [@Simek](https://github.com/Simek))
- Handle errors from platform-specific kill switches to disable free tier builds. ([#1401](https://github.com/expo/eas-cli/pull/1401) by [@szdziedzic](https://github.com/szdziedzic))
- Surface invalid eas.json errors in an optional project context. ([#1418](https://github.com/expo/eas-cli/pull/1418) by [@quinlanj](https://github.com/quinlanj))
- Improve message when project ID doesn't match either slug or owner. ([#1420](https://github.com/expo/eas-cli/pull/1420) by [@brentvatne](https://github.com/brentvatne))

## [2.1.0](https://github.com/expo/eas-cli/releases/tag/v2.1.0) - 2022-09-05

### 🎉 New features

- Add tvOS credentials compatibility for Adhoc and App store builds. ([#1325](https://github.com/expo/eas-cli/pull/1325) by [@quinlanj](https://github.com/quinlanj))
- Add `eas open` command for opening project page in web browser. ([#1337](https://github.com/expo/eas-cli/pull/1337) by [@dsokal](https://github.com/dsokal))
- Add support for buildArtifactPaths. Rename artifactPath to applicationArchivePath. ([#1321](https://github.com/expo/eas-cli/pull/1321) by [@dsokal](https://github.com/dsokal))

### 🐛 Bug fixes

- Fix viewing branch list when a branch has no associated platforms. ([#1326](https://github.com/expo/eas-cli/pull/1326) by [@hbiede](https://github.com/hbiede))
- Fix description of `help` command in help prompt. ([#1341](https://github.com/expo/eas-cli/pull/1341) by [@Simek](https://github.com/Simek))
- Resolve paths from the root when checking for gitignored values. ([#1336](https://github.com/expo/eas-cli/pull/1336) by [@wkozyra95](https://github.com/wkozyra95))

### 🧹 Chores

- Add noImplicitOverride to tsconfigs. ([#1327](https://github.com/expo/eas-cli/pull/1327) by [@wschurman](https://github.com/wschurman))
- Fix typos. ([#1340](https://github.com/expo/eas-cli/pull/1340) by [@hbiede](https://github.com/hbiede))

## [2.0.0](https://github.com/expo/eas-cli/releases/tag/v2.0.0) - 2022-09-01

### 🛠 Breaking changes

- Fix typo in `cli.promptToConfigurePushNotifications` field in **eas.json**. EAS CLI will throw an error if the old field name is in **eas.json**. ([#1332](https://github.com/expo/eas-cli/pull/1332) by [@dsokal](https://github.com/dsokal))

### 🐛 Bug fixes

- Fix dynamic config update warning. ([#1322](https://github.com/expo/eas-cli/pull/1322) by [@wschurman](https://github.com/wschurman))

## [1.2.0](https://github.com/expo/eas-cli/releases/tag/v1.2.0) - 2022-08-29

### 🎉 New features

- Add 2022 Apple capabilities. ([#1307](https://github.com/expo/eas-cli/pull/1307) by [@EvanBacon](https://github.com/EvanBacon))
- Print warning when eas-cli is installed as project dependency. ([#1310](https://github.com/expo/eas-cli/pull/1310) by [@dsokal](https://github.com/dsokal))
- Add eas.json to skip push notifications credentials setup. ([#1315](https://github.com/expo/eas-cli/pull/1315) by [@dsokal](https://github.com/dsokal))
- Warn about EAS outages when running `build`, `submit`, and `update` commands. ([#1312](https://github.com/expo/eas-cli/pull/1312) by [@szdziedzic](https://github.com/szdziedzic))

### 🐛 Bug fixes

- Replace promptToCreateProjectIfNotExistsAsync with getProjectIdAsync. ([#1303](https://github.com/expo/eas-cli/pull/1303) by [@wschurman](https://github.com/wschurman))
- Use AppQuery instead of ProjectQuery. ([#1304](https://github.com/expo/eas-cli/pull/1304) by [@wschurman](https://github.com/wschurman))

### 🧹 Chores

- Improve instructions on setting `extra.eas.projectId` in app configuration. ([#1316](https://github.com/expo/eas-cli/pull/1316) by [@dsokal](https://github.com/dsokal))
- Improve copy in EAS Submit - "e-mail" -> email, and make the link to app on App Store go directly to the TestFlight tab. ([#1318](https://github.com/expo/eas-cli/pull/1318) by [@brentvatne](https://github.com/brentvatne))

## [1.1.1](https://github.com/expo/eas-cli/releases/tag/v1.1.1) - 2022-08-23

### 🎉 New features

- Add support for `autoIncrement` option at the root of the build profile. ([#1298](https://github.com/expo/eas-cli/pull/1298) by [@szdziedzic](https://github.com/szdziedzic))

### 🐛 Bug fixes

- Handle trailing backslash in `.gitignore`. ([#1306](https://github.com/expo/eas-cli/pull/1306) by [@wkozyra95](https://github.com/wkozyra95))
- Retry ASC Api Key downloads if it has not fully propagated on Apple's infrastructure. ([#1302](https://github.com/expo/eas-cli/pull/1302) by [@quinlanj](https://github.com/quinlanj))

## [1.1.0](https://github.com/expo/eas-cli/releases/tag/v1.1.0) - 2022-08-23

### 🎉 New features

- Add support for passing platform flag to `credentials` command. ([#1277](https://github.com/expo/eas-cli/pull/1277) by [@Simek](https://github.com/Simek))

### 🐛 Bug fixes

- Prevent throwing dynamic app config write error when configuring project ID. ([#1301](https://github.com/expo/eas-cli/pull/1301) by [@wschurman](https://github.com/wschurman))

### 🧹 Chores

- Remove unused dependency and devDependency from the CLI. ([#1297](https://github.com/expo/eas-cli/pull/1297) by [@Simek](https://github.com/Simek))

## [1.0.0](https://github.com/expo/eas-cli/releases/tag/v1.0.0) - 2022-08-22

### 🛠 Breaking changes

- Remove timeout when waiting for build / submission. ([#1289](https://github.com/expo/eas-cli/pull/1289) by [@dsokal](https://github.com/dsokal))

### 🎉 New features

- Add metadata support for dynamic store.config.js files. ([#1270](https://github.com/expo/eas-cli/pull/1270) by [@byCedric](https://github.com/byCedric))
- Improve reliability of update asset presigned upload requests. ([#1278](https://github.com/expo/eas-cli/pull/1278) by [@wschurman](https://github.com/wschurman))

### 🐛 Bug fixes

- Rebind `console.info` correctly after `ora` instance stops. ([#1113](https://github.com/expo/eas-cli/pull/1113) by [@EvanBacon](https://github.com/EvanBacon))
- Fix initializing git repository in monorepo. ([#1279](https://github.com/expo/eas-cli/pull/1279) by [@dsokal](https://github.com/dsokal))
- Limit the number of SignedAssetUploadSpecifications fetched at a time. ([#1287](https://github.com/expo/eas-cli/pull/1287) by [@wschurman](https://github.com/wschurman))

### 🧹 Chores

- Remove unused install script. ([#1280](https://github.com/expo/eas-cli/pull/1280), [#1281](https://github.com/expo/eas-cli/pull/1281) by [@wkozyra95](https://github.com/wkozyra95))
- Remove "please" from output ([#1250](https://github.com/expo/eas-cli/pull/1250) by [@jonsamp](https://github.com/jonsamp))

## [0.60.0](https://github.com/expo/eas-cli/releases/tag/v0.60.0) - 2022-08-12

### 🎉 New features

- Add `appVersion` runtime policy. ([#1267](https://github.com/expo/eas-cli/pull/1267) by [@wkozyra95](https://github.com/wkozyra95))

### 🧹 Chores

- Add JSON Schema `metadataPath` to iOS submission profile. ([#1269](https://github.com/expo/eas-cli/pull/1269) by [@byCedric](https://github.com/byCedric))
- Add warning when `appVersion` runtime policy is not supported. ([#1271](https://github.com/expo/eas-cli/pull/1271) by [@wkozyra95](https://github.com/wkozyra95))

## [0.59.0](https://github.com/expo/eas-cli/releases/tag/v0.59.0) - 2022-08-10

### 🐛 Bug fixes

- Fix building Android projects locally that don't have execute permissions set for `gradlew`. ([82231](https://github.com/expo/eas-cli/commit/822313e90e94bd6ddd3872061a0c25a8aa4db7cd) by [@dsokal](https://github.com/dsokal))
- Disable `nativeVersion` policy only for remote version source. ([#1261](https://github.com/expo/eas-cli/pull/1261) by [@wkozyra95](https://github.com/wkozyra95))

### 🧹 Chores

- Improve wording on version auto-increment. ([#1260](https://github.com/expo/eas-cli/pull/1260) by [@wkozyra95](https://github.com/wkozyra95))
- Upgrade dependencies. ([#1262](https://github.com/expo/eas-cli/pull/1262) by [@dsokal](https://github.com/dsokal))

## [0.58.0](https://github.com/expo/eas-cli/releases/tag/v0.58.0) - 2022-08-09

### 🎉 New features

- Managed app versions support. ([#1209](https://github.com/expo/eas-cli/pull/1209), [#1219](https://github.com/expo/eas-cli/pull/1219), [#1232](https://github.com/expo/eas-cli/pull/1232) by [@wkozyra95](https://github.com/wkozyra95))
- Add a warning when publishing an update with too many assets. ([#1243](https://github.com/expo/eas-cli/pull/1243) by [@kgc00](https://github.com/kgc00))
- Add submission info when building with `--json` option. ([#1246](https://github.com/expo/eas-cli/pull/1246) by [@wkozyra95](https://github.com/wkozyra95))
- Set all environment variables (documented in https://docs.expo.dev/build-reference/variables/) when running local build. ([#1256](https://github.com/expo/eas-cli/pull/1256) by [@dsokal](https://github.com/dsokal))

### 🧹 Chores

- Do not include sources in `eas-json` npm package. ([#1248](https://github.com/expo/eas-cli/pull/1248) by [@wkozyra95](https://github.com/wkozyra95))
- Swallow error when unable to track file in no commit workflow. ([#1109](https://github.com/expo/eas-cli/pull/1109) by [@brentvatne](https://github.com/brentvatne))

## [0.57.0](https://github.com/expo/eas-cli/releases/tag/v0.57.0) - 2022-08-03

### 🎉 New features

- Add new option to `eas device:create` - allow importing devices from Apple Developer Portal. ([#1236](https://github.com/expo/eas-cli/pull/1236) by [@dsokal](https://github.com/dsokal))
- Add support for attaching messages to builds. ([#1237](https://github.com/expo/eas-cli/pull/1237) by [@dsokal](https://github.com/dsokal))
- Introduce interactive pagination for `branch` commands. ([#1213](https://github.com/expo/eas-cli/pull/1213) by [@kgc00](https://github.com/kgc00))

## [0.56.0](https://github.com/expo/eas-cli/releases/tag/v0.56.0) - 2022-07-28

### 🎉 New features

- Display build queue type when waiting. ([#1217](https://github.com/expo/eas-cli/pull/1217) by [@dsokal](https://github.com/dsokal))
- Add better message on how to upgrade EAS CLI. ([#1222](https://github.com/expo/eas-cli/pull/1222) by [@jeremybarbet](https://github.com/jeremybarbet), [#1231](https://github.com/expo/eas-cli/pull/1231) by [@wkozyra95](https://github.com/wkozyra95))
- Invoke export with sourcemaps on update. ([#1228](https://github.com/expo/eas-cli/pull/1228) by [@kbrandwijk](https://github.com/kbrandwijk))

### 🐛 Bug fixes

- Show spinner instead of silently timing out during asset upload. ([#1206](https://github.com/expo/eas-cli/pull/1206) by [@wschurman](https://github.com/wschurman))
- Fix build archive S3 URLs. ([#1207](https://github.com/expo/eas-cli/pull/1207) by [@dsokal](https://github.com/dsokal))
- `autoIncrement` option on iOS will update versions of all targets that depend on an application target. ([#1219](https://github.com/expo/eas-cli/pull/1219) by [@wkozyra95](https://github.com/wkozyra95))

### 🧹 Chores

- Increase max number of chained "extends" in build profiles. ([#1208](https://github.com/expo/eas-cli/pull/1208) by [@wkozyra95](https://github.com/wkozyra95))
- Change wording on build warning for bundle id/package name. ([#1211](https://github.com/expo/eas-cli/pull/1211) by [@kbrandwijk](https://github.com/kbrandwijk))

## [0.55.1](https://github.com/expo/eas-cli/releases/tag/v0.55.1) - 2022-07-12

### 🐛 Bug fixes

- Fix asset upload crash. ([#1205](https://github.com/expo/eas-cli/pull/1205) by [@wschurman](https://github.com/wschurman))

## [0.55.0](https://github.com/expo/eas-cli/releases/tag/v0.55.0) - 2022-07-11

### 🎉 New features

- Show bundler output by default for eas update command. ([#1171](https://github.com/expo/eas-cli/pull/1171) by [@kgc00](https://github.com/kgc00))
- Allow users to skip metadata validation. ([#1175](https://github.com/expo/eas-cli/pull/1175) by [@byCedric](https://github.com/byCedric))
- Add experimental `--resource-class` flag for Build commands. ([#1138](https://github.com/expo/eas-cli/pull/1138) by [@christopherwalter](https://github.com/christopherwalter))
- Truncate long messages for `eas update` command, rather than failing. ([#1178](https://github.com/expo/eas-cli/pull/1178) by [@kgc00](https://github.com/kgc00))
- Add review details to metadata store configuration. ([#1184](https://github.com/expo/eas-cli/pull/1184) by [@byCedric](https://github.com/byCedric))
- Override applicationId via env. ([#1203](https://github.com/expo/eas-cli/pull/1203) by [@wkozyra95](https://github.com/wkozyra95))

### 🐛 Bug fixes

- Fix submission archive URLs. ([#1179](https://github.com/expo/eas-cli/pull/1179) by [@dsokal](https://github.com/dsokal))

### 🧹 Chores

- Update validation rules for metadata info locales. ([#1174](https://github.com/expo/eas-cli/pull/1174) by [@byCedric](https://github.com/byCedric))
- Improve store configuration defaults and schema documentation. ([#1183](https://github.com/expo/eas-cli/pull/1183) by [@byCedric](https://github.com/byCedric))
- Improve store config categories configuration. ([#1187](https://github.com/expo/eas-cli/pull/1187) by [@byCedric](https://github.com/byCedric))
- Remove deprecated idfa and price tier from store config. ([#1193](https://github.com/expo/eas-cli/pull/1193) by [@byCedric](https://github.com/byCedric))

## [0.54.1](https://github.com/expo/eas-cli/releases/tag/v0.54.1) - 2022-06-15

### 🎉 New features

- Add App Store Connect link after `eas metadata:push`. ([#1168](https://github.com/expo/eas-cli/pull/1168) by [@byCedric](https://github.com/byCedric))

### 🐛 Bug fixes

- Surface ASC errors in metadata for normal API rejections. ([#1167](https://github.com/expo/eas-cli/pull/1167) by [@byCedric](https://github.com/byCedric))
- Add metadata schema to bundled eas-cli package. ([#1166](https://github.com/expo/eas-cli/pull/1166) by [@byCedric](https://github.com/byCedric))

## [0.54.0](https://github.com/expo/eas-cli/releases/tag/v0.54.0) - 2022-06-15

### 🛠 Breaking changes

- Remove fallback for legacy format in `eas.json`. ([#1158](https://github.com/expo/eas-cli/pull/1158), [#1163](https://github.com/expo/eas-cli/pull/1163) by [@wkozyra95](https://github.com/wkozyra95))

### 🎉 New features

- `eas update` now provides more information about the publish process including real-time feedback on asset uploads, update ids, and website links. ([#1152](https://github.com/expo/eas-cli/pull/1152) by [@kgc00](https://github.com/kgc00))
- Added first beta of `eas metadata` to sync store information using store configuration files ([#1136](https://github.com/expo/eas-cli/pull/1136) by [@bycedric](https://github.com/bycedric))

### 🐛 Bug fixes

- Improved support for working on branches with many updates. ([#1144](https://github.com/expo/eas-cli/pull/1144), [#1148](https://github.com/expo/eas-cli/pull/1148) by [@kgc00](https://github.com/kgc00))
- `eas update` project links no longer contain a `)` on unsupported terminals. ([#1152](https://github.com/expo/eas-cli/pull/1152) by [@kgc00](https://github.com/kgc00))

### 🧹 Chores

- Update `eas-build-job`. ([#1162](https://github.com/expo/eas-cli/pull/1162) by [@wkozyra95](https://github.com/wkozyra95))

## [0.53.1](https://github.com/expo/eas-cli/releases/tag/v0.53.1) - 2022-06-07

### 🐛 Bug fixes

- No longer timeout on publishing updates for branches with many updates. ([#1119](https://github.com/expo/eas-cli/pull/1119) by [@kgc00](https://github.com/kgc00))

### 🧹 Chores

- Display project archive docs before compressing/uploading to EAS Build. ([#1127](https://github.com/expo/eas-cli/pull/1127) by [@dsokal](https://github.com/dsokal))
- Add new common error code for submits. ([#1129](https://github.com/expo/eas-cli/pull/1129) by [@dsokal](https://github.com/dsokal))

## [0.53.0](https://github.com/expo/eas-cli/releases/tag/v0.53.0) - 2022-05-30

### 🛠 Breaking changes

- Drop support for Node < 14. ([#1098](https://github.com/expo/eas-cli/pull/1098) by [@dsokal](https://github.com/dsokal))

### 🐛 Bug fixes

- Match bundle identifier capabilities more accurately. ([#1112](https://github.com/expo/eas-cli/pull/1112) by [@EvanBacon](https://github.com/EvanBacon))
- Limit concurrent asset uploads. ([#1153](https://github.com/expo/eas-cli/pull/1153) by [@wschurman](https://github.com/wschurman))

### 🧹 Chores

- Update dependencies. ([#1095](https://github.com/expo/eas-cli/pull/1095), [#1115](https://github.com/expo/eas-cli/pull/1115) by [@dsokal](https://github.com/dsokal))
- Better spinner placement for multiple builds. ([#1105](https://github.com/expo/eas-cli/pull/1105) by [@dsokal](https://github.com/dsokal))
- Use getExpoConfig to access config. ([#1122](https://github.com/expo/eas-cli/pull/1122) by [@wkozyra95](https://github.com/wkozyra95))

## [0.52.0](https://github.com/expo/eas-cli/releases/tag/v0.52.0) - 2022-04-26

### 🎉 New features

- Support target specific entitlements. ([#1078](https://github.com/expo/eas-cli/pull/1078) by [@wkozyra95](https://github.com/wkozyra95))

## [0.51.0](https://github.com/expo/eas-cli/releases/tag/v0.51.0) - 2022-04-19

### 🎉 New features

- Add non-interactive flag to eas update command. ([#1066](https://github.com/expo/eas-cli/pull/1066) by [@wschurman](https://github.com/wschurman))
- Handle new EAS Submit common error - expired Apple's certificates. ([#1068](https://github.com/expo/eas-cli/pull/1068) by [@dsokal](https://github.com/dsokal))

### 🐛 Bug fixes

- Enable full bundling logging for eas update when debugging. ([#1070](https://github.com/expo/eas-cli/pull/1070) by [@byCedric](https://github.com/byCedric))

### 🧹 Chores

- Upgrade `@expo/apple-utils@0.0.0-alpha.31` (now with license). ([#1064](https://github.com/expo/eas-cli/pull/1064) by [@EvanBacon](https://github.com/EvanBacon))
- Unify Google Service Account key prompts. ([#1063](https://github.com/expo/eas-cli/pull/1063) by [@dsokal](https://github.com/dsokal))

## [0.50.0](https://github.com/expo/eas-cli/releases/tag/v0.50.0) - 2022-04-11

### 🎉 New features

- Provide queue position progress and estimated wait time. ([#1049](https://github.com/expo/eas-cli/pull/1049), [#1058](https://github.com/expo/eas-cli/pull/1058) by [@dsokal](https://github.com/dsokal))
- Enable App Store authentication for ASC Api Keys with environment variables. ([#1051](https://github.com/expo/eas-cli/pull/1051) by [@quinlanj](https://github.com/quinlanj))

### 🐛 Bug fixes

- Prompt for user/password authentication where required. ([#1055](https://github.com/expo/eas-cli/pull/1055) by [@quinlanj](https://github.com/quinlanj))
- Require private-key-path to be specified for updating when code signing configured. ([#1059](https://github.com/expo/eas-cli/pull/1059) by [@wschurman](https://github.com/wschurman))

## [0.49.0](https://github.com/expo/eas-cli/releases/tag/v0.49.0) - 2022-04-05

### 🎉 New features

- Added experimental App Store Connect API provisioning profile regeneration. ([#1038](https://github.com/expo/eas-cli/pull/1038) by [@EvanBacon](https://github.com/EvanBacon))
- Experimental support for iOS App Extensions in managed projects. ([#1039](https://github.com/expo/eas-cli/pull/1039) by [@wkozyra95](https://github.com/wkozyra95))

### 🐛 Bug fixes

- Fix proxy support. ([#1032](https://github.com/expo/eas-cli/pull/1032) by [@wkozyra95](https://github.com/wkozyra95))

### 🧹 Chores

- Add annotations regarding App Store Connect Token session support. ([#1029](https://github.com/expo/eas-cli/pull/1029) by [@EvanBacon](https://github.com/EvanBacon))
- Upgrade dependencies. ([#1043](https://github.com/expo/eas-cli/pull/1043) by [@dsokal](https://github.com/dsokal))
- Make default deprecation message more generic. ([#1047](https://github.com/expo/eas-cli/pull/1047) by [@wkozyra95](https://github.com/wkozyra95))

## [0.48.2](https://github.com/expo/eas-cli/releases/tag/v0.48.2) - 2022-03-21

### 🎉 New features

- Add proxy support. ([#1005](https://github.com/expo/eas-cli/pull/1005) by [@wkozyra95](https://github.com/wkozyra95))

### 🐛 Bug fixes

- Do not retry build requests. ([#1024](https://github.com/expo/eas-cli/pull/1024) by [@wkozyra95](https://github.com/wkozyra95))

## [0.48.1](https://github.com/expo/eas-cli/releases/tag/v0.48.1) - 2022-03-15

### 🐛 Bug fixes

- Fix code signing error when not yet configured. ([#1018](https://github.com/expo/eas-cli/pull/1018) by [@wschurman](https://github.com/wschurman))
- Fix link to build details page to use `project.slug`. ([#1021](https://github.com/expo/eas-cli/pull/1021) by [@giautm](https://github.com/giautm))

### 🧹 Chores

- Improve apple login prompt for internal distribution builds. ([#1016](https://github.com/expo/eas-cli/pull/1016) by [@wkozyra95](https://github.com/wkozyra95))

## [0.48.0](https://github.com/expo/eas-cli/releases/tag/v0.48.0) - 2022-03-14

### 🎉 New features

- Add code signing. ([#964](https://github.com/expo/eas-cli/pull/964) by [@wschurman](https://github.com/wschurman))
- Install expo-updates when running update:configure. ([#977](https://github.com/expo/eas-cli/pull/977) by [@jkhales](https://github.com/jkhales))
- Make `update:configure` work on native files. ([#978](https://github.com/expo/eas-cli/pull/978) by [@jkhales](https://github.com/jkhales))

### 🐛 Bug fixes

- Fix `"Unknown status"` error when a build is canceled. ([#1012](https://github.com/expo/eas-cli/pull/1012) by [@wkozyra95](https://github.com/wkozyra95))

### 🧹 Chores

- Add error message when package.json is outside git repository. ([#971](https://github.com/expo/eas-cli/pull/971) by [@wkozyra95](https://github.com/wkozyra95))
- Make runtime version policy warning on the update command more descriptive. ([#979](https://github.com/expo/eas-cli/pull/979) by [@kbrandwijk](https://github.com/kbrandwijk))
- Remove unused flag. ([#995](https://github.com/expo/eas-cli/pull/995) by [@wkozyra95](https://github.com/wkozyra95))
- Replace `got` with `node-fetch`. ([#1000](https://github.com/expo/eas-cli/pull/1000) by [@wkozyra95](https://github.com/wkozyra95))
- Upgrade dependencies. ([#1015](https://github.com/expo/eas-cli/pull/1015) by [@dsokal](https://github.com/dsokal))

## [0.47.0](https://github.com/expo/eas-cli/releases/tag/v0.47.0) - 2022-02-08

### 🐛 Bug fixes

- Return informative error when running `eas channel:rollout` with a channel that does not exist. ([#930](https://github.com/expo/eas-cli/pull/930) by [@jkhales](https://github.com/jkhales))
- Check if `expo-updates` is installed before publish. ([#953](https://github.com/expo/eas-cli/pull/953) by [@jkhales](https://github.com/jkhales))

### 🧹 Chores

- Upgrade dependencies. ([#946](https://github.com/expo/eas-cli/pull/946) by [@dsokal](https://github.com/dsokal))

## [0.46.0](https://github.com/expo/eas-cli/releases/tag/v0.46.0) - 2022-01-26

### 🛠 Breaking changes

- Drop support for building iOS builds on macOS Catalina. ([#939](https://github.com/expo/eas-cli/pull/939) by [@dsokal](https://github.com/dsokal))

### 🐛 Bug fixes

- Fix URL placeholder for iOS submits. ([#941](https://github.com/expo/eas-cli/pull/941) by [@dsokal](https://github.com/dsokal))

### 🧹 Chores

- Unify EAS command descriptions style. ([#925](https://github.com/expo/eas-cli/pull/925) by [@dsokal](https://github.com/dsokal))
- Upgrade dependencies. ([#939](https://github.com/expo/eas-cli/pull/939) by [@dsokal](https://github.com/dsokal))

## [0.45.1](https://github.com/expo/eas-cli/releases/tag/v0.45.1) - 2022-01-19

### 🎉 New features

- Add json output for started builds when using `--no-wait`. ([#921](https://github.com/expo/eas-cli/pull/921) by [@kbrandwijk](https://github.com/kbrandwijk))
- Add support to `eas build` for specifying a custom `prebuildCommand` in `eas.json`. ([#919](https://github.com/expo/eas-cli/pull/919) by [@kbrandwijk](https://github.com/kbrandwijk))

### 🧹 Chores

- Add macOS Monterey image. ([#922](https://github.com/expo/eas-cli/pull/922) by [@wkozyra95](https://github.com/wkozyra95))

## [0.45.0](https://github.com/expo/eas-cli/releases/tag/v0.45.0) - 2022-01-18

### 🎉 New features

- Add `eas device:delete`. ([#890](https://github.com/expo/eas-cli/pull/890) by [@kbrandwijk](https://github.com/kbrandwijk))

### 🧹 Chores

- Upgrade dependencies. ([#872](https://github.com/expo/eas-cli/pull/872) by [@dsokal](https://github.com/dsokal))

## [0.44.1](https://github.com/expo/eas-cli/releases/tag/v0.44.1) - 2022-01-11

### 🐛 Bug fixes

- Fix build:configure expo-updates configuration to only run on generic projects. ([#904](https://github.com/expo/eas-cli/pull/904) by [@brentvatne](https://github.com/brentvatne))

### 🧹 Chores

- Upgrade `node-forge` to 1.0.0. ([#902](https://github.com/expo/eas-cli/pull/902) by [@dependabot](https://github.com/apps/dependabot), [@dsokal](https://github.com/dsokal))
- Replace `@expo/plugin-autocomplete` with `@oclif/plugin-autocomplete`. Upgrade oclif deps. ([#903](https://github.com/expo/eas-cli/pull/903) by [@dsokal](https://github.com/dsokal))

## [0.44.0](https://github.com/expo/eas-cli/releases/tag/v0.44.0) - 2022-01-11

### 🛠 Breaking changes

- No longer enable APNS (iOS Push Notifications) capability by default anymore. ([#797](https://github.com/expo/eas-cli/pull/797) by [@EvanBacon](https://github.com/EvanBacon))
- Don't configure Android projects locally. Clean up old Gradle signing config. Streamline `expo-updates` configuration. ([#888](https://github.com/expo/eas-cli/pull/888) by [@dsokal](https://github.com/dsokal))

### 🎉 New features

- Add `update:list` command. ([#884](https://github.com/expo/eas-cli/pull/884) by [@jkhales](https://github.com/jkhales))
- Improve error message for outdated Apple PLA error. ([#889](https://github.com/expo/eas-cli/pull/889) by [@EvanBacon](https://github.com/EvanBacon))
- Add `--output` flag to the build command. ([#885](https://github.com/expo/eas-cli/pull/885) by [@wkozyra95](https://github.com/wkozyra95))

### 🐛 Bug fixes

- Fix creating project archive with symlink cycle. ([#891](https://github.com/expo/eas-cli/pull/891) by [@wkozyra95](https://github.com/wkozyra95))
- Sign Android debug builds with the correct keystore. Previously, all debug builds would be signed with a default debug keystore. ([#888](https://github.com/expo/eas-cli/pull/888) by [@dsokal](https://github.com/dsokal))

## [0.43.0](https://github.com/expo/eas-cli/releases/tag/v0.43.0) - 2022-01-03

### 🎉 New features

- Add `eas channel:delete`. ([#846](https://github.com/expo/eas-cli/pull/846), [#869](https://github.com/expo/eas-cli/pull/869) by [@jkhales](https://github.com/jkhales))
- Add `eas autocomplete`. ([#870](https://github.com/expo/eas-cli/pull/870) by [@dsokal](https://github.com/dsokal))

### 🐛 Bug fixes

- Fix saving `build:inspect` results to project subdirectory. ([#863](https://github.com/expo/eas-cli/pull/863) by [@wkozyra95](https://github.com/wkozyra95))

## [0.42.4](https://github.com/expo/eas-cli/releases/tag/v0.42.4) - 2021-12-21

### 🐛 Bug fixes

- Add missing dependency - `@oclif/plugin-help`. ([#865](https://github.com/expo/eas-cli/pull/865) by [@dsokal](https://github.com/dsokal))

## [0.42.3](https://github.com/expo/eas-cli/releases/tag/v0.42.3) - 2021-12-21

### 🐛 Bug fixes

- Allow select eas commands to be run outside of a project. ([#851](https://github.com/expo/eas-cli/pull/851) by [@jkhales](https://github.com/jkhales))

### 🧹 Chores

- Replace all oclif dependencies with `@oclif/core`. ([#858](https://github.com/expo/eas-cli/pull/858) by [@dsokal](https://github.com/dsokal))

## [0.41.1](https://github.com/expo/eas-cli/releases/tag/v0.41.1) - 2021-12-16

### 🎉 New features

- Adds commands for EAS Update, which is now in preview for subscribers. EAS Update makes fixing small bugs and pushing quick fixes a snap in between app store submissions. It accomplishes this by allowing an end-user's app to swap out the non-native parts of their app (for example, JS, styling, and image changes) with a new update that contains bug fixes and other updates. ([#854](https://github.com/expo/eas-cli/pull/854) by [@jonsamp](https://github.com/jonsamp))
  - Adds `eas update`, which can bundle and publish updates on a branch.
  - Adds `eas branch`, which manages branches. Branches contain a list of updates and are linked to channels.
  - Adds `eas channel`, which manages channels. Channels are specified inside builds and are linked to branches, allowing us to link specific updates with specific builds.
  - Read more in our [feature preview docs](https://docs.expo.dev/eas-update/introduction/).

### 🐛 Bug fixes

- Fix `eas submit` displaying a prompt in non-interactive mode when some ASC API credentials are missing in `eas.json`. ([#841](https://github.com/expo/eas-cli/pull/841) by [@barthap](https://github.com/barthap))

## [0.41.0](https://github.com/expo/eas-cli/releases/tag/v0.41.0) - 2021-12-13

### 🎉 New features

- Ask user to select profile if `release` does not exist. ([#829](https://github.com/expo/eas-cli/pull/829) by [@dsokal](https://github.com/dsokal))
- Add `build:inspect` command. ([#834](https://github.com/expo/eas-cli/pull/834) by [@wkozyra95](https://github.com/wkozyra95))

### 🐛 Bug fixes

- Fix validating tool versions in eas.json. ([#832](https://github.com/expo/eas-cli/pull/832) by [@dsokal](https://github.com/dsokal))
- Fix submission URL. ([#845](https://github.com/expo/eas-cli/pull/845) by [@dsokal](https://github.com/dsokal))

### 🧹 Chores

- Warn when building managed project with SDK < 41. ([#833](https://github.com/expo/eas-cli/pull/833) by [@dsokal](https://github.com/dsokal))

## [0.40.0](https://github.com/expo/eas-cli/releases/tag/v0.40.0) - 2021-12-08

### 🛠 Breaking changes

- [eas-cli] change eas update:publish to eas update. ([#830](https://github.com/expo/eas-cli/pull/830) by [@jkhales](https://github.com/jkhales))

### 🐛 Bug fixes

- Pass build profile environment to credentials command. ([#828](https://github.com/expo/eas-cli/pull/828) by [@quinlanj](https://github.com/quinlanj))

## [0.39.0](https://github.com/expo/eas-cli/releases/tag/v0.39.0) - 2021-12-06

### 🎉 New features

- Set runtime version in `eas update:configure`. ([#811](https://github.com/expo/eas-cli/pull/811) by [@jkhales](https://github.com/jkhales))
- Print project workflow in `eas diagnostics`. ([#822](https://github.com/expo/eas-cli/pull/822) by [@dsokal](https://github.com/dsokal))

### 🐛 Bug fixes

- Fix submit for multi-target projects where ascAppId is not specified. ([#809](https://github.com/expo/eas-cli/pull/809) by [@wkozyra95](https://github.com/wkozyra95))
- Fix building iOS projects with Apple Watch companion app. ([#812](https://github.com/expo/eas-cli/pull/812), [#817](https://github.com/expo/eas-cli/pull/817), [#821](https://github.com/expo/eas-cli/pull/821) by [@jkhales](https://github.com/jkhales), [@dsokal](https://github.com/dsokal))

### 🧹 Chores

- Improve error message for missing ascAppId. ([#813](https://github.com/expo/eas-cli/pull/813) by [@wkozyra95](https://github.com/wkozyra95))
- Add `react-native` version to metadata. ([#823](https://github.com/expo/eas-cli/pull/823) by [@wkozyra95](https://github.com/wkozyra95))

## [0.38.3](https://github.com/expo/eas-cli/releases/tag/v0.38.3) - 2021-11-29

### 🐛 Bug fixes

- Print warning about outdated version to stderr. ([#805](https://github.com/expo/eas-cli/pull/805) by [@wkozyra95](https://github.com/wkozyra95))
- Fix Apple sign in capabilities. ([#806](https://github.com/expo/eas-cli/pull/806) by [@brentvatne](https://github.com/brentvatne))

## [0.38.2](https://github.com/expo/eas-cli/releases/tag/v0.38.2) - 2021-11-26

### 🎉 New features

- Add support for extending submit profiles. ([#794](https://github.com/expo/eas-cli/pull/794) by [@dsokal](https://github.com/dsokal))
- Add command: `eas update:configure`. ([#800](https://github.com/expo/eas-cli/pull/800) by [@jkhales](https://github.com/jkhales))

### 🐛 Bug fixes

- Fix reading app version and app build version of iOS projects. ([#798](https://github.com/expo/eas-cli/pull/798) by [@dsokal](https://github.com/dsokal))
- Fix push notifications entitlements. ([#801](https://github.com/expo/eas-cli/pull/801) by [@brentvatne](https://github.com/brentvatne))

## [0.38.1](https://github.com/expo/eas-cli/releases/tag/v0.38.1) - 2021-11-25

### 🐛 Bug fixes

- Fix building iOS projects with whitespace in the project name. ([#792](https://github.com/expo/eas-cli/pull/792) by [@dsokal](https://github.com/dsokal))

## [0.38.0](https://github.com/expo/eas-cli/releases/tag/v0.38.0) - 2021-11-24

### 🎉 New features

- Improve unknown capability syncing error message. ([#775](https://github.com/expo/eas-cli/pull/775) by [@EvanBacon](https://github.com/EvanBacon))
- Add submit webhooks. ([#777](https://github.com/expo/eas-cli/pull/777) by [@dsokal](https://github.com/dsokal))

### 🐛 Bug fixes

- Compute runtime version policies. ([#783](https://github.com/expo/eas-cli/pull/783), [#785](https://github.com/expo/eas-cli/pull/785) by [@jkhales](https://github.com/jkhales))
- Fix local builds with npm < 7. ([#787](https://github.com/expo/eas-cli/pull/787) by [@dsokal](https://github.com/dsokal))
- Override `applicationId`/`bundleIdentifier` when auto-submitting after build. ([#780](https://github.com/expo/eas-cli/pull/780) by [@wkozyra95](https://github.com/wkozyra95))

### 🧹 Chores

- Upgrade `typescript` to 4.5.2. Upgrade oclif dependencies. ([#781](https://github.com/expo/eas-cli/pull/781) by [@dsokal](https://github.com/dsokal))
- Make missing `git` command error message more descriptive. ([#784](https://github.com/expo/eas-cli/pull/784) by [@dsokal](https://github.com/dsokal))

## [0.37.0](https://github.com/expo/eas-cli/releases/tag/v0.37.0) - 2021-11-18

### 🛠 Breaking changes

- Require explicitly defined applicationId/bundleIdentifier for EAS Submit in case of bare projects consisting of multiple product flavors on Android or multiple schemes/targets on iOS. ([#765](https://github.com/expo/eas-cli/pull/765) by [@wkozyra95](https://github.com/wkozyra95))

### 🎉 New features

- Auto create channel on publish. ([#766](https://github.com/expo/eas-cli/pull/766) by [@jkhales](https://github.com/jkhales))
- Interactively configure Git `user.name` and `user.email`. ([#772](https://github.com/expo/eas-cli/pull/772) by [@dsokal](https://github.com/dsokal))

### 🐛 Bug fixes

- Validate release channel in eas.json. ([#764](https://github.com/expo/eas-cli/pull/764) by [@dsokal](https://github.com/dsokal))
- Make the missing profile error message more descriptive. ([#761](https://github.com/expo/eas-cli/pull/761) by [@dsokal](https://github.com/dsokal))

### 🧹 Chores

- Better error message when missing eas.json. ([#770](https://github.com/expo/eas-cli/pull/770) by [@quinlanj](https://github.com/quinlanj))

## [0.36.1](https://github.com/expo/eas-cli/releases/tag/v0.36.1) - 2021-11-15

### 🐛 Bug fixes

- Fix `dateformat` import issue when building with `--local` flag. ([a520d](https://github.com/expo/eas-cli/commit/a520d1750736d61d6489da6487879f35ed3deb23) by [@dsokal](https://github.com/dsokal))

## [0.36.0](https://github.com/expo/eas-cli/releases/tag/v0.36.0) - 2021-11-15

### 🛠 Breaking changes

- Do not require manual `eas-cli-local-build-plugin` installation. An existing global installation (either with `yarn global add` or `npm install -g`) will not be used anymore. ([#753](https://github.com/expo/eas-cli/pull/753) by [@dsokal](https://github.com/dsokal))

### 🎉 New features

- Use Keystore Service when `keytool` is not installed. ([#754](https://github.com/expo/eas-cli/pull/754) by [@dsokal](https://github.com/dsokal))
- Add applicationId/bundleIdentifier fields to the submit profile. ([#765](https://github.com/expo/eas-cli/pull/765) by [@wkozyra95](https://github.com/wkozyra95))

### 🐛 Bug fixes

- Fix auto-submitting with `--auto-submit-with-profile`. ([#748](https://github.com/expo/eas-cli/pull/748) by [@dsokal](https://github.com/dsokal))
- Pass env from build profile when resolving entitlements. ([#751](https://github.com/expo/eas-cli/pull/751) by [@wkozyra95](https://github.com/wkozyra95))
- Only prompt for Apple Id username if authenticating with an App Specific Password. ([#745](https://github.com/expo/eas-cli/pull/745) by [@quinlanj](https://github.com/quinlanj))

### 🧹 Chores

- Use same URL paths for local development of EAS CLI as production. ([#750](https://github.com/expo/eas-cli/pull/750) by [@ide](https://github.com/ide))
- Grammar: Api -> API. ([#755](https://github.com/expo/eas-cli/pull/755) by [@quinlanj](https://github.com/quinlanj))
- Add analytics for EAS Submit. ([#752](https://github.com/expo/eas-cli/pull/752) by [@quinlanj](https://github.com/quinlanj))
- Add an 'attempt' event to build and submit analytics. ([#757](https://github.com/expo/eas-cli/pull/757) by [@quinlanj](https://github.com/quinlanj))

## [0.35.0](https://github.com/expo/eas-cli/releases/tag/v0.35.0) - 2021-11-08

### 🎉 New features

- Add ASC API Key generation workflow. ([#718](https://github.com/expo/eas-cli/pull/718) by [@quinlanj](https://github.com/quinlanj))
- Add support for removal of ASC API Keys. ([#721](https://github.com/expo/eas-cli/pull/721) by [@quinlanj](https://github.com/quinlanj))
- Allow users to assign an ASC API Key to their project. ([#719](https://github.com/expo/eas-cli/pull/719) by [@quinlanj](https://github.com/quinlanj))
- Add setup support for ASC API Keys. ([#733](https://github.com/expo/eas-cli/pull/733) by [@quinlanj](https://github.com/quinlanj))
- Show initiating user display name when selecting a build to submit. ([#730](https://github.com/expo/eas-cli/pull/730) by [@barthap](https://github.com/barthap))
- Handle Apple servers maintenance error in `eas submit`. ([#738](https://github.com/expo/eas-cli/pull/738) by [@barthap](https://github.com/barthap))
- Integrate ASC API Key with submissions workflow. ([#737](https://github.com/expo/eas-cli/pull/737) by [@quinlanj](https://github.com/quinlanj))
- Change EAS API server domain. ([#744](https://github.com/expo/eas-cli/pull/744) by [@ide](https://github.com/ide))

### 🧹 Chores

- Clean up credentials prompt method. ([#728](https://github.com/expo/eas-cli/pull/728) by [@quinlanj](https://github.com/quinlanj))
- Bump `@expo/apple-utils` to 0.0.0-alpha.26. ([#723](https://github.com/expo/eas-cli/pull/723) by [@brentvatne](https://github.com/brentvatne))
- Grammar: replace setup with set up. ([#735](https://github.com/expo/eas-cli/pull/735) by [@quinlanj](https://github.com/quinlanj))
- Improve VCS workflow migration experience. ([#732](https://github.com/expo/eas-cli/pull/732) by [@wkozyra95](https://github.com/wkozyra95))

## [0.34.1](https://github.com/expo/eas-cli/releases/tag/v0.34.1) - 2021-11-02

### 🐛 Bug fixes

- Don't show commit prompt in no-commit workflow after installing `expo-dev-client`. ([#722](https://github.com/expo/eas-cli/pull/722) by [@wkozyra95](https://github.com/wkozyra95))

### 🧹 Chores

- Add App Store Connect API Key graphql type and print support. ([#717](https://github.com/expo/eas-cli/pull/717) by [@quinlanj](https://github.com/quinlanj))

## [0.34.0](https://github.com/expo/eas-cli/releases/tag/v0.34.0) - 2021-11-01

### 🛠 Breaking changes

- Use new build job format. ([#701](https://github.com/expo/eas-cli/pull/701), [#711](https://github.com/expo/eas-cli/pull/711) by [@dsokal](https://github.com/dsokal))
- Don't print logs to `stderr`. ([#708](https://github.com/expo/eas-cli/pull/708) by [@dsokal](https://github.com/dsokal))
- Remove automatic migration for legacy `eas.json` format introduced in [v0.22.2](https://github.com/expo/eas-cli/releases/tag/v0.22.2). ([#695](https://github.com/expo/eas-cli/pull/695) by [@wkozyra95](https://github.com/wkozyra95))
- Implement no-commit build workflow. Add required `cli` field in root of `eas.json`. ([#695](https://github.com/expo/eas-cli/pull/695) by [@wkozyra95](https://github.com/wkozyra95))

### 🐛 Bug fixes

- Better error message when eas.json is invalid. ([#707](https://github.com/expo/eas-cli/pull/707) by [@dsokal](https://github.com/dsokal))
- Fix credentials workflow for new users: add additionalTypenames for credentials. ([#703](https://github.com/expo/eas-cli/pull/703) by [@quinlanj](https://github.com/quinlanj))

### 🧹 Chores

- Add additionalTypenames for other queries. ([#704](https://github.com/expo/eas-cli/pull/704) by [@quinlanj](https://github.com/quinlanj))
- Fix errors after pulling down most recent graphql schema changes. ([#713](https://github.com/expo/eas-cli/pull/713) by [@quinlanj](https://github.com/quinlanj))
- Refactor credentials manager. ([#712](https://github.com/expo/eas-cli/pull/712) by [@quinlanj](https://github.com/quinlanj))
- Remove unneeded parameters. ([#710](https://github.com/expo/eas-cli/pull/710) by [@quinlanj](https://github.com/quinlanj))
- Enforce additionalTypenames for graphql queries. ([#709](https://github.com/expo/eas-cli/pull/709) by [@quinlanj](https://github.com/quinlanj))

## [0.33.1](https://github.com/expo/eas-cli/releases/tag/v0.33.1) - 2021-10-22

### 🎉 New features

- Compute runtime version using config-plugins. ([#697](https://github.com/expo/eas-cli/pull/697) by [@jkhales](https://github.com/jkhales))

### 🐛 Bug fixes

- [eas-cli] Skip validating updates scripts integration, which no longer exist in SDK 43+ ([#706](https://github.com/expo/eas-cli/pull/706) by [@brentvatne](https://github.com/brentvatne))

## [0.33.0](https://github.com/expo/eas-cli/releases/tag/v0.33.0) - 2021-10-20

### 🎉 New features

- Make "production" the default profile for building and submitting. ([#677](https://github.com/expo/eas-cli/pull/677) by [@jonsamp](https://github.com/jonsamp))
  - Previously, the default profile when running `eas build` or `eas submit` was "release". We're changing it to a more recognizable name that is consistent with our docs, which is now "production". You can always specify a profile manually with the `--profile` flag. For this major version, if you do not have a profile named "production", and still have a profile named "release", we will fall back to the "release" profile as the default, however you'll see a warning as we're going to remove that behavior in the next major release of EAS CLI.
  - To upgrade, update **eas.json** to have a "production" profile in both the `build` and `submit` objects. If you already have a project set up, this will replace the existing "release" profile. After the change, eas.json should have the following profiles:
    ```json
      {
        "build": {
          "production": { ... }
        },
        "submit": {
          "production": { ... }
        }
      }
    ```

### 🐛 Bug fixes

- Skip the second prompt for Apple ID if the user is already signed in with Apple. ([#691](https://github.com/expo/eas-cli/pull/691) by [@dsokal](https://github.com/dsokal))
- Unify reading `app.json`. ([#692](https://github.com/expo/eas-cli/pull/692) by [@dsokal](https://github.com/dsokal))

## [0.32.0](https://github.com/expo/eas-cli/releases/tag/v0.32.0) - 2021-10-15

### 🎉 New features

- Add App Store Connect API Key support to iOS submissions. ([#678](https://github.com/expo/eas-cli/pull/678) by [@quinlanj](https://github.com/quinlanj))
- Create/list/revoke App Store Connect Api keys via Apple apis. ([#687](https://github.com/expo/eas-cli/pull/687) by [@quinlanj](https://github.com/quinlanj))
- Add ability to select a build from a list in `eas submit` interactive mode. ([#688](https://github.com/expo/eas-cli/pull/688) by [@barthap](https://github.com/barthap))

### 🐛 Bug fixes

- Fix printing App Store Connect URL after submission. ([#683](https://github.com/expo/eas-cli/pull/683) by [@brentvatne](https://github.com/brentvatne))

### 🧹 Chores

- Add App Store Connect API Key fields to `eas.json`. ([#684](https://github.com/expo/eas-cli/pull/684) by [@quinlanj](https://github.com/quinlanj))
- Enable no-underscore-dangle eslint rule. ([#686](https://github.com/expo/eas-cli/pull/686) by [@dsokal](https://github.com/dsokal))

## [0.31.1](https://github.com/expo/eas-cli/releases/tag/v0.31.1) - 2021-10-08

### 🐛 Bug fixes

- Google Service Account Keys: Fix non-interactive bug in credentials service workflow ([#682](https://github.com/expo/eas-cli/pull/682) by [@quinlanj](https://github.com/quinlanj))

## [0.31.0](https://github.com/expo/eas-cli/releases/tag/v0.31.0) - 2021-10-08

### 🛠 Breaking changes

- Don't resolve the iOS builder image on the client side. EAS Build will use the appropriate iOS image for a given Expo SDK version unless the `image` is defined. This only applies to managed projects. ([#675](https://github.com/expo/eas-cli/pull/675) by [@wkozyra95](https://github.com/wkozyra95), [@dsokal](https://github.com/dsokal))

### 🎉 New features

- Integrate credentials service with Android submissions. ([#664](https://github.com/expo/eas-cli/pull/664) by [@quinlanj](https://github.com/quinlanj))
- Add option to review ad-hoc devices when reusing provisioning profile. ([#673](https://github.com/expo/eas-cli/pull/673) by [@dsokal](https://github.com/dsokal))

## [0.30.1](https://github.com/expo/eas-cli/releases/tag/v0.30.1) - 2021-10-06

### 🐛 Bug fixes

- Fix `--json` flag when running EAS CLI on GitHub actions. ([#669](https://github.com/expo/eas-cli/pull/669) by [@dsokal](https://github.com/dsokal))
- Fix `"ios: mods.ios.infoPlist: Failed to find Info.plist linked to Xcode project."` warning when running `eas build` in a managed project. ([#670](https://github.com/expo/eas-cli/pull/670) by [@brentvatne](https://github.com/brentvatne))
- Fix building monorepo projects on Windows. ([#671](https://github.com/expo/eas-cli/pull/671) by [@dsokal](https://github.com/dsokal))

## [0.30.0](https://github.com/expo/eas-cli/releases/tag/v0.30.0) - 2021-10-05

### 🛠 Breaking changes

- Enable auto-incrementing on Android. ([#645](https://github.com/expo/eas-cli/pull/645) by [@jkhales](https://github.com/jkhales))

### 🧹 Chores

- Ports detection for Google Service Account Keys into the credentials service. ([#660](https://github.com/expo/eas-cli/pull/660) by [@quinlanj](https://github.com/quinlanj))
- Improve iOS credentials printing. ([#657](https://github.com/expo/eas-cli/pull/657) by [@quinlanj](https://github.com/quinlanj))
- Automate `eas-cli` releases. ([#668](https://github.com/expo/eas-cli/pull/668) by [@dsokal](https://github.com/dsokal))

## [0.29.1](https://github.com/expo/eas-cli/releases/tag/v0.29.1) - 2021-09-29

### 🎉 New features

- More upload support for Google Service Account Keys. ([#649](https://github.com/expo/eas-cli/pull/649) by [@quinlanj](https://github.com/quinlanj))
- Allow the user to assign an existing Google Service Account Key to their project. ([#650](https://github.com/expo/eas-cli/pull/650) by [@quinlanj](https://github.com/quinlanj))
- Allow the user to remove a Google Service Account Key from their account. ([#658](https://github.com/expo/eas-cli/pull/658) by [@quinlanj](https://github.com/quinlanj))
- Adds setup support for Google Service Account Keys. ([#659](https://github.com/expo/eas-cli/pull/659) by [@quinlanj](https://github.com/quinlanj))

### 🐛 Bug fixes

- Fix double prompt for Apple credentials when running `eas build --auto-submit`. ([#654](https://github.com/expo/eas-cli/pull/654) by [@dsokal](https://github.com/dsokal))

### 🧹 Chores

- Always use async `fs` functions. ([#652](https://github.com/expo/eas-cli/pull/652) by [@dsokal](https://github.com/dsokal))
- Improve Android credentials printing. ([#656](https://github.com/expo/eas-cli/pull/656) by [@quinlanj](https://github.com/quinlanj))

## [0.29.0](https://github.com/expo/eas-cli/releases/tag/v0.29.0) - 2021-09-28

### 🎉 New features

- Added upload support for Google Service Account Keys. ([#642](https://github.com/expo/eas-cli/pull/642) by [@quinlanj](https://github.com/quinlanj))
- Add Xcode 13 image. ([#651](https://github.com/expo/eas-cli/pull/651) by [@wkozyra95](https://github.com/wkozyra95))

### 🐛 Bug fixes

- Credentials manager: stop prompting for an Android build profile every iteration. ([#641](https://github.com/expo/eas-cli/pull/641) by [@quinlanj](https://github.com/quinlanj))
- Don't display prompt in non-interactive mode when the metro config seems invalid. ([#644](https://github.com/expo/eas-cli/pull/644) by [@dsokal](https://github.com/dsokal))
- Read versions from correct `Info.plist`. ([#635](https://github.com/expo/eas-cli/pull/635) by [@wkozyra95](https://github.com/wkozyra95))

### 🧹 Chores

- Move away from weird convention of exports. ([#647](https://github.com/expo/eas-cli/pull/647) by [@quinlanj](https://github.com/quinlanj))

## [0.28.2](https://github.com/expo/eas-cli/releases/tag/v0.28.2) - 2021-09-23

### 🐛 Bug fixes

- Use `log-symbols` to unify green ticks style. ([#639](https://github.com/expo/eas-cli/pull/639) by [@dsokal](https://github.com/dsokal))
- Fix `eas build --auto-submit` in fresh projects. ([#640](https://github.com/expo/eas-cli/pull/640) by [@dsokal](https://github.com/dsokal))

## [0.28.1](https://github.com/expo/eas-cli/releases/tag/v0.28.1) - 2021-09-22

### 🐛 Bug fixes

- Prevent ora spinners breaking when debug logs are enabled. ([#575](https://github.com/expo/eas-cli/pull/575) by [@EvanBacon](https://github.com/EvanBacon))
- Do not fail `eas build` when transient network errors occur. ([#638](https://github.com/expo/eas-cli/pull/638) by [@dsokal](https://github.com/dsokal))

### 🧹 Chores

- Add GraphQL support for GoogleServiceAccountKey. ([#632](https://github.com/expo/eas-cli/pull/632) by [@quinlanj](https://github.com/quinlanj))
- Remove GraphQL support for the App Specific Password. ([#633](https://github.com/expo/eas-cli/pull/633) by [@quinlanj](https://github.com/quinlanj))

## [0.28.0](https://github.com/expo/eas-cli/releases/tag/v0.28.0) - 2021-09-20

### 🎉 New features

- Use envs from build profile to resolve app config when auto-submitting. ([#614](https://github.com/expo/eas-cli/pull/614) by [@dsokal](https://github.com/dsokal))
- Support multi flavor Android projects. ([#595](https://github.com/expo/eas-cli/pull/595) by [@wkozyra95](https://github.com/wkozyra95))
- Improve experience when using the build details page as a build artifact URL in `eas submit`. ([#620](https://github.com/expo/eas-cli/pull/620) by [@dsokal](https://github.com/dsokal))
- Better error message when eas.json is invalid JSON. ([#618](https://github.com/expo/eas-cli/pull/618) by [@dsokal](https://github.com/dsokal))
- Add warning about the legacy build service IDs in `eas submit`. ([#624](https://github.com/expo/eas-cli/pull/624) by [@dsokal](https://github.com/dsokal))
- Validate that project includes `expo-dev-client` when building with `developmentClient` flag. ([#627](https://github.com/expo/eas-cli/pull/627) by [@dsokal](https://github.com/dsokal))
- Better experience when not logged in in non-interactive mode. ([#628](https://github.com/expo/eas-cli/pull/628) by [@dsokal](https://github.com/dsokal))

### 🧹 Chores

- Reduce `eas-cli` size by almost getting rid of `lodash` from dependencies. ([#605](https://github.com/expo/eas-cli/pull/605) by [@dsokal](https://github.com/dsokal))
- Enforce explicit return type in all functions. ([#619](https://github.com/expo/eas-cli/pull/619) by [@wkozyra95](https://github.com/wkozyra95))
- Enforce `Async` suffix for async functions. ([#623](https://github.com/expo/eas-cli/pull/623) by [@dsokal](https://github.com/dsokal))

## [0.27.1](https://github.com/expo/eas-cli/releases/tag/v0.27.1) - 2021-09-10

### 🐛 Bug fixes

- Fixed force-creation, app secret creation, and secret deletion mutations. ([#606](https://github.com/expo/eas-cli/pull/606) by [@fiberjw](https://github.com/fiberjw))

## [0.27.0](https://github.com/expo/eas-cli/releases/tag/v0.27.0) - 2021-09-10

### 🎉 New features

- Implement support for `--platform all` in `eas submit`. ([#598](https://github.com/expo/eas-cli/pull/598) by [@dsokal](https://github.com/dsokal))
- Implement support for `--non-interactive` in `eas submit`. ([#600](https://github.com/expo/eas-cli/pull/600) by [@dsokal](https://github.com/dsokal))
- Add auto-submit feature. Run `eas build --auto-submit` to submit automatically on build complete. ([#603](https://github.com/expo/eas-cli/pull/603) by [@dsokal](https://github.com/dsokal))
- Allow using env var for `android.serviceAccountKeyPath` in submit profiles. ([#604](https://github.com/expo/eas-cli/pull/604) by [@dsokal](https://github.com/dsokal))

### 🐛 Bug fixes

- Fix detecting `googleServicesFile` on Windows. ([#602](https://github.com/expo/eas-cli/pull/602) by [@wkozyra95](https://github.com/wkozyra95))

## [0.26.0](https://github.com/expo/eas-cli/releases/tag/v0.26.0) - 2021-09-08

### 🛠 Breaking changes

- Require `eas submit` to be configured with eas.json submit profiles (see [https://docs.expo.dev/submit/eas-json/](https://docs.expo.dev/submit/eas-json/) for details). Drop support for CLI params. ([#590](https://github.com/expo/eas-cli/pull/590) by [@dsokal](https://github.com/dsokal))

### 🎉 New features

- Add `eas diagnostics` command. ([#594](https://github.com/expo/eas-cli/pull/594) by [@dsokal](https://github.com/dsokal))

### 🐛 Bug fixes

- Fix `eas build` from throwing an exception when detecting the git `core.ignorecase` setting. ([#592](https://github.com/expo/eas-cli/pull/592) by [@mwillbanks](https://github.com/mwillbanks))
- Support app names that consist only of unicode characters. ([#596](https://github.com/expo/eas-cli/pull/596) by [@wkozyra95](https://github.com/wkozyra95))

## [0.25.0](https://github.com/expo/eas-cli/releases/tag/v0.25.0) - 2021-09-01

### 🛠 Breaking changes

- Drop support for node < 12. ([#581](https://github.com/expo/eas-cli/pull/581) by [@dsokal](https://github.com/dsokal))

### 🎉 New features

- Support `--no-wait` in `eas submit`. ([#578](https://github.com/expo/eas-cli/pull/578) by [@dsokal](https://github.com/dsokal))
- Detect changes when `core.ignorecase` is set to true. ([#570](https://github.com/expo/eas-cli/pull/570) by [@wkozyra95](https://github.com/wkozyra95))

### 🐛 Bug fixes

- Fix wrong warning for `metro.config.js` check on Windows. ([#588](https://github.com/expo/eas-cli/pull/588) by [@louisgv](https://github.com/louisgv))
- Fix detecting `googleServicesFile` with `EAS_NO_VCS=1`. ([#583](https://github.com/expo/eas-cli/pull/583) by [@wkozyra95](https://github.com/wkozyra95))

### 🧹 Chores

- Replace `@hapi/joi` with `joi`. Upgrade typescript to 4.4.2. Upgrade dependencies. ([#582](https://github.com/expo/eas-cli/pull/582) by [@dsokal](https://github.com/dsokal))
- Change typescript target from `ES2017` to `ES2019`. ([#584](https://github.com/expo/eas-cli/pull/584) by [@dsokal](https://github.com/dsokal))
- Use `ts-jest` instead of `babel-jest`. ([#585](https://github.com/expo/eas-cli/pull/585) by [@dsokal](https://github.com/dsokal))

## [0.24.1](https://github.com/expo/eas-cli/releases/tag/v0.24.1) - 2021-08-25

### 🐛 Bug fixes

- Fix wrong `EasJsonReader` import causing `eas submit` to fail. ([951ee](https://github.com/expo/eas-cli/commit/951eea2396591bd612aa7cb3038da35e45c33bb8) by [@dsokal](https://github.com/dsokal))

## [0.24.0](https://github.com/expo/eas-cli/releases/tag/v0.24.0) - 2021-08-25

### 🛠 Breaking changes

- Allow publishing of multiple update groups. ([#566](https://github.com/expo/eas-cli/pull/566) by [@jkhales](https://github.com/jkhales))

### 🎉 New features

- Retry status code 500-600 server errors from Apple servers with cookies auth. ([#574](https://github.com/expo/eas-cli/pull/574) by [@EvanBacon](https://github.com/EvanBacon))
- Throw internal server errors when Apple servers fail to authenticate. ([#574](https://github.com/expo/eas-cli/pull/574) by [@EvanBacon](https://github.com/EvanBacon))
- Add --auto flag for eas branch:publish. ([#549](https://github.com/expo/eas-cli/pull/549) by [@jkhales](https://github.com/jkhales))
- Add submissions link in output of `eas submit`. ([#553](https://github.com/expo/eas-cli/pull/553) by [@ajsmth](https://github.com/ajsmth))
- Add submit profiles. ([#555](https://github.com/expo/eas-cli/pull/555) by [@wkozyra95](https://github.com/wkozyra95))
- Add `changesNotSentForReview` option to android submissions. ([#560](https://github.com/expo/eas-cli/pull/560) by [@wkozyra95](https://github.com/wkozyra95))
- Support `--json` flag in build commands. ([#567](https://github.com/expo/eas-cli/pull/567) by [@wkozyra95](https://github.com/wkozyra95))
- Add link to https://expo.fyi/eas-build-archive in `eas build` output to make it easier to understand what is going on in the archive/upload phase of the build. ([#562](https://github.com/expo/eas-cli/pull/562) by [@brentvatne](https://github.com/brentvatne))
- Update QR code URL for Android internal distribution build and generate smaller QR code. ([#573](https://github.com/expo/eas-cli/pull/573) by [@axeldelafosse](https://github.com/axeldelafosse))

### 🐛 Bug fixes

- Fix `--sku` flag being ignored when running `eas submit -p ios`. ([#559](https://github.com/expo/eas-cli/pull/559) by [@barthap](https://github.com/barthap))
- Set correct distribution for simulator builds. ([#556](https://github.com/expo/eas-cli/pull/556) by [@wkozyra95](https://github.com/wkozyra95))

### 🧹 Chores

- Add warnings around common issues (`NODE_ENV=production`, git ignored `googleServicesFile`). ([#569](https://github.com/expo/eas-cli/pull/569) by [@wkozyra95](https://github.com/wkozyra95))

## [0.23.0](https://github.com/expo/eas-cli/releases/tag/v0.23.0) - 2021-08-05

### 🛠 Breaking changes

- Stop including deprecated storageBucket field when publishing. ([#547](https://github.com/expo/eas-cli/pull/547) by [@jkhales](https://github.com/jkhales))

### 🐛 Bug fixes

- Pass through metadata context to app version resolver. ([#550](https://github.com/expo/eas-cli/pull/550) by [@brentvatne](https://github.com/brentvatne))

## [0.22.4](https://github.com/expo/eas-cli/releases/tag/v0.22.4) - 2021-08-02

### 🐛 Bug fixes

- Fix build profile schema validation when `simulator` key is present for iOS. ([#546](https://github.com/expo/eas-cli/pull/546) by [@sallar](https://github.com/sallar))

## [0.22.2](https://github.com/expo/eas-cli/releases/tag/v0.22.2) - 2021-08-02

### 🛠 Breaking changes

- Introduce new format of eas.json (old eas.json will be migrated automatically). ([#537](https://github.com/expo/eas-cli/pull/537) by [@wkozyra95](https://github.com/wkozyra95))

### 🎉 New features

- Validate metro config for managed workflow projects. ([#534](https://github.com/expo/eas-cli/pull/534) by [@dsokal](https://github.com/dsokal))
- Add more filter params to `build:list`. ([#540](https://github.com/expo/eas-cli/pull/540) by [@dsokal](https://github.com/dsokal))
- Evaluate interpolated iOS version strings for metadata. ([#541](https://github.com/expo/eas-cli/pull/541) by [@dsokal](https://github.com/dsokal))

### 🐛 Bug fixes

- Validate metadata client side to print better errors. ([#542](https://github.com/expo/eas-cli/pull/542) by [@wkozyra95](https://github.com/wkozyra95))
- Fix `new` build status when building both paltforms. ([#543](https://github.com/expo/eas-cli/pull/543) by [@wkozyra95](https://github.com/wkozyra95))
- Fix link to build details page where previously we used `project.name` instead of `project.slug` - leave out project segment entirely and depend on redirect. ([#554](https://github.com/expo/eas-cli/pull/554) by [@brentvatne](https://github.com/brentvatne))

## [0.22.1](https://github.com/expo/eas-cli/releases/tag/v0.22.1) - 2021-07-28

### 🎉 New features

- Include the file extension for update's assets in the manifest fragment. ([#535](https://github.com/expo/eas-cli/pull/535) by [@jkhales](https://github.com/jkhales))
- Use env variables from `eas.json` when evaluating `app.config.js`. ([#532](https://github.com/expo/eas-cli/pull/532) by [@dsokal](https://github.com/dsokal))

### 🐛 Bug fixes

- Fix workflow detection when xcodeproj is an empty directory. ([#531](https://github.com/expo/eas-cli/pull/531) by [@wkozyra95](https://github.com/wkozyra95))
- Fix Android Keystore upload. ([#538](https://github.com/expo/eas-cli/pull/538) by [@quinlanj](https://github.com/quinlanj))

### 🧹 Chores

- Upgrade typescript to 4.3.5. ([#533](https://github.com/expo/eas-cli/pull/533) by [@dsokal](https://github.com/dsokal))

## [0.22.0](https://github.com/expo/eas-cli/releases/tag/v0.22.0) - 2021-07-23

### 🎉 New features

- Added support for automatically creating and linking iOS capability identifiers (Apple Pay, iCloud Containers, App Groups). ([#524](https://github.com/expo/eas-cli/pull/524) by [@EvanBacon](https://github.com/EvanBacon))
- Add `secret:create --force` command to overwrite existing secrets. ([#513](https://github.com/expo/eas-cli/pull/513) by [@bycedric](https://github.com/bycedric))
- Fall back to APK when building for internal distribution. ([#527](https://github.com/expo/eas-cli/pull/527) by [@dsokal](https://github.com/dsokal))
- Add `iosEnterpriseProvisioning` to build metadata. ([#522](https://github.com/expo/eas-cli/pull/522) by [@dsokal](https://github.com/dsokal))
- Autodetect Google Services JSON key path in `eas submit -p android`. ([#520](https://github.com/expo/eas-cli/pull/520) by [@barthap](https://github.com/barthap))

### 🐛 Bug fixes

- Fix iOS capability syncing on build. ([#521](https://github.com/expo/eas-cli/pull/521) by [@EvanBacon](https://github.com/EvanBacon))
- Fix unhandled error when amplitude domains are blocked. ([#512](https://github.com/expo/eas-cli/pull/512) by [@wkozyra95](https://github.com/wkozyra95))
- Use default value for `appBuildVersion` in build metadata when building an Android managed project. ([#526](https://github.com/expo/eas-cli/pull/526) by [@dsokal](https://github.com/dsokal))

## [0.21.0](https://github.com/expo/eas-cli/releases/tag/v0.21.0) - 2021-07-12

### 🎉 New features

- Add `project:*` commands. ([#500](https://github.com/expo/eas-cli/pull/500) by [@jkhales](https://github.com/jkhales))
- Added support for iOS 15 capabilities: Communication Notifications, Time Sensitive Notifications, Group Activities, and Family Controls. ([#499](https://github.com/expo/eas-cli/pull/499) by [@EvanBacon](https://github.com/EvanBacon))
- Show more build metadata in `build:view` and `build:list`. ([#504](https://github.com/expo/eas-cli/pull/504), [#508](https://github.com/expo/eas-cli/pull/508) by [@dsokal](https://github.com/dsokal))
- Add runtime version to build metadata. ([#493](https://github.com/expo/eas-cli/pull/493) by [@dsokal](https://github.com/dsokal))

## [0.20.0](https://github.com/expo/eas-cli/releases/tag/v0.20.0) - 2021-07-09

### 🛠 Breaking changes

- Unifify generic and managed workflow, deprecate `workflow` field. ([#497](https://github.com/expo/eas-cli/pull/497) by [@wkozyra95](https://github.com/wkozyra95))

### 🐛 Bug fixes

- Fix runtime version checks. ([#495](https://github.com/expo/eas-cli/pull/495) by [@dsokal](https://github.com/dsokal))
- Resolve `--android-package` correctly in `eas submit` command. ([#494](https://github.com/expo/eas-cli/pull/494) by [@wkozyra95](https://github.com/wkozyra95))

## [0.19.1](https://github.com/expo/eas-cli/releases/tag/v0.19.1) - 2021-07-02

### 🎉 New features

- Improve project workflow detection (fixes the case where the `android` and/or `ios` directories are git-ignored). ([#490](https://github.com/expo/eas-cli/pull/490) by [@dsokal](https://github.com/dsokal))
- Improve credentials workflow with project creation and current working directories ([#491](https://github.com/expo/eas-cli/pull/491) by [@quinlanj](https://github.com/quinlanj))

### 🐛 Bug fixes

- Better debugging experience ([#492](https://github.com/expo/eas-cli/pull/492) by [@quinlanj](https://github.com/quinlanj))

## [0.19.0](https://github.com/expo/eas-cli/releases/tag/v0.19.0) - 2021-07-01

### 🎉 New features

- Auto-suggest application id and bundle identifier when running `eas build:configure` for a managed project. ([#487](https://github.com/expo/eas-cli/pull/487) by [@dsokal](https://github.com/dsokal))
- Support configuring one platform at a time when running `eas build`. ([#483](https://github.com/expo/eas-cli/pull/483) by [@brentvatne](https://github.com/brentvatne))

## [0.18.3](https://github.com/expo/eas-cli/releases/tag/v0.18.3) - 2021-06-28

### 🎉 New features

- Support bundle identifiers that begin with `.`. ([#459](https://github.com/expo/eas-cli/pull/459) by [@EvanBacon](https://github.com/EvanBacon))
- Push Key setup integrated with ios build command ([#473](https://github.com/expo/eas-cli/pull/473) by [@quinlanj](https://github.com/quinlanj))

### 🐛 Bug fixes

- Fix android builds for PKCS12 keystores. ([#484](https://github.com/expo/eas-cli/pull/484) by [@quinlanj](https://github.com/quinlanj))

## [0.18.2](https://github.com/expo/eas-cli/releases/tag/v0.18.2) - 2021-06-25

### 🎉 New features

- Change default iOS image for projects with Expo SDK <= 41 (SDK 41 won't build with Xcode 12.5). ([#479](https://github.com/expo/eas-cli/pull/479) by [@dsokal](https://github.com/dsokal))
- Make Apple team optional in appropriate cases. ([#468](https://github.com/expo/eas-cli/pull/468) by [@quinlanj](https://github.com/quinlanj))
- Show projects that depend on a push key. ([#472](https://github.com/expo/eas-cli/pull/472) by [@quinlanj](https://github.com/quinlanj))

### 🐛 Bug fixes

- Fix inverted conditional so we actually only prompt about commit when index is dirty. ([#481](https://github.com/expo/eas-cli/pull/481) by [@brentvatne](https://github.com/brentvatne))

## [0.18.1](https://github.com/expo/eas-cli/releases/tag/v0.18.1) - 2021-06-24

### 🎉 New features

- Add basic printing support for Apple App Specific Password. ([#474](https://github.com/expo/eas-cli/pull/474) by [@quinlanj](https://github.com/quinlanj))

### 🐛 Bug fixes

- Fix CLI UI getting blocked on credentials migration, leading to partially migrated state. ([#477](https://github.com/expo/eas-cli/pull/477) by [@brentvatne](https://github.com/brentvatne))

## [0.18.0](https://github.com/expo/eas-cli/releases/tag/v0.18.0) - 2021-06-24

### 🛠 Breaking changes

- Drop support for `experimental.npmToken` in credentials.json, EAS Secrets can be used instead. ([#444](https://github.com/expo/eas-cli/pull/444) by [@dsokal](https://github.com/dsokal))
- Remove `--allow-experimental` flag from `eas build:configure` as it has no effect now. ([#444](https://github.com/expo/eas-cli/pull/444) by [@dsokal](https://github.com/dsokal))

### 🎉 New features

- Make credentials manager work with multi-target iOS projects. ([#441](https://github.com/expo/eas-cli/pull/441) by [@dsokal](https://github.com/dsokal))
- Copy over credentials from Expo Classic to EAS. ([#445](https://github.com/expo/eas-cli/pull/445) by [@quinlanj](https://github.com/quinlanj))
- Add Big Sur image for iOS builds. ([#457](https://github.com/expo/eas-cli/pull/457) by [@wkozyra95](https://github.com/wkozyra95))
- New version of Android credentials manager. ([#460](https://github.com/expo/eas-cli/pull/460) by [@quinlanj](https://github.com/quinlanj))
- Add an internal distribution with dev client to `build:configure` defaults. ([#465](https://github.com/expo/eas-cli/pull/465) by [@fson](https://github.com/fson))
- Add `updates.channel` to build metadata. ([#461](https://github.com/expo/eas-cli/pull/461) by [@jkhales](https://github.com/jkhales))
- iOS push key setup and management now available in `eas-cli credentials`. ([#469](https://github.com/expo/eas-cli/pull/469), [#470](https://github.com/expo/eas-cli/pull/470) by [@quinlanj](https://github.com/quinlanj))
- Support new build status: `new`. ([#475](https://github.com/expo/eas-cli/pull/475) by [@dsokal](https://github.com/dsokal))

### 🧹 Chores

- Deprecate `--skip-credentials-check` flag because it doesn't do anything and is no longer needed. ([#442](https://github.com/expo/eas-cli/pull/442) by [@brentvatne](https://github.com/brentvatne))
- Move android credentials code to new Graphql API. ([#439](https://github.com/expo/eas-cli/pull/439), [#440](https://github.com/expo/eas-cli/pull/440), [#438](https://github.com/expo/eas-cli/pull/438), [#443](https://github.com/expo/eas-cli/pull/443), [#447](https://github.com/expo/eas-cli/pull/447), [#451](https://github.com/expo/eas-cli/pull/451), [#455](https://github.com/expo/eas-cli/pull/455) by [@quinlanj](https://github.com/quinlanj))
- Prepare Graphql infra to support iOS push keys. ([#456](https://github.com/expo/eas-cli/pull/456) by [@quinlanj](https://github.com/quinlanj))
- Improve credentials DX ([#448](https://github.com/expo/eas-cli/pull/448), [#449](https://github.com/expo/eas-cli/pull/449) by [@quinlanj](https://github.com/quinlanj))
- Add analytics on dev client builds. ([#454](https://github.com/expo/eas-cli/pull/454) by [@fson](https://github.com/fson))
- Support non-git projects. ([#462](https://github.com/expo/eas-cli/pull/462) by [@wkozyra95](https://github.com/wkozyra95))

## [0.17.0](https://github.com/expo/eas-cli/releases/tag/v0.17.0) - 2021-06-02

### 🐛 Bug fixes

- Fix bundle identifier resolution when native target is not provided. ([#434](https://github.com/expo/eas-cli/pull/434) by [@dsokal](https://github.com/dsokal))
- Fix git repo root path getter on Windows. ([#429](https://github.com/expo/eas-cli/pull/429) by [@brentvatne](https://github.com/brentvatne))
- Fix resolving Android application identifier. ([#431](https://github.com/expo/eas-cli/pull/431) by [@quinlanj](https://github.com/quinlanj))

### 🧹 Chores

- Android credentials setup now on Graphql API. ([#427](https://github.com/expo/eas-cli/pull/427) by [@quinlanj](https://github.com/quinlanj))

## [0.16.0](https://github.com/expo/eas-cli/releases/tag/v0.16.0) - 2021-05-26

### 🎉 New features

- Opt out of capability syncing with `EXPO_NO_CAPABILITY_SYNC=1`. ([#426](https://github.com/expo/eas-cli/pull/426) by [@brentvatne](https://github.com/brentvatne))
- Add more verbose logging around capability syncing to help debug reported issues. ([#426](https://github.com/expo/eas-cli/pull/426) by [@brentvatne](https://github.com/brentvatne))
- Add managed credentials support for multi-target iOS projects. ([#414](https://github.com/expo/eas-cli/pull/414) by [@dsokal](https://github.com/dsokal))

## [0.15.1](https://github.com/expo/eas-cli/releases/tag/v0.15.1) - 2021-05-25

### 🎉 New features

- Support auto capabilities in managed workflow using Expo config plugin introspection. ([#419](https://github.com/expo/eas-cli/pull/419) by [@EvanBacon](https://github.com/EvanBacon))

### 🐛 Bug fixes

- Fix sending `appBuildVersion` as part of the build metadata. ([#423](https://github.com/expo/eas-cli/pull/423) by [@dsokal](https://github.com/dsokal))

## [0.15.0](https://github.com/expo/eas-cli/releases/tag/v0.15.0) - 2021-05-20

### 🛠 Breaking changes

- Remove "Auto" option for `schemeBuildConfiguration` and make the old "Auto" behaviour the default. ([#394](https://github.com/expo/eas-cli/pull/394) by [@randomhajile](https://github.com/randomhajile))
- Remove `experimental.disableIosBundleIdentifierValidation` flag from eas.json. ([#407](https://github.com/expo/eas-cli/pull/407) by [@dsokal](https://github.com/dsokal))
- Deprecate `android.package` and `ios.bundleIdentifier` in app config for generic projects. EAS CLI depends on the values in native code now. ([#407](https://github.com/expo/eas-cli/pull/407) by [@dsokal](https://github.com/dsokal))
- Remove application id synchronization (`android.package` and `ios.bundleIdentifier`) between app.json and native code when running builds. ([#407](https://github.com/expo/eas-cli/pull/407) by [@dsokal](https://github.com/dsokal))

### 🎉 New features

- Auto sync associated domains capability before building. ([#384](https://github.com/expo/eas-cli/pull/384) by [@EvanBacon](https://github.com/EvanBacon))
- Add eas init command. ([#402](https://github.com/expo/eas-cli/pull/402) by [@jkhales](https://github.com/jkhales))
- Allow for arbitrary string values in `schemeBuildConfiguration`. ([#394](https://github.com/expo/eas-cli/pull/394) by [@randomhajile](https://github.com/randomhajile))
- Allow for installing custom `expo-cli` version on EAS Build. ([#409](https://github.com/expo/eas-cli/pull/409) by [@randomhajile](https://github.com/randomhajile))
- Support PKCS kesytores for Android. ([#398](https://github.com/expo/eas-cli/pull/398) by [@wkozyra95](https://github.com/wkozyra95))
- Support empty passwords in Android and iOS keystores. ([#398](https://github.com/expo/eas-cli/pull/398) by [@wkozyra95](https://github.com/wkozyra95))
- Add more build metadata - `appBuildVersion`. ([#413](https://github.com/expo/eas-cli/pull/413) by [@dsokal](https://github.com/dsokal))

### 🐛 Bug fixes

- Fix failure when publishing without the platform flag. ([#415](https://github.com/expo/eas-cli/pull/415) by [@jkhales](https://github.com/jkhales))
- Pin versions in package.json. ([#399](https://github.com/expo/eas-cli/pull/399) by [@dsokal](https://github.com/dsokal))
  - Revert [0ac2f](https://github.com/expo/eas-cli/commit/0ac2fb77a118df609381c4e350aa68609340c3cd) as the root cause of the issue has been fixed in [#399](https://github.com/expo/eas-cli/pull/399).
- Include development-client in valid buildType for internal distribution. ([#410](https://github.com/expo/eas-cli/pull/410) by [@brentvatne](https://github.com/brentvatne))

## [0.14.1](https://github.com/expo/eas-cli/releases/tag/v0.14.1) - 2021-05-11

### 🐛 Bug fixes

- Make the default urql requestPolicy 'network-only'. ([#397](https://github.com/expo/eas-cli/pull/397) by [@jkhales](https://github.com/jkhales))

## [0.14.0](https://github.com/expo/eas-cli/releases/tag/v0.14.0) - 2021-05-10

### 🛠 Breaking changes

- Make eas branch:publish work with expo-cli >= 4.4.3 ([#366](https://github.com/expo/eas-cli/pull/366) by [@jkhales](https://github.com/jkhales))
- Create asset keys without an extension. ([#366](https://github.com/expo/eas-cli/pull/366) by [@jkhales](https://github.com/jkhales))

### 🎉 New features

- Display platforms supported by an update group ([#391](https://github.com/expo/eas-cli/pull/391) by [@jkhales](https://github.com/jkhales))
- Add a --platform flag to branch:publish command ([#389](https://github.com/expo/eas-cli/pull/389) by [@jkhales](https://github.com/jkhales))
- Release new credentials manager. ([#363](https://github.com/expo/eas-cli/pull/363) by [@quinlanj](https://github.com/quinlanj))
- Add QR code to install internal distribution build on device. ([#371](https://github.com/expo/eas-cli/pull/371) by [@axeldelafosse](https://github.com/axeldelafosse))

### 🧹 Chores

- Cleanup unused code. ([#364](https://github.com/expo/eas-cli/pull/364), [#365](https://github.com/expo/eas-cli/pull/365) by [@quinlanj](https://github.com/quinlanj))
- Redesign UX in beta credentials manager. ([#360](https://github.com/expo/eas-cli/pull/360) by [@quinlanj](https://github.com/quinlanj))
- Port more options to the beta credentials manager. ([#352](https://github.com/expo/eas-cli/pull/352), [#357](https://github.com/expo/eas-cli/pull/357), [#361](https://github.com/expo/eas-cli/pull/361) by [@quinlanj](https://github.com/quinlanj))
- Add getBuildProfileNamesAsync helper to EasJsonReader. ([#351](https://github.com/expo/eas-cli/pull/351) by [@quinlanj](https://github.com/quinlanj))
- Increase build timeout to 1 hour. ([#370](https://github.com/expo/eas-cli/pull/370) by [@wkozyra95](https://github.com/wkozyra95))
- Remove check for pending builds. ([#373](https://github.com/expo/eas-cli/pull/373) by [@wkozyra95](https://github.com/wkozyra95))

## [0.13.0](https://github.com/expo/eas-cli/releases/tag/v0.13.0) - 2021-04-22

### 🎉 New features

- Implement offline distribution certificate validation when running a build in non-interactive mode. ([#344](https://github.com/expo/eas-cli/pull/344) by [@dsokal](https://github.com/dsokal))
- Add support for building internal distribution apps for Apple Enterprise Teams. ([#344](https://github.com/expo/eas-cli/pull/344) by [@dsokal](https://github.com/dsokal))

### 🐛 Bug fixes

- Display descriptive error message when API for EAS Build changes. ([#359](https://github.com/expo/eas-cli/pull/359) by [@wkozyra95](https://github.com/wkozyra95))

## [0.12.0](https://github.com/expo/eas-cli/releases/tag/v0.12.0) - 2021-04-22

### 🎉 New features

- Add the initiating user's username to the build metadata. ([#354](https://github.com/expo/eas-cli/pull/354) by [@dsokal](https://github.com/dsokal))
- Add `--clear-cache` flag for `eas build`. ([#355](https://github.com/expo/eas-cli/pull/355) by [@wkozyra95](https://github.com/wkozyra95))

### 🐛 Bug fixes

- Fix the bug where the account name was used as the username. ([#354](https://github.com/expo/eas-cli/pull/354) by [@dsokal](https://github.com/dsokal))

## [0.11.1](https://github.com/expo/eas-cli/releases/tag/v0.11.1) - 2021-04-20

### 🎉 New features

- Resolve ios distribution types. ([#348](https://github.com/expo/eas-cli/pull/348) by [@quinlanj](https://github.com/quinlanj))

### 🐛 Bug fixes

- Bump version of `@expo/apple-utils` to fix capabilities sync immediately after initial identifier registration. ([593c4](https://github.com/expo/eas-cli/commit/593c42f601396deba1751489343ec07b0a8876da) by [@brentvatne](https://github.com/brentvatne))

## [0.11.0](https://github.com/expo/eas-cli/releases/tag/v0.11.0) - 2021-04-20

### 🛠 Breaking changes

- `"credentialsSource": "auto"` is now deprecated. The option will use `"remote"` as the default value. ([#345](https://github.com/expo/eas-cli/pull/345) by [@dsokal](https://github.com/dsokal))

### 🎉 New features

- Add validation when setting up ad-hoc provisioning profile in non-interactive mode. ([#338](https://github.com/expo/eas-cli/pull/338) by [@dsokal](https://github.com/dsokal))
- Allow for registering devices when running an ad-hoc build for the first time. ([#340](https://github.com/expo/eas-cli/pull/340) by [@dsokal](https://github.com/dsokal))

### 🐛 Bug fixes

- Fix the bug where all Android managed builds produced AAB archives. The `buildType` property from `eas.json` is not ignored now. ([#349](https://github.com/expo/eas-cli/pull/349) by [@dsokal](https://github.com/dsokal))

## [0.10.0](https://github.com/expo/eas-cli/releases/tag/v0.10.0) - 2021-04-16

### 🛠 Breaking changes

- `secrets:<COMMAND>` is renamed to `secret:<COMMAND>` ([#315](https://github.com/expo/eas-cli/pull/315) by [@fiberjw](https://github.com/fiberjw))
- `secret:delete` now accepts `id` through a flag rather than an argument ([#315](https://github.com/expo/eas-cli/pull/315) by [@fiberjw](https://github.com/fiberjw))

### 🎉 New features

- Use special Expo SDK runtime version for managed projects ([#336](https://github.com/expo/eas-cli/pull/336) by [@wschurman](https://github.com/wschurman))

### 🐛 Bug fixes

- Fix the behavior where the provisioning profile was invalidated after syncing bundle id capabilities. ([#334](https://github.com/expo/eas-cli/pull/334) by [@dsokal](https://github.com/dsokal))

### 🧹 Chores

- Change build credentials summary format. ([#321](https://github.com/expo/eas-cli/pull/321) by [@dsokal](https://github.com/dsokal))

## [0.9.1](https://github.com/expo/eas-cli/releases/tag/v0.9.1) - 2021-04-09

### 🐛 Bug fixes

- Fix provisioning profile validation to actually check status. ([#318](https://github.com/expo/eas-cli/pull/318) by [@quinlanj](https://github.com/quinlanj))

### 🧹 Chores

- Replace Credentials REST API calls with GraphQL counterparts, also improved DX. ([#293](https://github.com/expo/eas-cli/pull/293), [#299](https://github.com/expo/eas-cli/pull/299), [#301](https://github.com/expo/eas-cli/pull/301), [#317](https://github.com/expo/eas-cli/pull/317) by [@quinlanj](https://github.com/quinlanj))

## [0.9.0](https://github.com/expo/eas-cli/releases/tag/v0.9.0) - 2021-04-09

### 🎉 New features

- Retry graphQL call on network or transient server errors. ([#320](https://github.com/expo/eas-cli/pull/320) by [@jkhales](https://github.com/jkhales))
- Display more friendly error messages when `eas submit` fails. ([#311](https://github.com/expo/eas-cli/pull/311) by [@barthap](https://github.com/barthap))
- Add support for managing webhooks (new commands: `webhook:create`, `webhook:view`, `webhook:list`, `webhook:update`, and `webhook:delete`). ([#314](https://github.com/expo/eas-cli/pull/314) by [@dsokal](https://github.com/dsokal))
- Support for local builds [experimental]. ([#305](https://github.com/expo/eas-cli/pull/305) by [@wkozyra95](https://github.com/wkozyra95))

### 🐛 Bug fixes

- Fix the issue where the first iOS build fails for a project without `ios.bundleIdentifier` set in `app.json`. ([#319](https://github.com/expo/eas-cli/pull/319) by [@dsokal](https://github.com/dsokal))
- Bump @expo/config-plugins to fix `eas build:configure` on Windows. ([d0f3e](https://github.com/expo/eas-cli/commit/d0f3e387e7f31dbce4c3b93b8d083c7d20d9e30d) by [@brentvatne](https://github.com/brentvatne))
- Replace REST API calls with GraphQL counterparts. ([#333](https://github.com/expo/eas-cli/pull/333) by [@barthap](https://github.com/barthap))

## [0.8.1](https://github.com/expo/eas-cli/releases/tag/v0.8.1) - 2021-04-06

### 🐛 Bug fixes

- Fix the issue where the build status never got updated when running `eas build`. ([#310](https://github.com/expo/eas-cli/pull/310) by [@dsokal](https://github.com/dsokal))

## [0.8.0](https://github.com/expo/eas-cli/releases/tag/v0.8.0) - 2021-04-06

### 🛠 Breaking changes

- Change the way of disabling cache - add `cache.disabled` field. ([#295](https://github.com/expo/eas-cli/pull/295) by [@dsokal](https://github.com/dsokal))
- `secrets:create` now uses flags rather than positional arguments ([#300](https://github.com/expo/eas-cli/pull/300) by [@fiberjw](https://github.com/fiberjw))
- `secrets:create`'s `target` arg is now called `scope` ([#300](https://github.com/expo/eas-cli/pull/300) by [@fiberjw](https://github.com/fiberjw))
- `secrets:list`'s `target` property is now called `scope` ([#300](https://github.com/expo/eas-cli/pull/300) by [@fiberjw](https://github.com/fiberjw))
- `secrets:delete`'s `ID` arg is now optional ([#309](https://github.com/expo/eas-cli/pull/309) by [@fiberjw](https://github.com/fiberjw))
- `secrets:delete`'s now allows users to choose secrets from a list ([#309](https://github.com/expo/eas-cli/pull/309) by [@fiberjw](https://github.com/fiberjw))

### 🎉 New features

- `build:view` and `build:list` now showing the distribution type (store / internal) and release channel. ([#284](https://github.com/expo/eas-cli/pull/284) by [@vthibault](https://github.com/vthibault))
- Add analytics to EAS Build. ([#162](https://github.com/expo/eas-cli/pull/162) by [@wkozyra95](https://github.com/wkozyra95))
- Improve tar archive support in EAS Submit. ([#297](https://github.com/expo/eas-cli/pull/297) by [@barthap](https://github.com/barthap))

### 🐛 Bug fixes

- Fix environment secret creation prompt. ([#298](https://github.com/expo/eas-cli/pull/298) by [@fiberjw](https://github.com/fiberjw))

### 🧹 Chores

- Replace REST API calls with GraphQL counterparts. ([#286](https://github.com/expo/eas-cli/pull/286), [#288](https://github.com/expo/eas-cli/pull/288), [#303](https://github.com/expo/eas-cli/pull/303), [#306](https://github.com/expo/eas-cli/pull/306), [#307](https://github.com/expo/eas-cli/pull/307) by [@dsokal](https://github.com/dsokal))

## [0.7.0](https://github.com/expo/eas-cli/releases/tag/v0.7.0) - 2021-03-22

### 🎉 New features

- Print common error messages when builds fail. ([#272](https://github.com/expo/eas-cli/pull/272) by [@dsokal](https://github.com/dsokal))
- Commit automatically if `EAS_BUILD_AUTOCOMMIT` is set. ([#271](https://github.com/expo/eas-cli/pull/271) by [@wkozyra95](https://github.com/wkozyra95))
- Allow for installing custom `bundler` version on EAS Build. ([#277](https://github.com/expo/eas-cli/pull/277) by [@dsokal](https://github.com/dsokal))
- Add support for managing environment secrets. ([#275](https://github.com/expo/eas-cli/pull/275) by [@fiberjw](https://github.com/fiberjw))

### 🐛 Bug fixes

- Fix `eas submit` local archive prompt for `.aab` files when submitting for iOS. ([#273](https://github.com/expo/eas-cli/pull/273) by [@barthap](https://github.com/barthap))
- Verify whether "name" field in app.json contains any alphanumeric characters. ([#280](https://github.com/expo/eas-cli/pull/280) by [@wkozyra95](https://github.com/wkozyra95))
- Detect dependency cycles in eas.json build profiles. ([#283](https://github.com/expo/eas-cli/pull/283) by [@wkozyra95](https://github.com/wkozyra95))

## [0.6.0](https://github.com/expo/eas-cli/releases/tag/v0.6.0) - 2021-03-09

### 🛠 Breaking changes

- Generic iOS projects: build release builds by default. ([#266](https://github.com/expo/eas-cli/pull/266) by [@dsokal](https://github.com/dsokal))

### 🎉 New features

- Log the size of the archived project when uploading. ([#264](https://github.com/expo/eas-cli/pull/264) by [@wkozyra95](https://github.com/wkozyra95))
- Add more build metadata (release channel, build profile name, git commit hash). ([#265](https://github.com/expo/eas-cli/pull/265) by [@dsokal](https://github.com/dsokal))
- Display App Store link after successful submission. ([#144](https://github.com/expo/eas-cli/pull/144) by [@barthap](https://github.com/barthap))
- Add `experimental.disableIosBundleIdentifierValidation` flag to eas.json. ([#263](https://github.com/expo/eas-cli/pull/263) by [@wkozyra95](https://github.com/wkozyra95))
- Support internal distribution in non-interactive builds. ([#269](https://github.com/expo/eas-cli/pull/269) by [@dsokal](https://github.com/dsokal))

### 🐛 Bug fixes

- Print Apple Team ID in the output of `device:list` when the team name is unknown. ([#268](https://github.com/expo/eas-cli/pull/268) by [@wkozyra95](https://github.com/wkozyra95))

## [0.5.0](https://github.com/expo/eas-cli/releases/tag/v0.5.0) - 2021-03-02

### 🎉 New features

- Add support for build cache. ([#247](https://github.com/expo/eas-cli/pull/247) by [@wkozyra95](https://github.com/wkozyra95))
- Enable internal distribution support for self-managed credentials. ([#256](https://github.com/expo/eas-cli/pull/256) by [@dsokal](https://github.com/dsokal))

### 🐛 Bug fixes

- Make sure all files are committed before build. ([#251](https://github.com/expo/eas-cli/pull/251) by [@wkozyra95](https://github.com/wkozyra95))
- Fix `eas submit` support for tar.gz files. ([#257](https://github.com/expo/eas-cli/pull/257) by [@wkozyra95](https://github.com/wkozyra95))
- Show untracked files when checking `git status`. ([#259](https://github.com/expo/eas-cli/pull/259) by [@wkozyra95](https://github.com/wkozyra95))

### 🧹 Chores

- Upgrade `@expo/eas-build-job` from `0.2.12` to `0.2.13`. ([#245](https://github.com/expo/eas-cli/pull/245) by [@dsokal](https://github.com/dsokal))

## [0.4.3](https://github.com/expo/eas-cli/releases/tag/v0.4.3) - 2021-02-23

### 🎉 New features

- Add support for iOS simulator builds. ([#240](https://github.com/expo/eas-cli/pull/240) by [@dsokal](https://github.com/dsokal))

### 🐛 Bug fixes

- Use fixed version of `@expo/eas-json`. ([#243](https://github.com/expo/eas-cli/pull/243) by [@wkozyra95](https://github.com/wkozyra95))

## [0.4.2](https://github.com/expo/eas-cli/releases/tag/v0.4.2) - 2021-02-18

### 🐛 Bug fixes

- Fix detecting application target (iOS builds). ([#238](https://github.com/expo/eas-cli/pull/238) by [@dsokal](https://github.com/dsokal))

## [0.4.1](https://github.com/expo/eas-cli/releases/tag/v0.4.1) - 2021-02-16

### 🐛 Bug fixes

- Fix `"buildType" is not allowed` error. ([595bf](https://github.com/expo/eas-cli/commit/595bfecf1cbff0f76e7fd2049fe16f6f38bbe150) by [@wkozyra95](https://github.com/wkozyra95))

## [0.4.0](https://github.com/expo/eas-cli/releases/tag/v0.4.0) - 2021-02-16

### 🎉 New features

- Add build:cancel command. ([#219](https://github.com/expo/eas-cli/pull/219) by [@wkozyra95](https://github.com/wkozyra95))
- Implement version auto increment for iOS builds. ([#231](https://github.com/expo/eas-cli/pull/231) by [@dsokal](https://github.com/dsokal))
- Add support for builder environment customizations. ([#230](https://github.com/expo/eas-cli/pull/230) by [@wkozyra95](https://github.com/wkozyra95))
- Add `schemeBuildConfiguration` option for generic iOS builds. ([#234](https://github.com/expo/eas-cli/pull/234) by [@dsokal](https://github.com/dsokal))

### 🐛 Bug fixes

- Fix `--no-wait` flag for `eas build`. ([#226](https://github.com/expo/eas-cli/pull/226) by [@paul-ridgway](https://github.com/paul-ridgway))
- Fix running builds from project subdirectories. ([#229](https://github.com/expo/eas-cli/pull/229) by [@wkozyra95](https://github.com/wkozyra95))<|MERGE_RESOLUTION|>--- conflicted
+++ resolved
@@ -9,11 +9,9 @@
 ### 🎉 New features
 
 - Show build profile when selecting a build for eas build:run. ([#1901](https://github.com/expo/eas-cli/pull/1901) by [@keith-kurak](https://github.com/keith-kurak))
-<<<<<<< HEAD
-- Adds -m alias for --message. ([#1904](https://github.com/expo/eas-cli/pull/1904) by [@pusongqi](https://github.com/pusongqi))
-=======
+
 - Adds -m alias to --message in update/republish and removed README comment. ([#1905](https://github.com/expo/eas-cli/pull/1905) by [@pusongqi](https://github.com/pusongqi))
->>>>>>> 800098b9
+
 
 ### 🐛 Bug fixes
 
