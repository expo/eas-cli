# Changelog

This is the log of notable changes to EAS CLI and related packages.

## main

### 🛠 Breaking changes

### 🎉 New features

### 🐛 Bug fixes

### 🧹 Chores

<<<<<<< HEAD
- Document the default values for `track` and `releaseStatus`. ([#3229](https://github.com/expo/eas-cli/pull/3229) by [@kadikraman](https://github.com/kadikraman))
=======
## [16.24.1](https://github.com/expo/eas-cli/releases/tag/v16.24.1) - 2025-10-19

### 🐛 Bug fixes

- Revert change in ora version. ([#3231](https://github.com/expo/eas-cli/pull/3231) by [@douglowder](https://github.com/douglowder))

## [16.24.0](https://github.com/expo/eas-cli/releases/tag/v16.24.0) - 2025-10-19

### 🎉 New features

- workflow:run --wait shows periodic job and step status updates. ([#3227](https://github.com/expo/eas-cli/pull/3227) by [@douglowder](https://github.com/douglowder))

### 🐛 Bug fixes

- workflow:logs should show logs from build and repack jobs. ([#3226](https://github.com/expo/eas-cli/pull/3226) by [@douglowder](https://github.com/douglowder))

## [16.23.1](https://github.com/expo/eas-cli/releases/tag/v16.23.1) - 2025-10-16

### 🐛 Bug fixes

- Multiple bugfixes and small features for the `eas:new` command: handle project name and directory generation more smoothly; support `bun` as a package manager; add `--package-manager` flag with a default to `npm`; ensure workflow files are in the correct location after build; update the generated project's README with the provided package manager; ensure `app.json`'s `scheme` is valid; silence lots of noisy output. ([#3205](https://github.com/expo/eas-cli/pull/3205) by [@mackenco](https://github.com/mackenco))
>>>>>>> a6b77691

## [16.23.0](https://github.com/expo/eas-cli/releases/tag/v16.23.0) - 2025-10-14

### 🎉 New features

- Support custom environment variable environments ([#3220](https://github.com/expo/eas-cli/pull/3220) by [@kadikraman](https://github.com/kadikraman))
- Add --force flag to eas env:push command to bypass confirmation prompts. ([#3135](https://github.com/expo/eas-cli/pull/3135) by [@giorgiofellipe](https://github.com/giorgiofellipe))

## [16.22.0](https://github.com/expo/eas-cli/releases/tag/v16.22.0) - 2025-10-13

### 🎉 New features

- Improvements to workflow:create. ([#3194](https://github.com/expo/eas-cli/pull/3194) by [@douglowder](https://github.com/douglowder))

## [16.21.0](https://github.com/expo/eas-cli/releases/tag/v16.21.0) - 2025-10-13

### 🎉 New features

- Support `_expo/.routes.json` metadata file exported by `@expo/cli` for headers configuration on static deployments ([#3211](https://github.com/expo/eas-cli/pull/3211) by [@kitten](https://github.com/kitten))

### 🧹 Chores

- Add thorough tests for the env commands ([#3217](https://github.com/expo/eas-cli/pull/3217) by [@kadikraman](https://github.com/kadikraman))

## [16.20.4](https://github.com/expo/eas-cli/releases/tag/v16.20.4) - 2025-10-08

### 🎉 New features

- Allow workflow:run to run a workflow from a GitHub ref. ([#3203](https://github.com/expo/eas-cli/pull/3203) by [@douglowder](https://github.com/douglowder))

### 🐛 Bug fixes

- Fix --environment flag in eas exec and pull ([#3216](https://github.com/expo/eas-cli/pull/3216) by [@kadikraman](https://github.com/kadikraman))

## [16.20.3](https://github.com/expo/eas-cli/releases/tag/v16.20.3) - 2025-10-07

### 🐛 Bug fixes

- Fix --environment flag in eas env commands ([#3213](https://github.com/expo/eas-cli/pull/3213) by [@kadikraman](https://github.com/kadikraman))

## [16.20.2](https://github.com/expo/eas-cli/releases/tag/v16.20.2) - 2025-10-07

### 🧹 Chores

- Create an `EnvironmentVariableEnvironment` enum and use it instead of the graphQL Enum ([#3208](https://github.com/expo/eas-cli/pull/3208) by [@kadikraman](https://github.com/kadikraman))

## [16.20.1](https://github.com/expo/eas-cli/releases/tag/v16.20.1) - 2025-10-03

### 🐛 Bug fixes

- skip syncing capabilities with settings if they don't contain the `enabled` attribute ([#3201](https://github.com/expo/eas-cli/pull/3201) by [@vonovak](https://github.com/vonovak))

## [16.20.0](https://github.com/expo/eas-cli/releases/tag/v16.20.0) - 2025-09-30

### 🎉 New features

- Improvements to workflow:validate. ([#3165](https://github.com/expo/eas-cli/pull/3165) by [@douglowder](https://github.com/douglowder))
- Add `eas:new` command behind `hidden` flag. ([#3196](https://github.com/expo/eas-cli/pull/3196) by [@mackenco](https://github.com/mackenco))

## [16.19.3](https://github.com/expo/eas-cli/releases/tag/v16.19.3) - 2025-09-17

### 🧹 Chores

- Temporarily remove warnings when no compatible build found, need to refine the message. ([#3182](https://github.com/expo/eas-cli/pull/3182) by [@brentvatne](https://github.com/brentvatne))

## [16.19.2](https://github.com/expo/eas-cli/releases/tag/v16.19.2) - 2025-09-15

### 🎉 New features

- Add artifact URLs to workflow:view. ([#3175](https://github.com/expo/eas-cli/pull/3175) by [@douglowder](https://github.com/douglowder))

## [16.19.1](https://github.com/expo/eas-cli/releases/tag/v16.19.1) - 2025-09-12

## [16.19.0](https://github.com/expo/eas-cli/releases/tag/v16.19.0) - 2025-09-12

### 🎉 New features

- Allow any string as Android release `track`, not just the `production`, `internal`, `alpha`, `beta`. ([#3163](https://github.com/expo/eas-cli/pull/3163) by [@sjchmiela](https://github.com/sjchmiela))

## [16.18.1](https://github.com/expo/eas-cli/releases/tag/v16.18.1) - 2025-09-10

### 🎉 New features

- CLI debug log should respect DEBUG=`eas:*`. ([#3162](https://github.com/expo/eas-cli/pull/3162) by [@douglowder](https://github.com/douglowder))
- Better description for update:rollback. ([#3154](https://github.com/expo/eas-cli/pull/3154) by [@douglowder](https://github.com/douglowder))

## [16.18.0](https://github.com/expo/eas-cli/releases/tag/v16.18.0) - 2025-08-27

### 🎉 New features

- Show fingerprints in build:view and build:list commands. ([#3137](https://github.com/expo/eas-cli/pull/3137) by [@douglowder](https://github.com/douglowder))

### 🐛 Bug fixes

- Make `EXPO_PUBLIC_` env vars plain text, rest sensitive ([#3121](https://github.com/expo/eas-cli/pull/3121) by [@kadikraman](https://github.com/kadikraman))

## [16.17.4](https://github.com/expo/eas-cli/releases/tag/v16.17.4) - 2025-07-31

### 🧹 Chores

- Introduce new release process and workflow. ([#3119](https://github.com/expo/eas-cli/pull/3119) by [@douglowder](https://github.com/douglowder))
- SSO Login: print browser url ([#3113](https://github.com/expo/eas-cli/pull/3113) by [@BackSlasher](https://github.com/BackSlasher))

## [16.17.2](https://github.com/expo/eas-cli/releases/tag/v16.17.2) - 2025-07-23

## [16.17.1](https://github.com/expo/eas-cli/releases/tag/v16.17.1) - 2025-07-23

## [16.17.0](https://github.com/expo/eas-cli/releases/tag/v16.17.0) - 2025-07-18

### 🎉 New features

- Add `deploy:delete` for deleting worker deployments ([#3106](https://github.com/expo/eas-cli/pull/3106) by [@kadikraman](https://github.com/kadikraman))
- Add `deploy:alias:delete` for deleting worker deployment aliases ([#3107](https://github.com/expo/eas-cli/pull/3107) by [@kadikraman](https://github.com/kadikraman))

## [16.16.0](https://github.com/expo/eas-cli/releases/tag/v16.16.0) - 2025-07-16

### 🎉 New features

- Add workflow:view and workflow:logs commands. ([#3090](https://github.com/expo/eas-cli/pull/3090) by [@douglowder](https://github.com/douglowder))
- Add support for providing inputs to new workflow runs ([#3095](https://github.com/expo/eas-cli/pull/3095) by [@sjchmiela](https://github.com/sjchmiela))

### 🐛 Bug fixes

- Refactor capabilities syncing to avoid provisioning profiles becoming invalid. ([#3088](https://github.com/expo/eas-cli/pull/3088) by [@vonovak](https://github.com/vonovak))
- Avoid corrupted EAS Hosting batch upload bodies and double-check length and checksums while uploading. ([#3103](https://github.com/expo/eas-cli/pull/3103) by [@kitten](https://github.com/kitten))

## [16.15.0](https://github.com/expo/eas-cli/releases/tag/v16.15.0) - 2025-07-10

### 🎉 New features

- Implement new EAS Hosting asset upload protocol, which improves performance by grouping files into batched upload API calls ([#3085](https://github.com/expo/eas-cli/pull/3085) by [@kitten](https://github.com/kitten))

### 🧹 Chores

- Update the EAS Hosting worker deployment progress indicator to use a progress bar for asset uploads instead ([#3099](https://github.com/expo/eas-cli/pull/3099) by [@kitten](https://github.com/kitten))

## [16.14.1](https://github.com/expo/eas-cli/releases/tag/v16.14.1) - 2025-07-08

### 🧹 Chores

- Update apple team info as needed. ([#3096](https://github.com/expo/eas-cli/pull/3096) by [@quinlanj](https://github.com/quinlanj))

## [16.14.0](https://github.com/expo/eas-cli/releases/tag/v16.14.0) - 2025-07-07

### 🎉 New features

- Add update:revert-update-rollout command. ([#3068](https://github.com/expo/eas-cli/pull/3068) by [@wschurman](https://github.com/wschurman))

### 🧹 Chores

- Remove unreleased `link` and `unlink` commands from `eas env`. ([#3092](https://github.com/expo/eas-cli/pull/3092) by [@kadikraman](https://github.com/kadikraman))
- Add new CI to verify GraphQL generation. ([#3093](https://github.com/expo/eas-cli/pull/3093) by [@douglowder](https://github.com/douglowder))
- Update GraphQL generation to look in all src directories. ([#3097](https://github.com/expo/eas-cli/pull/3097) by [@wschurman](https://github.com/wschurman))

## [16.13.4](https://github.com/expo/eas-cli/releases/tag/v16.13.4) - 2025-07-04

### 🧹 Chores

- Remove hidden flag from `eas upload`. ([#3014](https://github.com/expo/eas-cli/pull/3014) by [@gabrieldonadel](https://github.com/gabrieldonadel))

## [16.13.3](https://github.com/expo/eas-cli/releases/tag/v16.13.3) - 2025-07-01

### 🐛 Bug fixes

- Fix suggested command to switch Xcode Developer Tools. ([#3079](https://github.com/expo/eas-cli/pull/3079) by [@rolfb](https://github.com/rolfb))
- Skip configuring build profiles when running `eas update:configure` if no build profiles exist. ([#3084](https://github.com/expo/eas-cli/pull/3084) by [@brentvatne](https://github.com/brentvatne))

### 🧹 Chores

- Reword how paid plans are described ([#3082](https://github.com/expo/eas-cli/pull/3082) by [@ide](https://github.com/ide))

## [16.13.2](https://github.com/expo/eas-cli/releases/tag/v16.13.2) - 2025-06-27

### 🧹 Chores

- Amend update override fields. ([#3080](https://github.com/expo/eas-cli/pull/3080) by [@quinlanj](https://github.com/quinlanj))

## [16.13.1](https://github.com/expo/eas-cli/releases/tag/v16.13.1) - 2025-06-25

### 🐛 Bug fixes

- Fix bug in log during update:republish. ([#3067](https://github.com/expo/eas-cli/pull/3067) by [@wschurman](https://github.com/wschurman))
- Fix update group deletion. ([#3069](https://github.com/expo/eas-cli/pull/3069) by [@wschurman](https://github.com/wschurman))

## [16.13.0](https://github.com/expo/eas-cli/releases/tag/v16.13.0) - 2025-06-24

### 🎉 New features

- Add `--what-to-test` option to `build` command. ([#3065](https://github.com/expo/eas-cli/pull/3065) by [@vonovak](https://github.com/vonovak))

### 🐛 Bug fixes

- Hide `workflow:list`. ([#3060](https://github.com/expo/eas-cli/pull/3060) by [@douglowder](https://github.com/douglowder))
- Align text of messages from `build` and `workflow:run`. ([#3061](https://github.com/expo/eas-cli/pull/3061) by [@douglowder](https://github.com/douglowder))

## [16.12.0](https://github.com/expo/eas-cli/releases/tag/v16.12.0) - 2025-06-20

### 🎉 New features

- Add `--what-to-test` option to the `submit` command. ([#3023](https://github.com/expo/eas-cli/pull/3023) by [@vonovak](https://github.com/vonovak))

### 🐛 Bug fixes

- Fixed monorepo support in `workflow:run` if a project is not connected to a GitHub repository. ([#3058](https://github.com/expo/eas-cli/pull/3058) by [@sjchmiela](https://github.com/sjchmiela))

## [16.10.1](https://github.com/expo/eas-cli/releases/tag/v16.10.1) - 2025-06-13

### 🐛 Bug fixes

- Fixed `eas build:dev` command to correctly use passed build profile. ([#3053](https://github.com/expo/eas-cli/pull/3053) by [@sebryu](https://github.com/sebryu))

### 🧹 Chores

- Allow rolling out update on empty branch. ([#3050](https://github.com/expo/eas-cli/pull/3050) by [@wschurman](https://github.com/wschurman))

## [16.10.0](https://github.com/expo/eas-cli/releases/tag/v16.10.0) - 2025-06-12

### 🎉 New features

- [eas-cli] Add workflow:cancel. ([#3048](https://github.com/expo/eas-cli/pull/3048) by [@douglowder](https://github.com/douglowder))

### 🧹 Chores

- Removed repack support. ([#3044](https://github.com/expo/eas-cli/pull/3044) by [@kudo](https://github.com/kudo))

## [16.9.0](https://github.com/expo/eas-cli/releases/tag/v16.9.0) - 2025-06-06

### 🎉 New features

- Add `groups` option to the `submit` command. ([#2891](https://github.com/expo/eas-cli/pull/2891) by [@khamilowicz](https://github.com/khamilowicz))

### 🐛 Bug fixes

- [eas-cli] Ensure workflow:runs returns most recent runs. ([#3045](https://github.com/expo/eas-cli/pull/3045) by [@douglowder](https://github.com/douglowder))

## [16.8.0](https://github.com/expo/eas-cli/releases/tag/v16.8.0) - 2025-06-04

### 🎉 New features

- [eas-cli] Add workflow:list and workflow:runs. ([#3030](https://github.com/expo/eas-cli/pull/3030) by [@douglowder](https://github.com/douglowder))

### 🧹 Chores

- Change location of EAS Update host override config. ([#3042](https://github.com/expo/eas-cli/pull/3042) by [@wschurman](https://github.com/wschurman))

## [16.7.2](https://github.com/expo/eas-cli/releases/tag/v16.7.2) - 2025-06-03

### 🐛 Bug fixes

- Add support for array `flavorDimensions` (`flavorDimensions = ['version']`). ([#3043](https://github.com/expo/eas-cli/pull/3043) by [@sjchmiela](https://github.com/sjchmiela))

## [16.7.1](https://github.com/expo/eas-cli/releases/tag/v16.7.1) - 2025-06-03

### 🐛 Bug fixes

- Fix some unit tests by updating mocks. ([#3035](https://github.com/expo/eas-cli/pull/3035) by [@douglowder](https://github.com/douglowder))
- Fix update republishing not including environment or git info. ([#3036](https://github.com/expo/eas-cli/pull/3036) by [@wschurman](https://github.com/wschurman))
- Do not require `eas.json` or `package.json` files when creating new workflow runs. ([#3028](https://github.com/expo/eas-cli/pull/3028) by [@sjchmiela](https://github.com/sjchmiela))
- Add `EAS_SKIP_CLI_VERSION_CHECK` allowing us to skip `eas-cli` version check (against `eas.json#version`). ([#3041](https://github.com/expo/eas-cli/pull/3041) by [@sjchmiela](https://github.com/sjchmiela))

## [16.7.0](https://github.com/expo/eas-cli/releases/tag/v16.7.0) - 2025-05-29

### 🎉 New features

- Add support for manifest host and asset host overriding for EAS Update. ([#3021](https://github.com/expo/eas-cli/pull/3021) by [@wschurman](https://github.com/wschurman))
- Add rollout flag to update:republish. ([#3029](https://github.com/expo/eas-cli/pull/3029) by [@quinlanj](https://github.com/quinlanj))

## [16.6.2](https://github.com/expo/eas-cli/releases/tag/v16.6.2) - 2025-05-23

### 🧹 Chores

- Further no longer require owner field for SDK >= 53 or canary. ([#3017](https://github.com/expo/eas-cli/pull/3017) by [@wschurman](https://github.com/wschurman))

## [16.6.1](https://github.com/expo/eas-cli/releases/tag/v16.6.1) - 2025-05-14

### 🐛 Bug fixes

- Onboarding: add cwd to spawned git process. ([#3015](https://github.com/expo/eas-cli/pull/3015) by [@quinlanj](https://github.com/quinlanj))

## [16.6.0](https://github.com/expo/eas-cli/releases/tag/v16.6.0) - 2025-05-14

### 🎉 New features

- Add support for uploading iOS internal distribution local builds. ([#3014](https://github.com/expo/eas-cli/pull/3014) by [@gabrieldonadel](https://github.com/gabrieldonadel))

## [16.5.0](https://github.com/expo/eas-cli/releases/tag/v16.5.0) - 2025-05-13

### 🎉 New features

- Add `--wait`/`--no-wait` flag to `eas workflow:run`. ([#3012](https://github.com/expo/eas-cli/pull/3012) by [@sjchmiela](https://github.com/sjchmiela))
- Add `--json` flag to `eas workflow:run`. ([#3013](https://github.com/expo/eas-cli/pull/3013) by [@sjchmiela](https://github.com/sjchmiela))

## [16.4.2](https://github.com/expo/eas-cli/releases/tag/v16.4.2) - 2025-05-10

### 🧹 Chores

- Update `eas-build-cache-provider` function names to use `buildCacheProvider` key. ([#3002](https://github.com/expo/eas-cli/pull/3002) by [@gabrieldonadel](https://github.com/gabrieldonadel))

## [16.4.1](https://github.com/expo/eas-cli/releases/tag/v16.4.1) - 2025-05-07

### 🧹 Chores

- Allow non-standard build types in custom gradle command. ([#3003](https://github.com/expo/eas-cli/pull/3003) by [@khamilowicz](https://github.com/khamilowicz))

## [16.4.0](https://github.com/expo/eas-cli/releases/tag/v16.4.0) - 2025-05-02

### 🎉 New features

- Add `--verbose-logs` flag for `build` command ([#3000](https://github.com/expo/eas-cli/pull/3000) by [@khamilowicz](https://github.com/khamilowicz))
- Add `eas-build-cache-provider` package. ([#3002](https://github.com/expo/eas-cli/pull/3002) by [@gabrieldonadel](https://github.com/gabrieldonadel))

### 🧹 Chores

- Read remote build cache provider types from `@expo/config`. ([#3005](https://github.com/expo/eas-cli/pull/3005) by [@gabrieldonadel](https://github.com/gabrieldonadel))

## [16.3.3](https://github.com/expo/eas-cli/releases/tag/v16.3.3) - 2025-04-24

### 🐛 Bug fixes

- Add `sdk-52` alias to the list or supported android images. ([#2989](https://github.com/expo/eas-cli/pull/2989) by [@kadikraman](https://github.com/kadikraman))
- Detect when expo metro config is used. ([#2996](https://github.com/expo/eas-cli/pull/2996) by [@kadikraman](https://github.com/kadikraman))

### 🧹 Chores

- upload assetmap.json when publishing update. ([#2994](https://github.com/expo/eas-cli/pull/2994) by [@quinlanj](https://github.com/quinlanj))
- Add error messages for CDN-level upload errors. ([#2998](https://github.com/expo/eas-cli/pull/2998) by [@kitten](https://github.com/kitten))

## [16.3.2](https://github.com/expo/eas-cli/releases/tag/v16.3.2) - 2025-04-17

### 🧹 Chores

- Update upload command to display build info. ([#2990](https://github.com/expo/eas-cli/pull/2990) by [@gabrieldonadel](https://github.com/gabrieldonadel))
- change launch asset file extension. ([#2991](https://github.com/expo/eas-cli/pull/2991) by [@quinlanj](https://github.com/quinlanj))

## [16.3.1](https://github.com/expo/eas-cli/releases/tag/v16.3.1) - 2025-04-11

### 🧹 Chores

- Add `--no-dev-client` flag for `build:download` command. ([#2985](https://github.com/expo/eas-cli/pull/2985) by [@gabrieldonadel](https://github.com/gabrieldonadel))

## [16.3.0](https://github.com/expo/eas-cli/releases/tag/v16.3.0) - 2025-04-09

### 🎉 New features

- Add `eas upload` command. ([#2932](https://github.com/expo/eas-cli/pull/2932), [#2981](https://github.com/expo/eas-cli/pull/2981), [#2983](https://github.com/expo/eas-cli/pull/2983) by [@gabrieldonadel](https://github.com/gabrieldonadel))
- Add `eas build:download` command. ([#2982](https://github.com/expo/eas-cli/pull/2982) by [@gabrieldonadel](https://github.com/gabrieldonadel))

## [16.2.2](https://github.com/expo/eas-cli/releases/tag/v16.2.2) - 2025-04-08

## [16.2.1](https://github.com/expo/eas-cli/releases/tag/v16.2.1) - 2025-04-04

### 🧹 Chores

- Bump `@expo/apple-utils` to use async JWT API. ([#2973](https://github.com/expo/eas-cli/pull/2973) by [@EvanBacon](https://github.com/EvanBacon))

## [16.2.0](https://github.com/expo/eas-cli/releases/tag/v16.2.0) - 2025-04-03

### 🎉 New features

- Add environment flag to `eas fingerprint:compare`. ([#2954](https://github.com/expo/eas-cli/pull/2954) by [@quinlanj](https://github.com/quinlanj))
- Add build-profile flag to `eas fingerprint:generate`. ([#2966](https://github.com/expo/eas-cli/pull/2966) by [@quinlanj](https://github.com/quinlanj))

### 🧹 Chores

- Remove hidden flag from `eas fingerprint:generate`. ([#2965](https://github.com/expo/eas-cli/pull/2965) by [@quinlanj](https://github.com/quinlanj))
- Refactor `eas update` command to improve code readability. ([#2976](https://github.com/expo/eas-cli/pull/2976) by [@quinlanj](https://github.com/quinlanj))
- `eas update`: add warning if no build exists with fingerprint. ([#2977](https://github.com/expo/eas-cli/pull/2977) by [@quinlanj](https://github.com/quinlanj))

## [16.1.0](https://github.com/expo/eas-cli/releases/tag/v16.1.0) - 2025-03-26

### 🎉 New features

- Add environment flag to `eas fingerprint:generate`. ([#2951](https://github.com/expo/eas-cli/pull/2951) by [@quinlanj](https://github.com/quinlanj))
- Add `corepack` field to `eas.json`. ([#2964](https://github.com/expo/eas-cli/pull/2964) by [@szdziedzic](https://github.com/szdziedzic))

## [16.0.1](https://github.com/expo/eas-cli/releases/tag/v16.0.1) - 2025-03-20

### 🐛 Bug fixes

- Make `eas update:configure` re-apply configuration from app.json /app.config.js when run multiple times. ([#2957](https://github.com/expo/eas-cli/pull/2957) by [@brentvatne](https://github.com/brentvatne))

## [16.0.0](https://github.com/expo/eas-cli/releases/tag/v16.0.0) - 2025-03-19

### 🛠 Breaking changes

- Add support for `.easignore` when `requireCommit` is set to `true`. ([#2942](https://github.com/expo/eas-cli/pull/2942) by [@sjchmiela](https://github.com/sjchmiela))
  - Up to 15.0.0, if `requireCommit` was `true`, `.easignore` was silently ignored.
  - Versions 15.0.0-15.0.13 started using `.easignore` to skip files from being bundled into a tarball when `requireCommit` was `true`. This was an unexpected change in behavior.
  - To clear this up, versions 15.0.13-15.0.15 were erroring if `.easignore` was present when `requireCommit` was `true`.
  - `eas-cli@16.0.0` formalizes the 15.0.0-15.0.13 behavior by adhering to `.easignore` even when `requireCommit` is set to `true`.
  - If you know what you're doing and you want to suppress a warning printed, you can do so by setting `EAS_SUPPRESS_REQUIRE_COMMIT_EASIGNORE_WARNING` environment variable to `true`.

### 🎉 New features

- Add requestId to ApiV2Error. ([#2941](https://github.com/expo/eas-cli/pull/2941) by [@wschurman](https://github.com/wschurman))
- Release `eas fingerprint:generate` in hidden mode ([#2937](https://github.com/expo/eas-cli/pull/2937) by [@quinlanj](https://github.com/quinlanj))

### 🐛 Bug fixes

- Use correct logic to determine whether artifacts have expired in `eas build:run` command. ([#2931](https://github.com/expo/eas-cli/pull/2931) by [@szdziedzic](https://github.com/szdziedzic))

## [15.0.15](https://github.com/expo/eas-cli/releases/tag/v15.0.15) - 2025-03-12

### 🐛 Bug fixes

- Pass through the updates version to `setUpdatesConfigAsync`, which expects it in order to determine which field values to use. ([#2934](https://github.com/expo/eas-cli/pull/2934) by [@brentvatne](https://github.com/brentvatne)).

## [15.0.14](https://github.com/expo/eas-cli/releases/tag/v15.0.14) - 2025-03-06

### 🐛 Bug fixes

- In `EAS_NO_VCS=1`, use Git for repository root when `EAS_PROJECT_ROOT` is not set. ([#2901](https://github.com/expo/eas-cli/pull/2901) by [@sjchmiela](https://github.com/sjchmiela))

### 🧹 Chores

- Suggest using `eas build:dev` for matching configurations. ([#2929](https://github.com/expo/eas-cli/pull/2929) by [@szdziedzic](https://github.com/szdziedzic))

## [15.0.13](https://github.com/expo/eas-cli/releases/tag/v15.0.13) - 2025-03-04

### 🐛 Bug fixes

- Fixed `.git` being always unexpectedly removed if you had `requireCommit: true` and `.easignore` present. ([#2925](https://github.com/expo/eas-cli/pull/2925) by [@sjchmiela](https://github.com/sjchmiela))

### 🧹 Chores

- Fix `eas fingerprint:compare` URL generation and pretty prints. ([#2909](https://github.com/expo/eas-cli/pull/2909) by [@quinlanj](https://github.com/quinlanj))
- fix formatFields to handle empty array. ([#2914](https://github.com/expo/eas-cli/pull/2914) by [@quinlanj](https://github.com/quinlanj))
- fix git diff header in `fingerprint:compare`. ([#2915](https://github.com/expo/eas-cli/pull/2915) by [@quinlanj](https://github.com/quinlanj))
- amend fingerprint compare url. ([#2923](https://github.com/expo/eas-cli/pull/2923) by [@quinlanj](https://github.com/quinlanj))
- improve error message for `applicationIdSuffix`. ([#2924](https://github.com/expo/eas-cli/pull/2924) by [@kadikraman](https://github.com/kadikraman))

## [15.0.12](https://github.com/expo/eas-cli/releases/tag/v15.0.12) - 2025-02-22

### 🐛 Bug fixes

- Fix APNS key creation. ([#2916](https://github.com/expo/eas-cli/pull/2916) by [@EvanBacon](https://github.com/EvanBacon))

## [15.0.11](https://github.com/expo/eas-cli/releases/tag/v15.0.11) - 2025-02-21

### 🐛 Bug fixes

- Fix internal TestFlight group creation. ([#2906](https://github.com/expo/eas-cli/pull/2906) by [@EvanBacon](https://github.com/EvanBacon))

### 🧹 Chores

- Narrow amount of data queried for basic update channel operations. ([#2901](https://github.com/expo/eas-cli/pull/2901) by [@wschurman](https://github.com/wschurman))
- Fix `eas fingerprint:compare` description. ([#2908](https://github.com/expo/eas-cli/pull/2908) by [@quinlanj](https://github.com/quinlanj))
- Skip auto-creation of TestFlight group when there are already exisitng TestFlight groups and allow to opt out of the behavior by setting `EAS_NO_AUTO_TESTFLIGHT_SETUP` env var. ([#2856](https://github.com/expo/eas-cli/pull/2856) by [@szdziedzic](https://github.com/szdziedzic))

## [15.0.10](https://github.com/expo/eas-cli/releases/tag/v15.0.10) - 2025-02-11

### 🐛 Bug fixes

- Fix files deleted in working directory not being removed from the project archive when `requireCommit` is false. ([#2900](https://github.com/expo/eas-cli/pull/2900) by [@sjchmiela](https://github.com/sjchmiela))

## [15.0.9](https://github.com/expo/eas-cli/releases/tag/v15.0.9) - 2025-02-09

### 🐛 Bug fixes

- Fix files not being ignored when creating a tarball on Windows in Git repository in no `requireCommit` mode. ([#2894](https://github.com/expo/eas-cli/pull/2894) by [@sjchmiela](https://github.com/sjchmiela))

## [15.0.8](https://github.com/expo/eas-cli/releases/tag/v15.0.8) - 2025-02-09

## [15.0.7](https://github.com/expo/eas-cli/releases/tag/v15.0.7) - 2025-02-09

## [15.0.6](https://github.com/expo/eas-cli/releases/tag/v15.0.6) - 2025-02-07

## [15.0.5](https://github.com/expo/eas-cli/releases/tag/v15.0.5) - 2025-02-06

### 🐛 Bug fixes

- Do not copy files over onto a cloned Git repository when packing the project archive if `requireCommit` is true. ([#2885](https://github.com/expo/eas-cli/pull/2885) by [@sjchmiela](https://github.com/sjchmiela))
- Fix `EISDIR` error when archiving project with submodules ignored. ([#2884](https://github.com/expo/eas-cli/pull/2884) by [@sjchmiela](https://github.com/sjchmiela))

## [15.0.4](https://github.com/expo/eas-cli/releases/tag/v15.0.4) - 2025-02-05

### 🐛 Bug fixes

- Fixed `GitClient` not respecting `.easignore` file. ([#2873](https://github.com/expo/eas-cli/pull/2873) by [@sjchmiela](https://github.com/sjchmiela))
- Fix symlink support in `makeShallowCopyAsync`. ([#2874](https://github.com/expo/eas-cli/pull/2874) by [@sjchmiela](https://github.com/sjchmiela))
- Allow excluding `.git` directory from project archive by adding it to `.easignore`. ([#2879](https://github.com/expo/eas-cli/pull/2879) by [@sjchmiela](https://github.com/sjchmiela))

### 🧹 Chores

- Popup website in fingerprint:compare. ([#2859](https://github.com/expo/eas-cli/pull/2859) by [@quinlanj](https://github.com/quinlanj))
- Fix fingerprint:compare URL. ([#2861](https://github.com/expo/eas-cli/pull/2861) by [@quinlanj](https://github.com/quinlanj))
- Make less gql calls in fingerprint:compare. ([#2860](https://github.com/expo/eas-cli/pull/2860) by [@quinlanj](https://github.com/quinlanj))
- No longer require owner field for SDK >= 53 or canary. ([#2835](https://github.com/expo/eas-cli/pull/2835) by [@wschurman](https://github.com/wschurman))
- Add --open flag to fingerprint:compare. ([#2872](https://github.com/expo/eas-cli/pull/2872) by [@quinlanj](https://github.com/quinlanj))

## [15.0.3](https://github.com/expo/eas-cli/releases/tag/v15.0.3) - 2025-02-04

### 🐛 Bug fixes

- Fixed EAS server environment variables does not pass to `npx expo-updates runtimeversion:resolve` call. ([#2867](https://github.com/expo/eas-cli/pull/2867) by [@kudo](https://github.com/kudo))

## [15.0.2](https://github.com/expo/eas-cli/releases/tag/v15.0.2) - 2025-02-04

## [15.0.1](https://github.com/expo/eas-cli/releases/tag/v15.0.1) - 2025-02-04

## [15.0.0](https://github.com/expo/eas-cli/releases/tag/v15.0.0) - 2025-02-04

### 🛠 Breaking changes

- Use Git to archive projects containing a Git repository. (Previously, Git would only be used if `requireCommit` flag in `eas.json` was set to `true`.) ([#2841](https://github.com/expo/eas-cli/pull/2841) by [@sjchmiela](https://github.com/sjchmiela))

### 🐛 Bug fixes

- Print warning for `NoVcsClient` only once. ([#2863](https://github.com/expo/eas-cli/pull/2863) by [@szdziedzic](https://github.com/szdziedzic))

### 🧹 Chores

- Add update support for fingerprint:compare. ([#2850](https://github.com/expo/eas-cli/pull/2850) by [@quinlanj](https://github.com/quinlanj))
- Add update group id support for fingerprint:compare. ([#2851](https://github.com/expo/eas-cli/pull/2851) by [@quinlanj](https://github.com/quinlanj))
- Add better interactive support for fingerprint:compare. ([#2854](https://github.com/expo/eas-cli/pull/2854) by [@quinlanj](https://github.com/quinlanj))

## [14.7.1](https://github.com/expo/eas-cli/releases/tag/v14.7.1) - 2025-01-31

### 🐛 Bug fixes

- Account for `ios.config.usesNonExemptEncryption` in non-exempt encryption status prompt. ([#2852](https://github.com/expo/eas-cli/pull/2852) by [@EvanBacon](https://github.com/EvanBacon))

## [14.7.0](https://github.com/expo/eas-cli/releases/tag/v14.7.0) - 2025-01-30

### 🎉 New features

- Add `--submit` and `-s` as aliases for `--auto-submit` flag. ([#2846](https://github.com/expo/eas-cli/pull/2846) by [@szdziedzic](https://github.com/szdziedzic))

### 🐛 Bug fixes

- Skip non-exempt check in non-interactive mode. ([#2849](https://github.com/expo/eas-cli/pull/2849) by [@EvanBacon](https://github.com/EvanBacon))

## [14.6.0](https://github.com/expo/eas-cli/releases/tag/v14.6.0) - 2025-01-30

### 🎉 New features

- Prompt to set non-exempt encryption status for the iOS app to support faster store submissions. ([#2843](https://github.com/expo/eas-cli/pull/2843) by [@EvanBacon](https://github.com/EvanBacon))
- Automatically create internal TestFlight group in EAS Submit command. ([#2839](https://github.com/expo/eas-cli/pull/2839) by [@evanbacon](https://github.com/evanbacon))
- Sanitize and generate names for EAS Submit to prevent failures due to invalid characters or taken names. ([#2842](https://github.com/expo/eas-cli/pull/2842) by [@evanbacon](https://github.com/evanbacon))
- Release `eas fingerprint:compare`. ([#2821](https://github.com/expo/eas-cli/pull/2821) by [@quinlanj](https://github.com/quinlanj))

### 🧹 Chores

- Make new autoIncremented builds start at nr 1 by default ([#2828](https://github.com/expo/eas-cli/pull/2828) by [@radoslawkrzemien](https://github.com/radoslawkrzemien))

## [14.5.0](https://github.com/expo/eas-cli/releases/tag/v14.5.0) - 2025-01-22

### 🎉 New features

- Allow filtering by `--fingerprint_hash` in `eas build:list` command. ([#2818](https://github.com/expo/eas-cli/pull/2818) by [@szdziedzic](https://github.com/szdziedzic))

### 🐛 Bug fixes

- Ensure that the AASA file is served with content type application/json ([#2829](https://github.com/expo/eas-cli/pull/2829) by [@kadikraman](https://github.com/kadikraman))
- Ensure that the AppleID provided in prompt or saved to cache does not contain invalid unprintable characters ([#2830](https://github.com/expo/eas-cli/pull/2830) by [@radoslawkrzemien](https://github.com/radoslawkrzemien))

### 🧹 Chores

- Fix logs typos in the `eas deploy` command. ([#2822](https://github.com/expo/eas-cli/pull/2822) by [@kadikraman](https://github.com/kadikraman))
- Make `deploy` the top level command for hosting. ([#2824](https://github.com/expo/eas-cli/pull/2824) by [@kadikraman](https://github.com/kadikraman))
- Allow longer submit profile extension chain (up to 5, same as build profile) ([#2831](https://github.com/expo/eas-cli/pull/2831) by [@radoslawkrzemien](https://github.com/radoslawkrzemien))
- Make variable naming more explicit, remove deprecated runtimeFingerprintSource uses. ([#2816](https://github.com/expo/eas-cli/pull/2816) by [@wschurman](https://github.com/wschurman))

## [14.4.1](https://github.com/expo/eas-cli/releases/tag/v14.4.1) - 2025-01-15

### 🐛 Bug fixes

- Enable shell execution for env:exec commands. ([#2788](https://github.com/expo/eas-cli/pull/2788) by [@tharakadesilva](https://github.com/tharakadesilva))

### 🧹 Chores

- Make automatic env resolution message shorter. ([#2806](https://github.com/expo/eas-cli/pull/2806) by [@szdziedzic](https://github.com/szdziedzic))
- Make "No remote versions are configured" message green instead of yellow. ([#2805](https://github.com/expo/eas-cli/pull/2805) by [@szdziedzic](https://github.com/szdziedzic))
- Upload local fingerprint on `eas fingerprint:compare`. ([#2808](https://github.com/expo/eas-cli/pull/2808) by [@quinlanj](https://github.com/quinlanj))
- Upgrade `eas-cli-local-build-plugin` to `1.0.163` to support Bun's new text-based lock file in local builds. ([#2817](https://github.com/expo/eas-cli/pull/2817) by [@shiroyasha9](https://github.com/shiroyasha9))

## [14.4.0](https://github.com/expo/eas-cli/releases/tag/v14.4.0) - 2025-01-09

### 🎉 New features

- Load `.env` variables even when `--environment` is specified for `deploy` command. Conflicts will be highlighted by a warning message. ([#2783](https://github.com/expo/eas-cli/pull/2783) by [@kitten](https://github.com/kitten))
- Silence all non-command output in non-interactive mode of eas env:exec. ([#2800](https://github.com/expo/eas-cli/pull/2800) by [@wschurman](https://github.com/wschurman))
- Unhide `deploy` and `deploy:alias` commands ([#2807](https://github.com/expo/eas-cli/pull/2807) by [@kitten](https://github.com/kitten))

## [14.3.1](https://github.com/expo/eas-cli/releases/tag/v14.3.1) - 2025-01-08

### 🧹 Chores

- Bump `@expo/package-manager@1.7.0` to support Bun text-based lock files. ([#2801](https://github.com/expo/eas-cli/pull/2801) by [@kudo](https://github.com/kudo))

## [14.3.0](https://github.com/expo/eas-cli/releases/tag/v14.3.0) - 2025-01-07

### 🎉 New features

- Upload `package.json` when uploading workflow sources. ([#2786](https://github.com/expo/eas-cli/pull/2786) by [@sjchmiela](https://github.com/sjchmiela))

### 🐛 Bug fixes

- Show `eas deploy` upload error messages. ([#2771](https://github.com/expo/eas-cli/pull/2771) by [@kadikraman](https://github.com/kadikraman))
- Prevent EAS CLI dependencies check from running repeatedly. ([#2781](https://github.com/expo/eas-cli/pull/2781) by [@kitten](https://github.com/kitten))
- Prevent optimistic request body parsing for `eas deploy`. ([#2784](https://github.com/expo/eas-cli/pull/2784) by [@kadikraman](https://github.com/kadikraman))

### 🧹 Chores

- Update log output for `worker` deploy and alias commands. ([#2780](https://github.com/expo/eas-cli/pull/2780) by [@kitten](https://github.com/kitten))
- Update various messages wording. ([#2790](https://github.com/expo/eas-cli/pull/2790) by [@simek](https://github.com/simek))
- Use node18 as tsconfig base. ([#2739](https://github.com/expo/eas-cli/pull/2739) by [@quinlanj](https://github.com/quinlanj))

## [14.2.0](https://github.com/expo/eas-cli/releases/tag/v14.2.0) - 2024-12-13

### 🎉 New features

- Add `eas deploy --dry-run` flag to output tarball. ([#2761](https://github.com/expo/eas-cli/pull/2761) by [@kitten](https://github.com/kitten))
- Allow specifying credentials for android builds. ([#2775](https://github.com/expo/eas-cli/pull/2775) by [@khamilowicz](https://github.com/khamilowicz))

### 🐛 Bug fixes

- Remove random branch name generation for --auto branch name non-vcs fallback. ([#2747](https://github.com/expo/eas-cli/pull/2747) by [@wschurman](https://github.com/wschurman))
- Upgrade @expo/multipart-body-parser. ([#2751](https://github.com/expo/eas-cli/pull/2751) by [@wschurman](https://github.com/wschurman))
- Pass env var flag to worker deployments. ([#2763](https://github.com/expo/eas-cli/pull/2763) by [@kadikraman](https://github.com/kadikraman))
- Fix request for switching providers when doing Apple auth. ([#2769](https://github.com/expo/eas-cli/pull/2769) by [@szdziedzic](https://github.com/szdziedzic))

### 🧹 Chores

- Improve logging and validation in `eas env:exec` command. ([#2762](https://github.com/expo/eas-cli/pull/2762) by [@szdziedzic](https://github.com/szdziedzic))

## [14.1.0](https://github.com/expo/eas-cli/releases/tag/v14.1.0) - 2024-12-10

### 🎉 New features

- Add support for enabeling broadcast Push Notifications capability option, by setting `ios.usesBroadcastPushNotifications` to `true` in app config. ([#2748](https://github.com/expo/eas-cli/pull/2748) by [@szdziedzic](https://github.com/szdziedzic))

### 🧹 Chores

- Add link to FYI page mentioning the workaround for Apple SMS 2FA issue. ([#2752](https://github.com/expo/eas-cli/pull/2752) by [@szdziedzic](https://github.com/szdziedzic))

## [14.0.3](https://github.com/expo/eas-cli/releases/tag/v14.0.3) - 2024-12-09

### 🐛 Bug fixes

- Bump `@expo/apple-utils` to fix sending two-factor authentication codes via SMS. ([#2750](https://github.com/expo/eas-cli/pull/2750) by [@EvanBacon](https://github.com/EvanBacon))

### 🧹 Chores

- Change update message to allow faster copy and paste. ([#2661](https://github.com/expo/eas-cli/pull/2661) by [@jonluca](https://github.com/jonluca))
- Allow using `$schema` field in `eas.json`. ([#2624](https://github.com/expo/eas-cli/pull/2624) by [@saiichihashimoto](https://github.com/saiichihashimoto))

## [14.0.2](https://github.com/expo/eas-cli/releases/tag/v14.0.2) - 2024-12-06

### 🧹 Chores

- Print warning instead of throwing an error when validating `CFBundleShortVersionString` against App Store requirements. ([#2741](https://github.com/expo/eas-cli/pull/2741) by [@szdziedzic](https://github.com/szdziedzic))

## [14.0.1](https://github.com/expo/eas-cli/releases/tag/v14.0.1) - 2024-12-06

### 🧹 Chores

- Bump `@expo/apple-utils` to improve error handling and input validation and change auth headers. ([#2745](https://github.com/expo/eas-cli/pull/2745) by [@szdziedzic](https://github.com/szdziedzic))

## [14.0.0](https://github.com/expo/eas-cli/releases/tag/v14.0.0) - 2024-12-06

### 🛠 Breaking changes

- Change behavior of roll-back-to-embedded to not use current project state. ([#2722](https://github.com/expo/eas-cli/pull/2722) by [@wschurman](https://github.com/wschurman))

### 🎉 New features

- Add hidden fingerprint:compare feature. ([#2736](https://github.com/expo/eas-cli/pull/2736) by [@quinlanj](https://github.com/quinlanj))

### 🐛 Bug fixes

- Update `@expo/config` and `@expo/config-plugins` to fix `eas build` command for bare iOS projects on Windows. ([#2744](https://github.com/expo/eas-cli/pull/2744) by [@szdziedzic](https://github.com/szdziedzic))

### 🧹 Chores

- Fix outdated gitignored Google services file warning. ([#2730](https://github.com/expo/eas-cli/pull/2730) by [@szdziedzic](https://github.com/szdziedzic))

## [13.4.2](https://github.com/expo/eas-cli/releases/tag/v13.4.2) - 2024-11-25

### 🧹 Chores

- Upgrade `@expo` packages to SDK 52 versions. ([#2706](https://github.com/expo/eas-cli/pull/2706) by [@szdziedzic](https://github.com/szdziedzic))

## [13.4.1](https://github.com/expo/eas-cli/releases/tag/v13.4.1) - 2024-11-22

### 🧹 Chores

- Improve logging in `eas env:pull`. ([#2720](https://github.com/expo/eas-cli/pull/2720) by [@szdziedzic](https://github.com/szdziedzic))

## [13.4.0](https://github.com/expo/eas-cli/releases/tag/v13.4.0) - 2024-11-22

### 🎉 New features

- Calculate fingerprint on each update. ([#2687](https://github.com/expo/eas-cli/pull/2687) by [@quinlanj](https://github.com/quinlanj))
- Calculate fingerprint on each update republish. ([#2708](https://github.com/expo/eas-cli/pull/2708) by [@quinlanj](https://github.com/quinlanj))
- Add `eas env` commands. ([#2711](https://github.com/expo/eas-cli/pull/2711) by [@szdziedzic](https://github.com/szdziedzic))
- Add `--environment` flag to `eas update` command. ([#2711](https://github.com/expo/eas-cli/pull/2711) by [@szdziedzic](https://github.com/szdziedzic))
- Load readable environment variables from EAS servers on every build. ([#2644](https://github.com/expo/eas-cli/pull/2644) by [@szdziedzic](https://github.com/szdziedzic))
- Add environment field to `eas.schema.json`. ([#2719](https://github.com/expo/eas-cli/pull/2719) by [@szdziedzic](https://github.com/szdziedzic))

### 🧹 Chores

- Deprecate `eas secret` commands. ([#2705](https://github.com/expo/eas-cli/pull/2705) by [@szdziedzic](https://github.com/szdziedzic))

## [13.3.0](https://github.com/expo/eas-cli/releases/tag/v13.3.0) - 2024-11-18

### 🎉 New features

- Added `eas workflow` commands. [#2650](https://github.com/expo/eas-cli/pull/2650), [#2669](https://github.com/expo/eas-cli/pull/2669), [#2678](https://github.com/expo/eas-cli/pull/2678) by [@jonsamp](https://github.com/jonsamp) and [@sjchmiela](https://github.com/sjchmiela) ([#2683](https://github.com/expo/eas-cli/pull/2683) by [@sjchmiela](https://github.com/sjchmiela))

## [13.2.3](https://github.com/expo/eas-cli/releases/tag/v13.2.3) - 2024-11-15

## [13.2.2](https://github.com/expo/eas-cli/releases/tag/v13.2.2) - 2024-11-15

## [13.2.1](https://github.com/expo/eas-cli/releases/tag/v13.2.1) - 2024-11-14

## [13.2.0](https://github.com/expo/eas-cli/releases/tag/v13.2.0) - 2024-11-13

### 🎉 New features

- Add EAS_SKIP_AUTO_FINGERPRINT to skip fingerprint computation on build ([#2675](https://github.com/expo/eas-cli/pull/2675) by [@quinlanj](https://github.com/quinlanj))
- Default build-logger-level to debug when EXPO_DEBUG is set. ([#2676](https://github.com/expo/eas-cli/pull/2676) by [@wschurman](https://github.com/wschurman))

## [13.1.1](https://github.com/expo/eas-cli/releases/tag/v13.1.1) - 2024-11-08

## [13.1.0](https://github.com/expo/eas-cli/releases/tag/v13.1.0) - 2024-11-07

### 🎉 New features

- Compute fingerprint for builds with SDK 52 and higher ([#2663](https://github.com/expo/eas-cli/pull/2663) by [@quinlanj](https://github.com/quinlanj))

## [13.0.1](https://github.com/expo/eas-cli/releases/tag/v13.0.1) - 2024-11-05

### 🧹 Chores

- Upgrade EAS Metadata with new properties from App Store. ([#2671](https://github.com/expo/eas-cli/pull/2671) by [@byCedric](https://github.com/byCedric))

## [13.0.0](https://github.com/expo/eas-cli/releases/tag/v13.0.0) - 2024-11-05

### 🛠 Breaking changes

- Resolve versioned expo config using `npx expo config` command instead of using fixed `@expo/config` version shipped with EAS CLI, if available. ([#2529](https://github.com/expo/eas-cli/pull/2529) by [@szdziedzic](https://github.com/szdziedzic))

### 🧹 Chores

- Add `macos-sonoma-14.6-xcode-16.1` image and `sdk-52` image tag to `eas.schema.json`. ([#2666](https://github.com/expo/eas-cli/pull/2666) by [@szdziedzic](https://github.com/szdziedzic))
- Update `@expo` packages versions. ([#2530](https://github.com/expo/eas-cli/pull/2530) by [@szdziedzic](https://github.com/szdziedzic))

## [12.6.2](https://github.com/expo/eas-cli/releases/tag/v12.6.2) - 2024-10-29

### 🐛 Bug fixes

- Make email case insensitive during Apple authentication. ([#2659](https://github.com/expo/eas-cli/pull/2659) by [@byCedric](https://github.com/byCedric))

## [12.6.1](https://github.com/expo/eas-cli/releases/tag/v12.6.1) - 2024-10-25

### 🧹 Chores

- Create dynamic logged in context field and clean up erroneous SessionManager context field uses. ([#2648](https://github.com/expo/eas-cli/pull/2648) by [@wschurman](https://github.com/wschurman))

## [12.6.0](https://github.com/expo/eas-cli/releases/tag/v12.6.0) - 2024-10-21

### 🎉 New features

- Add `eas channel:pause` and `eas channel:resume` commands to pause/resume update delivery to builds using specific update channels and display paused status in channel details output. ([#2614](https://github.com/expo/eas-cli/pull/2614) by [@fiberjw](https://github.com/fiberjw))
- Add interactivity to eas update:edit command. ([#2638](https://github.com/expo/eas-cli/pull/2638) by [@wschurman](https://github.com/wschurman))

## [12.5.4](https://github.com/expo/eas-cli/releases/tag/v12.5.4) - 2024-10-19

## [12.5.3](https://github.com/expo/eas-cli/releases/tag/v12.5.3) - 2024-10-16

## [12.5.2](https://github.com/expo/eas-cli/releases/tag/v12.5.2) - 2024-10-11

### 🐛 Bug fixes

- Disallow republishing an update that is being rolled-out. ([#2602](https://github.com/expo/eas-cli/pull/2602) by [@wschurman](https://github.com/wschurman))
- Bump `@expo/apple-utils` to `2.0.2` resolving the Apple authentication error. ([#2641](https://github.com/expo/eas-cli/pull/2641) by [@byCedric](https://github.com/byCedric))

### 🧹 Chores

- Implement new `worker` deploy API flow. ([#2601](https://github.com/expo/eas-cli/pull/2601) by [@kitten](https://github.com/kitten)))
- Unhide rollout-percentage flag on update publish command. ([#2608](https://github.com/expo/eas-cli/pull/2608) by [@wschurman](https://github.com/wschurman))
- Let folks know about the new concurrency add-on ([#2611](https://github.com/expo/eas-cli/pull/2611) by [@brentvatne](https://github.com/brentvatne))

## [12.5.1](https://github.com/expo/eas-cli/releases/tag/v12.5.1) - 2024-09-27

### 🐛 Bug fixes

- Support assigning dev domain names in non interactive mode. ([#2595](https://github.com/expo/eas-cli/pull/2595) by [@byCedric](https://github.com/byCedric))

### 🧹 Chores

- Simplify the output of `eas deploy --json`. ([#2596](https://github.com/expo/eas-cli/pull/2596) by [@byCedric](https://github.com/byCedric))
- Support deploying Expo Router server exports without client directory. ([#2597](https://github.com/expo/eas-cli/pull/2597) by [@byCedric](https://github.com/byCedric))
- Add exit option to `eas credentials` interactive menu. ([#2570](https://github.com/expo/eas-cli/pull/2570) by [@szdziedzic](https://github.com/szdziedzic))

## [12.5.0](https://github.com/expo/eas-cli/releases/tag/v12.5.0) - 2024-09-23

### 🎉 New features

- Log command execution to assist in debugging local builds. ([#2526](https://github.com/expo/eas-cli/pull/2526) by [@trajano](https://github.com/trajano))
- Allow submitting builds in progress ([#2543](https://github.com/expo/eas-cli/pull/2543) by [@radoslawkrzemien](https://github.com/radoslawkrzemien))
- Use `EAS_DANGEROUS_OVERRIDE_ANDROID_APPLICATION_ID` and `EAS_DANGEROUS_OVERRIDE_IOS_BUNDLE_IDENTIFIER` environment variables as overrides of the Android application ID and iOS bundle identifier in managed workflow too. ([#2576](https://github.com/expo/eas-cli/pull/2576) by [@sjchmiela](https://github.com/sjchmiela))
- Add destination branch arguments to update:republish command. ([#2575](https://github.com/expo/eas-cli/pull/2575) by [@wschurman](https://github.com/wschurman))

### 🐛 Bug fixes

- Avoid malforming `app.json` with empty `.expo` object. ([#2573](https://github.com/expo/eas-cli/pull/2573) by [@byCedric](https://github.com/byCedric))
- Fix typo causing `worker:deploy` asset upload errors not to be shown properly. ([#2579](https://github.com/expo/eas-cli/pull/2579) by [@kitten](https://github.com/kitten))

## [12.4.1](https://github.com/expo/eas-cli/releases/tag/v12.4.1) - 2024-09-14

## [12.4.0](https://github.com/expo/eas-cli/releases/tag/v12.4.0) - 2024-09-14

### 🎉 New features

- Add `worker:alias` command to assign aliases from the CLI. ([#2548](https://github.com/expo/eas-cli/pull/2548) by [@byCedric](https://github.com/byCedric))
- Add `worker --prod` flag to deploy to production from the CLI. ([#2550](https://github.com/expo/eas-cli/pull/2550) by [@byCedric](https://github.com/byCedric))
- Add `worker --alias` flag to assign custom aliases when deploying. ([#2551](https://github.com/expo/eas-cli/pull/2551) by [@byCedric](https://github.com/byCedric)))
- Add `worker --id` flag to use a custom deployment identifier. ([#2552](https://github.com/expo/eas-cli/pull/2552) by [@byCedric](https://github.com/byCedric)))
- Add `worker --environment` flag to deploy with EAS environment variables. ([#2557](https://github.com/expo/eas-cli/pull/2557) by [@kitten](https://github.com/kitten)))
- Add `worker --export-dir` flag to select exported directory. ([#2560](https://github.com/expo/eas-cli/pull/2560) by [@byCedric](https://github.com/byCedric)))
- Add `worker --json` flag to allow integrating with 3rd parties and custom tooling. ([#2561](https://github.com/expo/eas-cli/pull/2561) by [@byCedric](https://github.com/byCedric)))
- Add `worker:alias --json` flag to allow integrating with 3rd parties and custom tooling. ([#2562](https://github.com/expo/eas-cli/pull/2562) by [@byCedric](https://github.com/byCedric)))

### 🐛 Bug fixes

- Avoid merging `expo.extra` plugin-generated data with `expo.extra.eas.projectId` in `eas init`. ([#2554](https://github.com/expo/eas-cli/pull/2554) by [@byCedric](https://github.com/byCedric)))
- Restore "export not found" error and hide recent export timestamps. ([#2566](https://github.com/expo/eas-cli/pull/2566) by [@byCedric](https://github.com/byCedric)))
- Check if export is available before validating project ID in `eas worker`. ([#2569](https://github.com/expo/eas-cli/pull/2569) by [@byCedric](https://github.com/byCedric)))

### 🧹 Chores

- Make error message for invalid CFBundleShortVersionString more descriptive and actionable. Improve CFBundleShortVersionString validation regex. ([#2542](https://github.com/expo/eas-cli/pull/2542) by [@szdziedzic](https://github.com/szdziedzic))
- Add missing `--non-interactive` argument to `worker:deploy` command. ([#2544](https://github.com/expo/eas-cli/pull/2544) by [@kitten](https://github.com/kitten))
- Source `@expo/env` dotenv files for worker deployments. ([#2545](https://github.com/expo/eas-cli/pull/2545) by [@kitten](https://github.com/kitten))
- Support `worker --production` and clean up command output. ([#2555](https://github.com/expo/eas-cli/pull/2555) by [@byCedric](https://github.com/byCedric)))
- Unify both `worker` and `worker:alias` command output. ([#2558](https://github.com/expo/eas-cli/pull/2558) by [@byCedric](https://github.com/byCedric)))
- Share similar table/json output in both `worker` and `worker:alias` command outputs. ([#2563](https://github.com/expo/eas-cli/pull/2563) by [@byCedric](https://github.com/byCedric)))
- Polish the project URL prompt when setting up new projects. ([#2564](https://github.com/expo/eas-cli/pull/2564) by [@byCedric](https://github.com/byCedric)))
- Always assume `static` exports in `eas deploy` and add modified time. ([#2565](https://github.com/expo/eas-cli/pull/2565) by [@byCedric](https://github.com/byCedric)))
- Update the `eas worker --help` `--environment` description. ([#2567](https://github.com/expo/eas-cli/pull/2567) by [@byCedric](https://github.com/byCedric)))
- Remove the cursor space after selecting project dev domain. ([#2568](https://github.com/expo/eas-cli/pull/2568) by [@byCedric](https://github.com/byCedric)))
- Reword the dev domain prompt to mention "preview URL". ([#2572](https://github.com/expo/eas-cli/pull/2572) by [@byCedric](https://github.com/byCedric)))

## [12.3.0](https://github.com/expo/eas-cli/releases/tag/v12.3.0) - 2024-09-09

### 🎉 New features

- Add `--non-interactive` and `--force` support when `--id` is not passed to the `eas init` command. ([#1983](https://github.com/expo/eas-cli/pull/1983) by [@mymattcarroll](https://github.com/mymattcarroll))

## [12.1.1](https://github.com/expo/eas-cli/releases/tag/v12.1.1) - 2024-09-09

### 🐛 Bug fixes

- Fixed an issue where extensions retrieved the main app's entitlements instead of their own. ([#2532](https://github.com/expo/eas-cli/pull/2532) by [@HarrisHan](https://github.com/HarrisHan))

## [12.1.0](https://github.com/expo/eas-cli/releases/tag/v12.1.0) - 2024-09-06

### 🎉 New features

- **Internal/Experimental:** Add EAS Worker command ([#2447](https://github.com/expo/eas-cli/pull/2447) by [@kitten](https://github.com/kitten))
- Upload fingeprint source as part of eas update command. ([#2533](https://github.com/expo/eas-cli/pull/2533) by [@wschurman](https://github.com/wschurman))

## [12.0.0](https://github.com/expo/eas-cli/releases/tag/v12.0.0) - 2024-09-04

### 🛠 Breaking changes

- Prompt the users to set `appVersionSource`, while mentioning that `remote` is the default. ([#2411](https://github.com/expo/eas-cli/pull/2411) by [@radoslawkrzemien](https://github.com/radoslawkrzemien))

### 🎉 New features

- Add support for syncing Journaling Suggestions, Managed App Installation UI, and 5G Network Slicing capabilities. ([#2525](https://github.com/expo/eas-cli/pull/2525) by [@szdziedzic](https://github.com/szdziedzic))

## [11.0.3](https://github.com/expo/eas-cli/releases/tag/v11.0.3) - 2024-08-31

### 🐛 Bug fixes

- Revert config-related packages to SDK 50 version from SDK 51 version to fix broken entitlements behavior for older SDKs. ([#2524](https://github.com/expo/eas-cli/pull/2524) by [@szdziedzic](https://github.com/szdziedzic))

## [11.0.2](https://github.com/expo/eas-cli/releases/tag/v11.0.2) - 2024-08-27

### 🐛 Bug fixes

- Remove unncessary static project config context definition from `eas build` command context, to fix resolving dynamic projest ID and slug for dynamic app configs. ([#2521](https://github.com/expo/eas-cli/pull/2521) by [@szdziedzic](https://github.com/szdziedzic))

## [11.0.1](https://github.com/expo/eas-cli/releases/tag/v11.0.1) - 2024-08-26

### 🐛 Bug fixes

- Make `eas config` command not require authentication when running in `--eas-json-only` mode. ([#2517](https://github.com/expo/eas-cli/pull/2517) by [@szdziedzic](https://github.com/szdziedzic))

## [11.0.0](https://github.com/expo/eas-cli/releases/tag/v11.0.0) - 2024-08-26

### 🛠 Breaking changes

- Remove long-deprecated `eas update` flags. ([#2501](https://github.com/expo/eas-cli/pull/2501) by [@wschurman](https://github.com/wschurman))

### 🎉 New features

- Add new rollout update type for `eas update` and `eas update:edit`. ([#2502](https://github.com/expo/eas-cli/pull/2502), [#2503](https://github.com/expo/eas-cli/pull/2503) by [@wschurman](https://github.com/wschurman))

### 🧹 Chores

- Upgrade packages to SDK 51 release. ([#2498](https://github.com/expo/eas-cli/pull/2498) by [@wschurman](https://github.com/wschurman))
- Enable typescript linting and various lint rules. ([#2505](https://github.com/expo/eas-cli/pull/2505), [#2507](https://github.com/expo/eas-cli/pull/2507), [#2508](https://github.com/expo/eas-cli/pull/2508), [#2509](https://github.com/expo/eas-cli/pull/2509), [#2510](https://github.com/expo/eas-cli/pull/2510) by [@wschurman](https://github.com/wschurman))
- Include debug info in fingerprint metadata during build. ([#2513](https://github.com/expo/eas-cli/pull/2513) by [@wschurman](https://github.com/wschurman))

## [10.2.4](https://github.com/expo/eas-cli/releases/tag/v10.2.4) - 2024-08-19

## [10.2.3](https://github.com/expo/eas-cli/releases/tag/v10.2.3) - 2024-08-13

### 🧹 Chores

- Add support for `EAS_DANGEROUS_OVERRIDE_IOS_BUNDLE_IDENTIFIER` for bare workflow iOS builds. ([#2469](https://github.com/expo/eas-cli/pull/2469) by [@szdziedzic](https://github.com/szdziedzic))
- Update images list in `eas.schema.json` and warn users when using the deprecated Android images. ([#2450](https://github.com/expo/eas-cli/pull/2450) by [@szdziedzic](https://github.com/szdziedzic))

## [10.2.2](https://github.com/expo/eas-cli/releases/tag/v10.2.2) - 2024-07-31

### 🐛 Bug fixes

- Pass correct path to `vcsClient.isFileIgnoredAsync` check for monorepos to validate that custom build config file is not ignored. ([#2470](https://github.com/expo/eas-cli/pull/2470) by [@szdziedzic](https://github.com/szdziedzic))

### 🧹 Chores

- Bump asset upload timeout from 90 to 180 seconds. ([#2466](https://github.com/expo/eas-cli/pull/2466) by [@quinlanj](https://github.com/quinlanj))

## [10.2.1](https://github.com/expo/eas-cli/releases/tag/v10.2.1) - 2024-07-18

### 🧹 Chores

- Indicate if a user is logged in using `EXPO_TOKEN` when running `eas whoami` command. ([#2461](https://github.com/expo/eas-cli/pull/2461) by [@szdziedzic](https://github.com/szdziedzic))
- Throw error when `eas login` command is run with `EXPO_TOKEN` environment variable set. ([#2461](https://github.com/expo/eas-cli/pull/2461) by [@szdziedzic](https://github.com/szdziedzic))
- Check if user is already logged in when running `eas login` command. ([#2461](https://github.com/expo/eas-cli/pull/2461) by [@szdziedzic](https://github.com/szdziedzic))

## [10.2.0](https://github.com/expo/eas-cli/releases/tag/v10.2.0) - 2024-07-15

### 🎉 New features

- Added flag `--emit-metadata` to emit `eas-update-metadata.json` in the bundle folder with detailed information about the generated updates ([#2451](https://github.com/expo/eas-cli/pull/2451) by [@rainst](https://github.com/rainst))

### 🐛 Bug fixes

- Bump `@expo/apple-utils` version to use the fallback Apple Developer Portal domain on every internal server error. ([#2459](https://github.com/expo/eas-cli/pull/2459) by [@szdziedzic](https://github.com/szdziedzic))

## [10.1.1](https://github.com/expo/eas-cli/releases/tag/v10.1.1) - 2024-07-04

## [10.1.0](https://github.com/expo/eas-cli/releases/tag/v10.1.0) - 2024-07-02

### 🎉 New features

- Save local fingeprint sources during build. ([#2422](https://github.com/expo/eas-cli/pull/2422) by [@kadikraman](https://github.com/kadikraman))

## [10.0.3](https://github.com/expo/eas-cli/releases/tag/v10.0.3) - 2024-06-26

### 🧹 Chores

- Track usage of `--local` build mode in analytics. ([#2445](https://github.com/expo/eas-cli/pull/2445) by [@szdziedzic](https://github.com/szdziedzic))
- Remove any mentions of deleted Xcode < 15 images. ([#2438](https://github.com/expo/eas-cli/pull/2438) by [@szdziedzic](https://github.com/szdziedzic))

## [10.0.2](https://github.com/expo/eas-cli/releases/tag/v10.0.2) - 2024-06-17

### 🐛 Bug fixes

- Fix parsing of `build.gradle` file by `gradle-to-js` parser by filtering out empty single line comments. ([#2435](https://github.com/expo/eas-cli/pull/2435) by [@szdziedzic](https://github.com/szdziedzic))

## [10.0.1](https://github.com/expo/eas-cli/releases/tag/v10.0.1) - 2024-06-17

### 🧹 Chores

- Add clarification to private-key flag in command line help. ([#2432](https://github.com/expo/eas-cli/pull/2432) by [@quinlanj](https://github.com/quinlanj))

## [10.0.0](https://github.com/expo/eas-cli/releases/tag/v10.0.0) - 2024-06-13

### 🛠 Breaking changes

- Drop support for Node 16. ([#2413](https://github.com/expo/eas-cli/pull/2413) by [@byCedric](https://github.com/byCedric))
- Update [`eas-build`](https://github.com/expo/eas-build) dependencies to the version requiring Node 18 as minimal Node version. ([#2416](https://github.com/expo/eas-cli/pull/2416) by [@expo-bot](https://github.com/expo-bot))

### 🐛 Bug fixes

- Resolve correct submit profile configuration for `eas build` command with `--auto-submit-with-profile` flag. ([#2425](https://github.com/expo/eas-cli/pull/2425) by [@szdziedzic](https://github.com/szdziedzic))
- Correctly parse the EXPO_APPLE_PROVIER_ID environment variable. ([#2349](https://github.com/expo/eas-cli/pull/2349) by [@louix](https://github.com/louix))

### 🧹 Chores

- Update lockfile to only include `@types/node@20.11.0`. ([#2412](https://github.com/expo/eas-cli/pull/2412) by [@byCedric](https://github.com/byCedric))
- Update test workflow Node versions to 18, 20, and 22. ([#2413](https://github.com/expo/eas-cli/pull/2413) by [@byCedric](https://github.com/byCedric))

## [9.2.0](https://github.com/expo/eas-cli/releases/tag/v9.2.0) - 2024-06-06

### 🎉 New features

- Add `target-profile` and `source-profile` flags to the `eas build:resign` command. ([#2410](https://github.com/expo/eas-cli/pull/2410) by [@szdziedzic](https://github.com/szdziedzic))
- Display build profile in the output of `eas build:list`. ([#2408](https://github.com/expo/eas-cli/pull/2408) by [@szdziedzic](https://github.com/szdziedzic))

### 🐛 Bug fixes

- Use the correct app config for no GitHub flow in `init:onboarding`. ([#2397](https://github.com/expo/eas-cli/pull/2397) by [@szdziedzic](https://github.com/szdziedzic))
- Disallow picking expired builds as submit archive source. ([#2406](https://github.com/expo/eas-cli/pull/2406) by [@sjchmiela](https://github.com/sjchmiela))

### 🧹 Chores

- Print network error message if present. ([#2407](https://github.com/expo/eas-cli/pull/2407) by [@szdziedzic](https://github.com/szdziedzic))
- Make flags for `eas build:list` command more aligned with flags for rest of the commands. ([#2409](https://github.com/expo/eas-cli/pull/2409) by [@szdziedzic](https://github.com/szdziedzic))

## [9.1.0](https://github.com/expo/eas-cli/releases/tag/v9.1.0) - 2024-05-23

### 🎉 New features

- Make `eas init:onboarding` command public. ([#2399](https://github.com/expo/eas-cli/pull/2399) by [@szdziedzic](https://github.com/szdziedzic))

## [9.0.10](https://github.com/expo/eas-cli/releases/tag/v9.0.10) - 2024-05-22

## [9.0.9](https://github.com/expo/eas-cli/releases/tag/v9.0.9) - 2024-05-22

## [9.0.8](https://github.com/expo/eas-cli/releases/tag/v9.0.8) - 2024-05-21

### 🧹 Chores

- Upgrade [`eas-build`](https://github.com/expo/eas-build) dependencies. ([#2387](https://github.com/expo/eas-cli/pull/2387) by [@expo-bot](https://github.com/expo-bot))
- Improve displaying of device registration QR code. ([#2391](https://github.com/expo/eas-cli/pull/2391) by [@szdziedzic](https://github.com/szdziedzic))

## [9.0.7](https://github.com/expo/eas-cli/releases/tag/v9.0.7) - 2024-05-17

## [9.0.6](https://github.com/expo/eas-cli/releases/tag/v9.0.6) - 2024-05-15

## [9.0.5](https://github.com/expo/eas-cli/releases/tag/v9.0.5) - 2024-05-13

## [9.0.4](https://github.com/expo/eas-cli/releases/tag/v9.0.4) - 2024-05-13

### 🧹 Chores

- Add loader and progress information to the `diagnostics` command. ([#2378](https://github.com/expo/eas-cli/pull/2378) by [@simek](https://github.com/simek))

## [9.0.3](https://github.com/expo/eas-cli/releases/tag/v9.0.3) - 2024-05-10

### 🧹 Chores

- Upgrade [`eas-build`](https://github.com/expo/eas-build) dependencies. ([#2372](https://github.com/expo/eas-cli/pull/2372) by [@expo-bot](https://github.com/expo-bot))

## [9.0.2](https://github.com/expo/eas-cli/releases/tag/v9.0.2) - 2024-05-09

## [9.0.1](https://github.com/expo/eas-cli/releases/tag/v9.0.1) - 2024-05-09

### 🧹 Chores

- Update image tags in `eas.schema.json`. ([#2363](https://github.com/expo/eas-cli/pull/2363) by [@szdziedzic](https://github.com/szdziedzic))

## [9.0.0](https://github.com/expo/eas-cli/releases/tag/v9.0.0) - 2024-05-08

### 🛠 Breaking changes

- Allow modification of provisioning profile in CI, add --freeze-credentials flag. ([#2347](https://github.com/expo/eas-cli/pull/2347) by [@quinlanj](https://github.com/quinlanj))

### 🐛 Bug fixes

- Pass env from process.env and build profile to expo-updates CLI calls where applicable. ([#2359](https://github.com/expo/eas-cli/pull/2359) by [@wschurman](https://github.com/wschurman))

### 🧹 Chores

- Remove more classic updates code. ([#2357](https://github.com/expo/eas-cli/pull/2357) by [@wschurman](https://github.com/wschurman))
- Upgrade [`eas-build`](https://github.com/expo/eas-build) dependencies. ([#2360](https://github.com/expo/eas-cli/pull/2360) by [@expo-bot](https://github.com/expo-bot))
- Don't pass custom global `"expoCli"` version set in `eas.json` to EAS Build process and warn users when setting it. ([#2361](https://github.com/expo/eas-cli/pull/2361) by [@szdziedzic](https://github.com/szdziedzic))

## [8.0.0](https://github.com/expo/eas-cli/releases/tag/v8.0.0) - 2024-05-01

### 🛠 Breaking changes

- Stop creating a channel on `eas update` and `eas update:roll-back-to-embedded` unless the `--channel` flag is specified. ([#2346](https://github.com/expo/eas-cli/pull/2346) by [@quinlanj](https://github.com/quinlanj))

### 🐛 Bug fixes

- Improve login info message for other login options. ([#2352](https://github.com/expo/eas-cli/pull/2352) by [@wschurman](https://github.com/wschurman))
- Show the -s, --sso option in the login command help. ([#2353](https://github.com/expo/eas-cli/pull/2353) by [@lzkb](https://github.com/lzkb))

### 🧹 Chores

- Upgrade [`eas-build`](https://github.com/expo/eas-build) dependencies. ([#2351](https://github.com/expo/eas-cli/pull/2351) by [@expo-bot](https://github.com/expo-bot))
- Don't prompt users to set push notifications by default if they don't have the `expo-notifications` installed. ([#2343](https://github.com/expo/eas-cli/pull/2343) by [@szdziedzic](https://github.com/szdziedzic))

## [7.8.5](https://github.com/expo/eas-cli/releases/tag/v7.8.5) - 2024-04-26

### 🐛 Bug fixes

- Add explicit workflow arg to expo-update CLI calls. ([#2340](https://github.com/expo/eas-cli/pull/2340) by [@wschurman](https://github.com/wschurman))

### 🧹 Chores

- Improve error message if the server returns `UNAUTHORIZED_ERROR`. ([#2345](https://github.com/expo/eas-cli/pull/2345) by [@szdziedzic](https://github.com/szdziedzic))
- Fill in min expo-updates version for expo-updates CLI. ([#2344](https://github.com/expo/eas-cli/pull/2344) by [@wschurman](https://github.com/wschurman))

## [7.8.4](https://github.com/expo/eas-cli/releases/tag/v7.8.4) - 2024-04-24

### 🧹 Chores

- Update the list of available Android images. ([#2337](https://github.com/expo/eas-cli/pull/2337) by [@radoslawkrzemien](https://github.com/radoslawkrzemien))
- Make multi-select for revoking distribution certificates more readable. ([#2342](https://github.com/expo/eas-cli/pull/2342) by [@szdziedzic](https://github.com/szdziedzic))
- Improve error message displayed when EAS CLI version doesn't satisfy minimal version required specified in eas.json. ([#2341](https://github.com/expo/eas-cli/pull/2341) by [@szdziedzic](https://github.com/szdziedzic))

## [7.8.3](https://github.com/expo/eas-cli/releases/tag/v7.8.3) - 2024-04-23

### 🐛 Bug fixes

- Don't prompt to set `android.package` and `ios.bundleIdentifier` values when running in non-interactive mode. ([#2336](https://github.com/expo/eas-cli/pull/2336) by [@szdziedzic](https://github.com/szdziedzic))

### 🧹 Chores

- Amend credential removal wording. ([#2334](https://github.com/expo/eas-cli/pull/2334) by [@quinlanj](https://github.com/quinlanj))

## [7.8.2](https://github.com/expo/eas-cli/releases/tag/v7.8.2) - 2024-04-15

### 🐛 Bug fixes

- Fix display of errors when expo-updates CLI command fails. ([#2324](https://github.com/expo/eas-cli/pull/2324) by [@wschurman](https://github.com/wschurman))
- Move credentials endpoints to paginated counterparts. ([#2327](https://github.com/expo/eas-cli/pull/2327) by [@quinlanj](https://github.com/quinlanj))

### 🧹 Chores

- Add progress bar for fetching paginated datasets. ([#2326](https://github.com/expo/eas-cli/pull/2326) by [@quinlanj](https://github.com/quinlanj))

## [7.8.1](https://github.com/expo/eas-cli/releases/tag/v7.8.1) - 2024-04-11

### 🐛 Bug fixes

- Fix command source files URLs in autogenerated `README`. ([#2318](https://github.com/expo/eas-cli/pull/2318) by [@szdziedzic](https://github.com/szdziedzic))

### 🧹 Chores

- Upgrade [`eas-build`](https://github.com/expo/eas-build) dependencies. ([#2316](https://github.com/expo/eas-cli/pull/2316) by [@expo-bot](https://github.com/expo-bot))
- Stop querying `Build.resourceClass` field. ([#2320](https://github.com/expo/eas-cli/pull/2320) by [@szdziedzic](https://github.com/szdziedzic))

## [7.8.0](https://github.com/expo/eas-cli/releases/tag/v7.8.0) - 2024-04-08

### 🎉 New features

- Add `auto`, `sdk-50` and `sdk-49` image tags. ([#2298](https://github.com/expo/eas-cli/pull/2298) by [@szdziedzic](https://github.com/szdziedzic))
- Add `--build-logger-level` flag to `eas build` command. ([#2313](https://github.com/expo/eas-cli/pull/2313) by [@szdziedzic](https://github.com/szdziedzic))

### 🧹 Chores

- Deprecate the `default` image tag. ([#2298](https://github.com/expo/eas-cli/pull/2298) by [@szdziedzic](https://github.com/szdziedzic))
- Deprecate iOS images with Xcode version lower then 15. ([#2298](https://github.com/expo/eas-cli/pull/2298) by [@szdziedzic](https://github.com/szdziedzic))

## [7.7.0](https://github.com/expo/eas-cli/releases/tag/v7.7.0) - 2024-04-05

### 🎉 New features

- Generate metadata file for project archive ([#2149](https://github.com/expo/eas-cli/pull/2149) by [@khamilowicz](https://github.com/khamilowicz))
- Add --verbose-fastlane flag to eas submit command for more robust fastlane pilot logs. ([#2276](https://github.com/expo/eas-cli/pull/2276) by [@khamilowicz](https://github.com/khamilowicz))
- Add `eas credentials:configure-build` subcommand. ([#2282](https://github.com/expo/eas-cli/pull/2282) by [@fiberjw](https://github.com/fiberjw))

### 🧹 Chores

- Add info about the Xcode 15.3 image to `eas.schema.json`. ([#2312](https://github.com/expo/eas-cli/pull/2312) by [@szdziedzic](https://github.com/szdziedzic))

## [7.6.2](https://github.com/expo/eas-cli/releases/tag/v7.6.2) - 2024-03-27

### 🧹 Chores

- Upgrade [`eas-build`](https://github.com/expo/eas-build) dependencies. ([#2301](https://github.com/expo/eas-cli/pull/2301) by [@expo-bot](https://github.com/expo-bot))
- Upgrade [`eas-build`](https://github.com/expo/eas-build) dependencies. ([#2304](https://github.com/expo/eas-cli/pull/2304) by [@expo-bot](https://github.com/expo-bot))

## [7.6.1](https://github.com/expo/eas-cli/releases/tag/v7.6.1) - 2024-03-25

### 🧹 Chores

- Upgrade [`eas-build`](https://github.com/expo/eas-build) dependencies. ([#2291](https://github.com/expo/eas-cli/pull/2291) by [@expo-bot](https://github.com/expo-bot))
- Fix asset limit punctuation. ([#2296](https://github.com/expo/eas-cli/pull/2296) by [@quinlanj](https://github.com/quinlanj))
- Upgrade [`eas-build`](https://github.com/expo/eas-build) dependencies. ([#2293](https://github.com/expo/eas-cli/pull/2293) by [@expo-bot](https://github.com/expo-bot))

## [7.6.0](https://github.com/expo/eas-cli/releases/tag/v7.6.0) - 2024-03-18

### 🎉 New features

- Print uncommitted files in non-interactive mode if they fail the execution. ([#2288](https://github.com/expo/eas-cli/pull/2288) by [@sjchmiela](https://github.com/sjchmiela))

### 🐛 Bug fixes

- Use a custom build config path with POSIX separator when sending data to the EAS Build server. ([#2285](https://github.com/expo/eas-cli/pull/2285) by [@szdziedzic](https://github.com/szdziedzic))
- Improve resolving vcsClient as a part of the project context. ([#2295](https://github.com/expo/eas-cli/pull/2295) by [@szdziedzic](https://github.com/szdziedzic))

### 🧹 Chores

- Upgrade [`eas-build`](https://github.com/expo/eas-build) dependencies. ([#2277](https://github.com/expo/eas-cli/pull/2277) by [@expo-bot](https://github.com/expo-bot))
- Upgrade [`eas-build`](https://github.com/expo/eas-build) dependencies. ([#2283](https://github.com/expo/eas-cli/pull/2283) by [@expo-bot](https://github.com/expo-bot))
- Bump the `@expo/apple-utils` version to switch between the `developer.apple.com` and `developer-mdn.apple.com` domains when one of them doesn't work. ([#2290](https://github.com/expo/eas-cli/pull/2290) by [@szdziedzic](https://github.com/szdziedzic))

## [7.5.0](https://github.com/expo/eas-cli/releases/tag/v7.5.0) - 2024-03-11

### 🎉 New features

- Add `--auto-submit` option to `eas build:internal` command. ([#2271](https://github.com/expo/eas-cli/pull/2271) by [@szdziedzic](https://github.com/szdziedzic))

### 🧹 Chores

- Upgrade [`eas-build`](https://github.com/expo/eas-build) dependencies. ([#2274](https://github.com/expo/eas-cli/pull/2274) by [@expo-bot](https://github.com/expo-bot))

## [7.4.0](https://github.com/expo/eas-cli/releases/tag/v7.4.0) - 2024-03-10

### 🎉 New features

- Use new expo-updates configuration:syncnative for versioned native sync. ([#2269](https://github.com/expo/eas-cli/pull/2269) by [@wschurman](https://github.com/wschurman))

### 🐛 Bug fixes

- Fix expo-updates package version detection for canaries. ([#2243](https://github.com/expo/eas-cli/pull/2243) by [@wschurman](https://github.com/wschurman))
- Add missing `config` property to `eas.json` schema. ([#2248](https://github.com/expo/eas-cli/pull/2248) by [@sjchmiela](https://github.com/sjchmiela))
- Use expo-updates runtime version CLI to generate runtime versions. ([#2251](https://github.com/expo/eas-cli/pull/2251) by [@wschurman](https://github.com/wschurman))
- Update @expo/apple-utils to handle changes in API. ([73ba19de6662763cc6bff9fac6b7700ffbd0e88a](https://github.com/expo/eas-cli/commit/73ba19de6662763cc6bff9fac6b7700ffbd0e88a) by [@brentvatne](https://github.com/brentvatne))

### 🧹 Chores

- Upgrade [`eas-build`](https://github.com/expo/eas-build) dependencies. ([#2237](https://github.com/expo/eas-cli/pull/2237) by [@expo-bot](https://github.com/expo-bot))
- Upgrade [`eas-build`](https://github.com/expo/eas-build) dependencies. ([#2240](https://github.com/expo/eas-cli/pull/2240) by [@expo-bot](https://github.com/expo-bot))
- Upgrade [`eas-build`](https://github.com/expo/eas-build) dependencies. ([#2253](https://github.com/expo/eas-cli/pull/2253) by [@expo-bot](https://github.com/expo-bot))
- Include src/\*\*/build directories in vscode search and replace. ([#2250](https://github.com/expo/eas-cli/pull/2250) by [@wschurman](https://github.com/wschurman))
- Upgrade [`eas-build`](https://github.com/expo/eas-build) dependencies. ([#2259](https://github.com/expo/eas-cli/pull/2259) by [@expo-bot](https://github.com/expo-bot))

## [7.3.0](https://github.com/expo/eas-cli/releases/tag/v7.3.0) - 2024-02-19

### 🎉 New features

- Fix expo-updates fingerprinting during update. ([#2231](https://github.com/expo/eas-cli/pull/2231) by [@wschurman](https://github.com/wschurman))

### 🐛 Bug fixes

- Don't require expo on fresh react-native project. ([#2235](https://github.com/expo/eas-cli/pull/2235) by [@radoslawkrzemien](https://github.com/radoslawkrzemien))

### 🧹 Chores

- Upgrade [`eas-build`](https://github.com/expo/eas-build) dependencies. ([#2229](https://github.com/expo/eas-cli/pull/2229) by [@expo-bot](https://github.com/expo-bot))
- Upgrade [`eas-build`](https://github.com/expo/eas-build) dependencies. ([#2230](https://github.com/expo/eas-cli/pull/2230) by [@expo-bot](https://github.com/expo-bot))
- Reword update configuration warning. ([#2234](https://github.com/expo/eas-cli/pull/2234) by [@quinlanj](https://github.com/quinlanj))

## [7.2.0](https://github.com/expo/eas-cli/releases/tag/v7.2.0) - 2024-02-11

### 🎉 New features

- Support configuring a Google Service Account Key via eas credentials, for sending Android Notifications via FCM V1. ([#2197](https://github.com/expo/eas-cli/pull/2197) by [@christopherwalter](https://github.com/christopherwalter))

### 🐛 Bug fixes

- Revert expose expo export dev flag as an option in eas update. ([#2214](https://github.com/expo/eas-cli/pull/2214) by [@wschurman](https://github.com/wschurman))

### 🧹 Chores

- Upgrade [`eas-build`](https://github.com/expo/eas-build) dependencies. ([#2223](https://github.com/expo/eas-cli/pull/2223) by [@expo-bot](https://github.com/expo-bot))

## [7.1.3](https://github.com/expo/eas-cli/releases/tag/v7.1.3) - 2024-02-07

### 🧹 Chores

- Remove duplicated log message when creating ASC API key. ([#2208](https://github.com/expo/eas-cli/pull/2208) by [@radoslawkrzemien](https://github.com/radoslawkrzemien))
- Add simulator flag to metadata. ([#2073](https://github.com/expo/eas-cli/pull/2073) by [@radoslawkrzemien](https://github.com/radoslawkrzemien))
- Upgrade [`eas-build`](https://github.com/expo/eas-build) dependencies. ([#2220](https://github.com/expo/eas-cli/pull/2220) by [@expo-bot](https://github.com/expo-bot))

## [7.1.2](https://github.com/expo/eas-cli/releases/tag/v7.1.2) - 2024-01-30

### 🧹 Chores

- Add better validation for EAS Submit inputs. ([#2202](https://github.com/expo/eas-cli/pull/2202) by [@szdziedzic](https://github.com/szdziedzic))

## [7.1.1](https://github.com/expo/eas-cli/releases/tag/v7.1.1) - 2024-01-26

### 🐛 Bug fixes

- Revert incorrect EAS Submit input validation changes. ([#2200](https://github.com/expo/eas-cli/pull/2200) by [@szdziedzic](https://github.com/szdziedzic))

## [7.1.0](https://github.com/expo/eas-cli/releases/tag/v7.1.0) - 2024-01-26

### 🎉 New features

- Support requireCommit for EAS Update. ([#2196](https://github.com/expo/eas-cli/pull/2196) by [@wschurman](https://github.com/wschurman))

### 🧹 Chores

- Remove support for classic updates release channel in 50+. ([#2189](https://github.com/expo/eas-cli/pull/2189) by [@wschurman](https://github.com/wschurman))
- Validate EAS Submit inputs better. ([#2198](https://github.com/expo/eas-cli/pull/2198) by [@szdziedzic](https://github.com/szdziedzic))

## [7.0.0](https://github.com/expo/eas-cli/releases/tag/v7.0.0) - 2024-01-19

### 🛠 Breaking changes

- Stop generating eas-update-metadata.json on publish. ([#2187](https://github.com/expo/eas-cli/pull/2187) by [@quinlanj](https://github.com/quinlanj))

### 🧹 Chores

- Use branch mapping utility fn. ([#2186](https://github.com/expo/eas-cli/pull/2186) by [@quinlanj](https://github.com/quinlanj))

## [6.1.0](https://github.com/expo/eas-cli/releases/tag/v6.1.0) - 2024-01-18

### 🎉 New features

- Add `build:delete` command. ([#2178](https://github.com/expo/eas-cli/pull/2178) by [@radoslawkrzemien](https://github.com/radoslawkrzemien))
- Add filter flags for `platform` and `profile` to `build:cancel` and `build:delete` commands. ([#2178](https://github.com/expo/eas-cli/pull/2178) by [@radoslawkrzemien](https://github.com/radoslawkrzemien))

### 🧹 Chores

- Remove "bare"-specific **eas.json** template. ([#2179](https://github.com/expo/eas-cli/pull/2179) by [@sjchmiela](https://github.com/sjchmiela))
- Prompt users if they want to continue if EAS CLI fails to provision the devices. ([#2181](https://github.com/expo/eas-cli/pull/2181) by [@szdziedzic](https://github.com/szdziedzic))
- Update `eas-cli` and `@expo/eas-json` dependencies. ([#2176](https://github.com/expo/eas-cli/pull/2176) by [@szdziedzic](https://github.com/szdziedzic))
- Update `eas.schema.json` to after adding Xcode 15.2 image. ([#2184](https://github.com/expo/eas-cli/pull/2184) by [@szdziedzic](https://github.com/szdziedzic))
- Upgrade packages from the expo/expo repo. ([#2145](https://github.com/expo/eas-cli/pull/2145) by [@wschurman](https://github.com/wschurman))

## [6.0.0](https://github.com/expo/eas-cli/releases/tag/v6.0.0) - 2024-01-12

### 🛠 Breaking changes

- Drop support for Node 14. ([#2175](https://github.com/expo/eas-cli/pull/2175) by [@szdziedzic](https://github.com/szdziedzic))

### 🎉 New features

- Allow undefined update message for EAS Update publishing when no VCS. ([#2148](https://github.com/expo/eas-cli/pull/2148) by [@wschurman](https://github.com/wschurman))

### 🧹 Chores

- Upgrade `@expo/eas-build-job` to `1.0.56`, thus removing unused (since [#1524](https://github.com/expo/eas-cli/pull/1524)) support for S3 project archives. ([#2165](https://github.com/expo/eas-cli/pull/2165) by [@sjchmiela](https://github.com/sjchmiela))

## [5.9.3](https://github.com/expo/eas-cli/releases/tag/v5.9.3) - 2023-12-19

### 🧹 Chores

- Rename getUpdateGroupJsonInfo. ([#2157](https://github.com/expo/eas-cli/pull/2157) by [@quinlanj](https://github.com/quinlanj))
- Add new Xcode 15.1 image to `eas.schema.json`. ([#2155](https://github.com/expo/eas-cli/pull/2155) by [@szdziedzic](https://github.com/szdziedzic))

## [5.9.2](https://github.com/expo/eas-cli/releases/tag/v5.9.2) - 2023-12-15

### 🧹 Chores

- Throw error if custom build config is gitignored. ([#2123](https://github.com/expo/eas-cli/pull/2123) by [@szdziedzic](https://github.com/szdziedzic))
- Update `@expo/steps` library to `1.0.51`. ([#2130](https://github.com/expo/eas-cli/pull/2130) by [@szdziedzic](https://github.com/szdziedzic))
- Update `eas.schema.json` to include changes after some of our images were migrated from Ubuntu 18.04 to Ubuntu 20.04. ([#2137](https://github.com/expo/eas-cli/pull/2137) by [@szdziedzic](https://github.com/szdziedzic))
- Update oclif dependencies. ([#2008](https://github.com/expo/eas-cli/pull/2008) by [@radoslawkrzemien](https://github.com/radoslawkrzemien))
- Upgrade `eas-build-job` and unify how we're handling `buildMode`. ([#2138](https://github.com/expo/eas-cli/pull/2138) by [@sjchmiela](https://github.com/sjchmiela))

## [5.9.1](https://github.com/expo/eas-cli/releases/tag/v5.9.1) - 2023-11-20

### 🐛 Bug fixes

- Don't ask a user to install the dev client if running in non-interactive mode. ([#2124](https://github.com/expo/eas-cli/pull/2124) by [@szdziedzic](https://github.com/szdziedzic))
- Always refresh existing provisioning profile before use. ([#2125](https://github.com/expo/eas-cli/pull/2125) by [@radoslawkrzemien](https://github.com/radoslawkrzemien))

## [5.9.0](https://github.com/expo/eas-cli/releases/tag/v5.9.0) - 2023-11-15

### 🎉 New features

- Add `--profile` flag to `eas build:run` command. ([#2035](https://github.com/expo/eas-cli/pull/2035) by [@szdziedzic](https://github.com/szdziedzic))

## [5.8.0](https://github.com/expo/eas-cli/releases/tag/v5.8.0) - 2023-11-13

### 🎉 New features

- Move channel:rollout out of developer preview. ([#2114](https://github.com/expo/eas-cli/pull/2114) by [@quinlanj](https://github.com/quinlanj))

### 🐛 Bug fixes

- Fixed provisioning of new devices into an existing profile. ([#2119](https://github.com/expo/eas-cli/pull/2119) by [@radoslawkrzemien](https://github.com/radoslawkrzemien))

### 🧹 Chores

- Update `@expo/package-manager` to `1.1.2` to change package manager resolution order. ([#2118](https://github.com/expo/eas-cli/pull/2118) by [@szdziedzic](https://github.com/szdziedzic))

## [5.7.0](https://github.com/expo/eas-cli/releases/tag/v5.7.0) - 2023-11-08

### 🎉 New features

- Add `EXPO_APPLE_TEAM_ID` and `EXPO_APPLE_PROVIDER_ID` support. ([#2091](https://github.com/expo/eas-cli/pull/2091) by [@EvanBacon](https://github.com/EvanBacon))

### 🧹 Chores

- Add link to SDK upgrade page for SDK-gated command error. ([#2106](https://github.com/expo/eas-cli/pull/2106) by [@wschurman](https://github.com/wschurman))
- Add `selectedImage` and `customNodeVersion` information to build metadata. ([#2113](https://github.com/expo/eas-cli/pull/2113) by [@szdziedzic](https://github.com/szdziedzic))

## [5.6.0](https://github.com/expo/eas-cli/releases/tag/v5.6.0) - 2023-10-27

### 🎉 New features

- Use corresponding submit profile when selecting build from EAS. ([#2101](https://github.com/expo/eas-cli/pull/2101) by [@radoslawkrzemien](https://github.com/radoslawkrzemien))

### 🐛 Bug fixes

- Added `buildArtifactsUrl` to `eas-cli build:view --json` output. ([#2102](https://github.com/expo/eas-cli/pull/2102) by [@sjchmiela](https://github.com/sjchmiela))

## [5.5.0](https://github.com/expo/eas-cli/releases/tag/v5.5.0) - 2023-10-25

### 🎉 New features

- Add account type to the items in the prompt to select project owner. ([#2083](https://github.com/expo/eas-cli/pull/2083) by [@alanjhughes](https://github.com/alanjhughes))
- Gate roll back to embedded to expo-updates >= 0.19.0. ([#2094](https://github.com/expo/eas-cli/pull/2094) by [@wschurman](https://github.com/wschurman))

### 🐛 Bug fixes

- EAS Update: Increase asset upload timeout to 90s and reset on upload retry for slow connections. ([#2085](https://github.com/expo/eas-cli/pull/2085) by [@wschurman](https://github.com/wschurman))

### 🧹 Chores

- Add `requiredPackageManager` to metadata. ([#2067](https://github.com/expo/eas-cli/pull/2067) by [@kadikraman](https://github.com/kadikraman))
- Move `getVcsClient` into command context. ([#2086](https://github.com/expo/eas-cli/pull/2086) by [@Josh-McFarlin](https://github.com/Josh-McFarlin))
- Display Apple device creation date when listing devices. ([#2092](https://github.com/expo/eas-cli/pull/2092) by [@radoslawkrzemien](https://github.com/radoslawkrzemien))
- Clean up Intel resource classes code after their deletion. ([#2093](https://github.com/expo/eas-cli/pull/2093) by [@szdziedzic](https://github.com/szdziedzic))
- Update images descriptions in `eas.schema.json` and add info about the new JDK 17 image. ([#2099](https://github.com/expo/eas-cli/pull/2099) by [@szdziedzic](https://github.com/szdziedzic))

## [5.4.0](https://github.com/expo/eas-cli/releases/tag/v5.4.0) - 2023-09-28

### 🎉 New features

- Add support for the Tap to Pay on iPhone iOS entitlement. ([#2069](https://github.com/expo/eas-cli/pull/2069) by [@fobos531](https://github.com/fobos531))

## [5.3.1](https://github.com/expo/eas-cli/releases/tag/v5.3.1) - 2023-09-28

### 🧹 Chores

- Update EAS Build images description in our VSCode plugin. Add new `macos-ventura-13.6-xcode-15.0` image. ([#2068](https://github.com/expo/eas-cli/pull/2068) by [@szdziedzic](https://github.com/szdziedzic))

## [5.3.0](https://github.com/expo/eas-cli/releases/tag/v5.3.0) - 2023-09-25

### 🎉 New features

- Update: expose expo cli `--dev` flag as an argument. ([#2050](https://github.com/expo/eas-cli/pull/2050) by [@nderscore](https://github.com/nderscore))
- Support `bun` option in eas.json. ([#2055](https://github.com/expo/eas-cli/pull/2055) by [@kadikraman](https://github.com/kadikraman))

### 🐛 Bug fixes

- Support node aliases in .nvmrc. ([#2052](https://github.com/expo/eas-cli/pull/2052) by [@khamilowicz](https://github.com/khamilowicz))

### 🧹 Chores

- Rollouts: more robust printing function. ([#2047](https://github.com/expo/eas-cli/pull/2047) by [@quinlanj](https://github.com/quinlanj))

## [5.2.0](https://github.com/expo/eas-cli/releases/tag/v5.2.0) - 2023-09-05

### 🎉 New features

- Rollouts: json output for ci. ([#2037](https://github.com/expo/eas-cli/pull/2037) by [@quinlanj](https://github.com/quinlanj))

### 🐛 Bug fixes

- Update: only print channel-branch pairing if we created a channel. ([#2036](https://github.com/expo/eas-cli/pull/2036) by [@quinlanj](https://github.com/quinlanj))

### 🧹 Chores

- Added rollout tests. ([#2042](https://github.com/expo/eas-cli/pull/2042) by [@quinlanj](https://github.com/quinlanj))
- Remove unreachable codesigning option. ([#2041](https://github.com/expo/eas-cli/pull/2041) by [@quinlanj](https://github.com/quinlanj))
- Fix generated graphql tsc errors. ([#2039](https://github.com/expo/eas-cli/pull/2039) by [@quinlanj](https://github.com/quinlanj))
- Rollouts: view action for CI. ([#2040](https://github.com/expo/eas-cli/pull/2040) by [@quinlanj](https://github.com/quinlanj))

## [5.1.0](https://github.com/expo/eas-cli/releases/tag/v5.1.0) - 2023-09-01

### 🎉 New features

- Support `pnpm` option in eas.json. ([#1988](https://github.com/expo/eas-cli/pull/1988) by [@khamilowicz](https://github.com/khamilowicz))

### 🐛 Bug fixes

- Make app config error not repeat indefinitely. ([#2020](https://github.com/expo/eas-cli/pull/2020) by [@radoslawkrzemien](https://github.com/radoslawkrzemien))

## [5.0.2](https://github.com/expo/eas-cli/releases/tag/v5.0.2) - 2023-08-29

### 🐛 Bug fixes

- Add proper expo cli `--platform` flag handling when exporting updates. ([#1939](https://github.com/expo/eas-cli/pull/1939) by [@byCedric](https://github.com/byCedric))

## [5.0.1](https://github.com/expo/eas-cli/releases/tag/v5.0.1) - 2023-08-28

### 🐛 Bug fixes

- Pass `platform` argument to expo-cli correctly when using the `eas update` command. ([#2028](https://github.com/expo/eas-cli/pull/2028) by [@szdziedzic](https://github.com/szdziedzic))

## [5.0.0](https://github.com/expo/eas-cli/releases/tag/v5.0.0) - 2023-08-28

### 🛠 Breaking changes

- Only export at most ios and android dist for EAS updates. ([#2002](https://github.com/expo/eas-cli/pull/2002) by [@wschurman](https://github.com/wschurman))

### 🎉 New features

- Add rollback disambiguation command. ([#2004](https://github.com/expo/eas-cli/pull/2004) by [@wschurman](https://github.com/wschurman))
- Detect devices that fail to be provisioned, list them to the user and show the explanation message with the link to the devices page to check actual status. ([#2011](https://github.com/expo/eas-cli/pull/2011) by [@radoslawkrzemien](https://github.com/radoslawkrzemien))
- Add info to EAS Update asset upload process about asset counts and limits. ([#2013](https://github.com/expo/eas-cli/pull/2013) by [@wschurman](https://github.com/wschurman))
- .nvmrc support for setting node version. ([#1954](https://github.com/expo/eas-cli/pull/1954) by [@khamilowicz](https://github.com/khamilowicz))

### 🐛 Bug fixes

- Support republishing roll back to embedded updates. ([#2006](https://github.com/expo/eas-cli/pull/2006) by [@wschurman](https://github.com/wschurman))
- Configure updates as well when somebody tries to run a build with channel set. ([#2016](https://github.com/expo/eas-cli/pull/2016) by [@wschurman](https://github.com/wschurman))
- Fix printing bug: branch with no update. ([#2023](https://github.com/expo/eas-cli/pull/2023) by [@quinlanj](https://github.com/quinlanj))

### 🧹 Chores

- More branch map utility functions. ([#2001](https://github.com/expo/eas-cli/pull/2001) by [@quinlanj](https://github.com/quinlanj))
- More branch mapping utils. ([#2003](https://github.com/expo/eas-cli/pull/2003) by [@quinlanj](https://github.com/quinlanj))
- Create a linked channel on build if not exists. ([#2017](https://github.com/expo/eas-cli/pull/2017) by [@quinlanj](https://github.com/quinlanj))
- Add `developmentClient` to metadata. ([#2015](https://github.com/expo/eas-cli/pull/2015) by [@szdziedzic](https://github.com/szdziedzic))

## [4.1.2](https://github.com/expo/eas-cli/releases/tag/v4.1.2) - 2023-08-10

### 🧹 Chores

- Make branch mapping utility files have no dependencies. ([#1993](https://github.com/expo/eas-cli/pull/1993) by [@quinlanj](https://github.com/quinlanj))

## [4.1.1](https://github.com/expo/eas-cli/releases/tag/v4.1.1) - 2023-08-08

### 🧹 Chores

- Logger to say website support is coming soon for rollouts. ([#1997](https://github.com/expo/eas-cli/pull/1997) by [@quinlanj](https://github.com/quinlanj))

## [4.1.0](https://github.com/expo/eas-cli/releases/tag/v4.1.0) - 2023-08-08

### 🎉 New features

- Pass credentials to custom iOS builds. ([#1989](https://github.com/expo/eas-cli/pull/1989) by [@szdziedzic](https://github.com/szdziedzic))
- Add the `withoutCredentials` option as a common build profile field in `eas.json`. ([#1994](https://github.com/expo/eas-cli/pull/1994) by [@szdziedzic](https://github.com/szdziedzic))

## [4.0.1](https://github.com/expo/eas-cli/releases/tag/v4.0.1) - 2023-08-08

### 🐛 Bug fixes

- Fix `eas channel:*` to work with empty branch mappings. ([#1992](https://github.com/expo/eas-cli/pull/1992) by [@quinlanj](https://github.com/quinlanj))

## [4.0.0](https://github.com/expo/eas-cli/releases/tag/v4.0.0) - 2023-08-07

### 🛠 Breaking changes

- Release redesigned `eas channel:rollout` into developer preview. The set of flag arguments are different, in addition to the workflow. ([#1986](https://github.com/expo/eas-cli/pull/1986) by [@quinlanj](https://github.com/quinlanj))

### 🎉 New features

- Option to add current Apple Silicon device without the need to manually provide the provisioning UDID. ([#1943](https://github.com/expo/eas-cli/pull/1943) by [@radoslawkrzemien](https://github.com/radoslawkrzemien))

### 🐛 Bug fixes

- Fix rollout-preview ending with republish with code signing. ([#1978](https://github.com/expo/eas-cli/pull/1978) by [@wschurman](https://github.com/wschurman))
- Rollouts: fix fp precision. ([#1985](https://github.com/expo/eas-cli/pull/1985) by [@quinlanj](https://github.com/quinlanj))

### 🧹 Chores

- Fixing more grammar errors. ([#1980](https://github.com/expo/eas-cli/pull/1980) by [@quinlanj](https://github.com/quinlanj))
- Handle rollout edit edge case. ([#1981](https://github.com/expo/eas-cli/pull/1981) by [@quinlanj](https://github.com/quinlanj))
- Linked expo.fyi rollout article. ([#1991](https://github.com/expo/eas-cli/pull/1991) by [@quinlanj](https://github.com/quinlanj))
- Rollout ux improvements. ([#1984](https://github.com/expo/eas-cli/pull/1984) by [@quinlanj](https://github.com/quinlanj))

## [3.18.3](https://github.com/expo/eas-cli/releases/tag/v3.18.3) - 2023-08-03

### 🐛 Bug fixes

- Fix republishing with code signing. ([#1973](https://github.com/expo/eas-cli/pull/1973) by [@wschurman](https://github.com/wschurman))

### 🧹 Chores

- Add relationships flag to rollouts-preview. ([#1972](https://github.com/expo/eas-cli/pull/1972) by [@quinlanj](https://github.com/quinlanj))
- Get channel:{view,list,edit} to play nice with rollouts. ([#1974](https://github.com/expo/eas-cli/pull/1974) by [@quinlanj](https://github.com/quinlanj))
- Use 'roll out' instead of rollout for verbs. ([#1979](https://github.com/expo/eas-cli/pull/1979) by [@quinlanj](https://github.com/quinlanj))

## [3.18.2](https://github.com/expo/eas-cli/releases/tag/v3.18.2) - 2023-08-03

### 🐛 Bug fixes

- Revert adding `.nvmrc` support for setting node version. ([#1976](https://github.com/expo/eas-cli/pull/1976) by [@szdziedzic](https://github.com/szdziedzic))

### 🧹 Chores

- Use just a comma instead of `, ` when concatenating `keywords` in `eas metadata`. ([#1967](https://github.com/expo/eas-cli/pull/1967) by [@szdziedzic](https://github.com/szdziedzic))

## [3.18.1](https://github.com/expo/eas-cli/releases/tag/v3.18.1) - 2023-08-03

### 🐛 Bug fixes

- Pass correct group into `update:republish`. ([#1971](https://github.com/expo/eas-cli/pull/1971) by [@quinlanj](https://github.com/quinlanj))

### 🧹 Chores

- Make new rollouts version available for internal dogfooding. ([#1966](https://github.com/expo/eas-cli/pull/1966) by [@quinlanj](https://github.com/quinlanj))
- Change default runtime version policy for EAS Update to appVersion. ([#1968](https://github.com/expo/eas-cli/pull/1968) by [@quinlanj](https://github.com/quinlanj))

## [3.18.0](https://github.com/expo/eas-cli/releases/tag/v3.18.0) - 2023-08-02

### 🎉 New features

- .nvmrc support for setting node version. ([#1954](https://github.com/expo/eas-cli/pull/1954) by [@khamilowicz](https://github.com/khamilowicz))
- Provide credentials for custom Android builds. ([#1969](https://github.com/expo/eas-cli/pull/1969) by [@szdziedzic](https://github.com/szdziedzic))

### 🧹 Chores

- More branch mapping utility. ([#1957](https://github.com/expo/eas-cli/pull/1957) by [@quinlanj](https://github.com/quinlanj))
- Utility classes to select existing rollouts and channels. ([#1958](https://github.com/expo/eas-cli/pull/1958) by [@quinlanj](https://github.com/quinlanj))

## [3.17.1](https://github.com/expo/eas-cli/releases/tag/v3.17.1) - 2023-07-27

### 🧹 Chores

- Unify channel graphql query types. ([#1949](https://github.com/expo/eas-cli/pull/1949) by [@quinlanj](https://github.com/quinlanj))
- Revert UpdateBranchWithCurrentGroupFragment. ([#1952](https://github.com/expo/eas-cli/pull/1952) by [@quinlanj](https://github.com/quinlanj))
- Fetch entire relay compliant dataset. ([#1953](https://github.com/expo/eas-cli/pull/1953) by [@quinlanj](https://github.com/quinlanj))

## [3.17.0](https://github.com/expo/eas-cli/releases/tag/v3.17.0) - 2023-07-24

### 🎉 New features

- Add `rollout` option for configuring Android submissions. ([#1938](https://github.com/expo/eas-cli/pull/1938) by [@szdziedzic](https://github.com/szdziedzic))

### 🧹 Chores

- Added branch mapping utility functions. ([#1944](https://github.com/expo/eas-cli/pull/1944) by [@quinlanj](https://github.com/quinlanj))
- Amend branch mapping utility functions. ([#1945](https://github.com/expo/eas-cli/pull/1945) by [@quinlanj](https://github.com/quinlanj))
- Handle error thrown when `intel-medium` resource class is not available as server-side defined error. ([#1947](https://github.com/expo/eas-cli/pull/1947) by [@szdziedzic](https://github.com/szdziedzic))
- Remove `intel-medium` from `eas.schema.json`, so it's not suggested as a valid value by our VSCode plugin. ([#1947](https://github.com/expo/eas-cli/pull/1947) by [@szdziedzic](https://github.com/szdziedzic))

## [3.16.0](https://github.com/expo/eas-cli/releases/tag/v3.16.0) - 2023-07-18

### 🎉 New features

- Add styling to SSO auth redirect completion page. ([#1929](https://github.com/expo/eas-cli/pull/1929) by [@wschurman](https://github.com/wschurman))
- Ignore entitlements from native template when `/ios` is gitignored. ([#1906](https://github.com/expo/eas-cli/pull/1906) by [@byCedric](https://github.com/byCedric))
- Use node server default port selection for SSO login server. ([#1930](https://github.com/expo/eas-cli/pull/1930) by [@wschurman](https://github.com/wschurman))

### 🐛 Bug fixes

- Fix incorrect handling of valid `inProgress` Android submission release status. ([#1934](https://github.com/expo/eas-cli/pull/1934) by [@szdziedzic](https://github.com/szdziedzic))

### 🧹 Chores

- Print friendly error msg in case account doesn't have required permission. ([#1867](https://github.com/expo/eas-cli/pull/1867) by [@firasrg](https://github.com/firasrg))
- Limit project file upload size to 2GB. ([#1928](https://github.com/expo/eas-cli/pull/1928) by [@khamilowicz](https://github.com/khamilowicz))
- Bump urql graphql client major version. ([#1936](https://github.com/expo/eas-cli/pull/1936) by [@quinlanj](https://github.com/quinlanj))

## [3.15.1](https://github.com/expo/eas-cli/releases/tag/v3.15.1) - 2023-07-11

### 🐛 Bug fixes

- Ensure useClassicUpdates is not set when using EAS Update commands. ([#1915](https://github.com/expo/eas-cli/pull/1915) by [@ide](https://github.com/ide))
- Handle multiple GraphQLErrors when receiving a CombinedError. ([#1924](https://github.com/expo/eas-cli/pull/1924) by [@radoslawkrzemien](https://github.com/radoslawkrzemien))

### 🧹 Chores

- Bump Expo package dependencies. ([#1911](https://github.com/expo/eas-cli/pull/1911) by [@brentvatne](https://github.com/brentvatne))
- Better bare workflow runtimeVersion error. ([#1910](https://github.com/expo/eas-cli/pull/1910) by [@quinlanj](https://github.com/quinlanj))
- Fix runtime version print logs. ([#1925](https://github.com/expo/eas-cli/pull/1925) by [@quinlanj](https://github.com/quinlanj))
- Add info about new `macos-ventura-13.4-xcode-14.3.1` image to `eas.schema.json`. ([#1920](https://github.com/expo/eas-cli/pull/1920) by [@szdziedzic](https://github.com/szdziedzic))

## [3.15.0](https://github.com/expo/eas-cli/releases/tag/v3.15.0) - 2023-06-30

### 🎉 New features

- Show build profile when selecting a build for eas build:run. ([#1901](https://github.com/expo/eas-cli/pull/1901) by [@keith-kurak](https://github.com/keith-kurak))
- Adds -m alias to --message in update/republish and removed README comment. ([#1905](https://github.com/expo/eas-cli/pull/1905) by [@pusongqi](https://github.com/pusongqi))

### 🧹 Chores

- Better runtimeVersion output. ([#1894](https://github.com/expo/eas-cli/pull/1894) by [@quinlanj](https://github.com/quinlanj))
- Print better error message when uploading project archive tarball fails. ([#1897](https://github.com/expo/eas-cli/pull/1897) by [@szdziedzic](https://github.com/szdziedzic))
- Adds support for 2 new server-side errors related to build limits. ([#1921](https://github.com/expo/eas-cli/pull/1921) by [@sundeeppeswani](https://github.com/sundeeppeswani))

## [3.14.0](https://github.com/expo/eas-cli/releases/tag/v3.14.0) - 2023-06-20

### 🎉 New features

- Added support for SSO users. ([#1875](https://github.com/expo/eas-cli/pull/1875) by [@lzkb](https://github.com/lzkb))
- Added new bundle identifier capabilities and entitlements from WWDC23. ([#1870](https://github.com/expo/eas-cli/pull/1870) by [@EvanBacon](https://github.com/EvanBacon))
- Selecting default keystore via CLI. ([#1889](https://github.com/expo/eas-cli/pull/1889) by [@khamilowicz](https://github.com/khamilowicz))

### 🧹 Chores

- Change sso flag display. ([#1890](https://github.com/expo/eas-cli/pull/1890) by [@lzkb](https://github.com/lzkb))
- Build:configure -- add channels to eas.json if using eas updates. ([#1887](https://github.com/expo/eas-cli/pull/1887) by [@quinlanj](https://github.com/quinlanj))
- Eas update: Error gracefully if no git repo. ([#1884](https://github.com/expo/eas-cli/pull/1884) by [@quinlanj](https://github.com/quinlanj))
- Error gracefully if expo pkg not installed. ([#1883](https://github.com/expo/eas-cli/pull/1883) by [@quinlanj](https://github.com/quinlanj))
- Update `eas build:configure` command to show the link of `eas.json` when generated. ([#1878](https://github.com/expo/eas-cli/pull/1878) by [@amandeepmittal](https://github.com/amandeepmittal))
- Create app.json or add the "expo" key if either are missing, before modifying or reading the file. ([#1881](https://github.com/expo/eas-cli/pull/1881) by [@brentvatne](https://github.com/brentvatne))
- Include the original stack in re-thrown errors thrown from EAS CLI commands. ([#1882](https://github.com/expo/eas-cli/pull/1882) by [@brentvatne](https://github.com/brentvatne))
- Make `update:configure` less verbose. ([#1888](https://github.com/expo/eas-cli/pull/1888) by [@quinlanj](https://github.com/quinlanj))
- Improve validation for values from app config. ([#1893](https://github.com/expo/eas-cli/pull/1893) by [@wkozyra95](https://github.com/wkozyra95))
- Improve `expo-updates` validation for builds with `channel` property set. ([#1885](https://github.com/expo/eas-cli/pull/1885) by [@szdziedzic](https://github.com/szdziedzic))

## [3.13.3](https://github.com/expo/eas-cli/releases/tag/v3.13.3) - 2023-06-05

### 🐛 Bug fixes

- Show original GraphQL error message in case of an unexpected error. ([#1862](https://github.com/expo/eas-cli/pull/1862) by [@dsokal](https://github.com/dsokal))
- Fix updates synchronization of native files to include strings.xml for bare projects. ([#1865](https://github.com/expo/eas-cli/pull/1865) by [@wschurman](https://github.com/wschurman))

## [3.13.2](https://github.com/expo/eas-cli/releases/tag/v3.13.2) - 2023-05-26

### 🧹 Chores

- Refactor getExpoConfig to remove dangerous default. ([#1857](https://github.com/expo/eas-cli/pull/1857) by [@wschurman](https://github.com/wschurman))
- Add support for pending-cancel build status. ([#1855](https://github.com/expo/eas-cli/pull/1855) by [@radoslawkrzemien](https://github.com/radoslawkrzemien))

## [3.13.1](https://github.com/expo/eas-cli/releases/tag/v3.13.1) - 2023-05-24

### 🧹 Chores

- Short format for selecting devices prompt. ([#1840](https://github.com/expo/eas-cli/pull/1840) by [@khamilowicz](https://github.com/khamilowicz))
- Improve typescript types for user display. ([#1851](https://github.com/expo/eas-cli/pull/1851) by [@wschurman](https://github.com/wschurman))
- Add error for `large` resource class not available on the free plan to server-side defined errors. ([#1848](https://github.com/expo/eas-cli/pull/1848) by [@szdziedzic](https://github.com/szdziedzic))

## [3.13.0](https://github.com/expo/eas-cli/releases/tag/v3.13.0) - 2023-05-17

### 🎉 New features

- Add clear cache flag to eas update. ([#1839](https://github.com/expo/eas-cli/pull/1839) by [@quinlanj](https://github.com/quinlanj))
- Print EAS Update assets that timed out during upload or processing. ([#1849](https://github.com/expo/eas-cli/pull/1849) by [@wschurman](https://github.com/wschurman))

### 🐛 Bug fixes

- Fix building iOS projects with framework targets. ([#1835](https://github.com/expo/eas-cli/pull/1835) by [@dsokal](https://github.com/dsokal))

### 🧹 Chores

- Ignore dirty workingdir when building from GitHub. ([#1842](https://github.com/expo/eas-cli/pull/1842) by [@wkozyra95](https://github.com/wkozyra95))
- Remove App Specific Password prompt. ([#1843](https://github.com/expo/eas-cli/pull/1843) by [@quinlanj](https://github.com/quinlanj))
- Validate `CFBundleShortVersionString`. ([#1846](https://github.com/expo/eas-cli/pull/1846) by [@khamilowicz](https://github.com/khamilowicz))

## [3.12.1](https://github.com/expo/eas-cli/releases/tag/v3.12.1) - 2023-05-15

### 🐛 Bug fixes

- Don't submit expired builds. ([#1837](https://github.com/expo/eas-cli/pull/1837) by [@dsokal](https://github.com/dsokal))

### 🧹 Chores

- Change red apple icon to green apple icon on successful build. ([#1828](https://github.com/expo/eas-cli/pull/1828) by [@dchhetri](https://github.com/dchhetri))

## [3.12.0](https://github.com/expo/eas-cli/releases/tag/v3.12.0) - 2023-05-08

### 🎉 New features

- Add `build:version:get` command. ([#1815](https://github.com/expo/eas-cli/pull/1815) by [@wkozyra95](https://github.com/wkozyra95))

### 🧹 Chores

- Upgrade dependencies. ([#1824](https://github.com/expo/eas-cli/pull/1824) by [@dsokal](https://github.com/dsokal))

## [3.11.0](https://github.com/expo/eas-cli/releases/tag/v3.11.0) - 2023-05-05

### 🎉 New features

- Add account list to `eas whoami`/`eas account:view`. ([#1814](https://github.com/expo/eas-cli/pull/1814) by [@wschurman](https://github.com/wschurman))
- Add `large` resource class for iOS as allowed value in `eas.json`. ([#1817](https://github.com/expo/eas-cli/pull/1817) by [@szdziedzic](https://github.com/szdziedzic))

### 🧹 Chores

- Print request ID on unforeseen GraphQL error for easier tracking and follow up. ([#1813](https://github.com/expo/eas-cli/pull/1813) by [@radoslawkrzemien](https://github.com/radoslawkrzemien))

## [3.10.2](https://github.com/expo/eas-cli/releases/tag/v3.10.2) - 2023-04-25

### 🧹 Chores

- Add info about Xcode 14.3 image to `eas.schema.json`. ([#1808](https://github.com/expo/eas-cli/pull/1808) by [@szdziedzic](https://github.com/szdziedzic))
- Allow users to select an app to run using the `build:run` command if multiple apps are found in the tarball. ([#1807](https://github.com/expo/eas-cli/pull/1807) by [@szdziedzic](https://github.com/szdziedzic))
- Don't resolve `default` resource class for iOS in CLI. ([#1734](https://github.com/expo/eas-cli/pull/1734) by [@szdziedzic](https://github.com/szdziedzic))

## [3.10.1](https://github.com/expo/eas-cli/releases/tag/v3.10.1) - 2023-04-25

### 🧹 Chores

- Add `cache.paths` field and deprecate `cache.customPaths`. ([#1794](https://github.com/expo/eas-cli/pull/1794) by [@radoslawkrzemien](https://github.com/radoslawkrzemien))

## [3.10.0](https://github.com/expo/eas-cli/releases/tag/v3.10.0) - 2023-04-21

### 🎉 New features

- Added eas device:rename command. ([#1787](https://github.com/expo/eas-cli/pull/1787) by [@keith-kurak](https://github.com/keith-kurak))

### 🐛 Bug fixes

- Fix `device:delete` not disabling on Apple. ([#1803](https://github.com/expo/eas-cli/pull/1803) by [@keith-kurak](https://github.com/keith-kurak))
- Fix message truncation for updates. ([#1801](https://github.com/expo/eas-cli/pull/1801) by [@wschurman](https://github.com/wschurman))

### 🧹 Chores

- Throw an error if somebody tries to start iOS build with the `large` resource class selected using the deprecated `--resource-class` flag. ([#1795](https://github.com/expo/eas-cli/pull/1795) by [@szdziedzic](https://github.com/szdziedzic))

## [3.9.3](https://github.com/expo/eas-cli/releases/tag/v3.9.3) - 2023-04-18

### 🐛 Bug fixes

- Fix prompts in `eas update`. ([#1797](https://github.com/expo/eas-cli/pull/1797) by [@wschurman](https://github.com/wschurman))

## [3.9.2](https://github.com/expo/eas-cli/releases/tag/v3.9.2) - 2023-04-13

### 🐛 Bug fixes

- Fixes the rollout percentages when ending a rollout. ([#1781](https://github.com/expo/eas-cli/pull/1781) by [@jonsamp](https://github.com/jonsamp))
- Print meaningful error message if `extra.eas.projectId` is not a string. ([#1788](https://github.com/expo/eas-cli/pull/1788) by [@dsokal](https://github.com/dsokal))

### 🧹 Chores

- Show output of `expo install expo-updates`. ([#1782](https://github.com/expo/eas-cli/pull/1782) by [@wkozyra95](https://github.com/wkozyra95))
- Print deprecation warnings for deprecated `eas.json` fields. ([#1768](https://github.com/expo/eas-cli/pull/1768) by [@szdziedzic](https://github.com/szdziedzic))

## [3.9.1](https://github.com/expo/eas-cli/releases/tag/v3.9.1) - 2023-04-10

### 🐛 Bug fixes

- Update apple utilities to work around the maintenance error. ([#1780](https://github.com/expo/eas-cli/pull/1780) by [@byCedric](https://github.com/byCedric))

### 🧹 Chores

- Don't use defaults for the `cache.cacheDefaultPaths` build profile field. ([#1769](https://github.com/expo/eas-cli/pull/1769) by [@szdziedzic](https://github.com/szdziedzic))

## [3.9.0](https://github.com/expo/eas-cli/releases/tag/v3.9.0) - 2023-04-06

### 🎉 New features

- Add support for roll back to embedded updates. ([#1754](https://github.com/expo/eas-cli/pull/1754), [#1755](https://github.com/expo/eas-cli/pull/1755) by [@wschurman](https://github.com/wschurman))

### 🐛 Bug fixes

- Update `expoCommandAsync` to support the new Expo CLI bin path. ([#1772](https://github.com/expo/eas-cli/pull/1772) by [@gabrieldonadel](https://github.com/gabrieldonadel))

### 🧹 Chores

- Use the `eas-cli` npm tag for checking for the local build plugin updates. ([#1759](https://github.com/expo/eas-cli/pull/1759) by [@dsokal](https://github.com/dsokal))
- Ignore `requireCommit` option in `eas build:internal`. ([#1760](https://github.com/expo/eas-cli/pull/1760) by [@wkozyra95](https://github.com/wkozyra95))
- Support parsing eas.json from a string. ([#1766](https://github.com/expo/eas-cli/pull/1766) by [@wkozyra95](https://github.com/wkozyra95))

## [3.8.1](https://github.com/expo/eas-cli/releases/tag/v3.8.1) - 2023-03-16

### 🐛 Bug fixes

- Ensure public config is used as update. ([#1745](https://github.com/expo/eas-cli/pull/1745) by [@byCedric](https://github.com/byCedric))

### 🧹 Chores

- Unify how the command errors are displayed. ([#1738](https://github.com/expo/eas-cli/pull/1738) by [@radoslawkrzemien](https://github.com/radoslawkrzemien))
- Unify the case of base error messages for command failures. ([#1744](https://github.com/expo/eas-cli/pull/1744) by [@radoslawkrzemien](https://github.com/radoslawkrzemien))

## [3.8.0](https://github.com/expo/eas-cli/releases/tag/v3.8.0) - 2023-03-13

### 🎉 New features

- Add new `m-medium` and `m-large` resource classes. ([#1739](https://github.com/expo/eas-cli/pull/1739) by [@szdziedzic](https://github.com/szdziedzic))

## [3.7.2](https://github.com/expo/eas-cli/releases/tag/v3.7.2) - 2023-02-24

### 🐛 Bug fixes

- Implement Apple's proprietary Hashcash algorithm for signing authentication requests. ([#1719](https://github.com/expo/eas-cli/pull/1719) by [@EvanBacon](https://github.com/EvanBacon))

## [3.7.1](https://github.com/expo/eas-cli/releases/tag/v3.7.1) - 2023-02-23

### 🐛 Bug fixes

- Bump `@expo/apple-utils` to fix Apple developer auth. ([03c76c1](https://github.com/expo/eas-cli/commit/03c76c1e0efb9ec55e40b45e33c80b3479f920c3) by [@brentvatne](https://github.com/brentvatne))

## [3.7.0](https://github.com/expo/eas-cli/releases/tag/v3.7.0) - 2023-02-23

### 🎉 New features

- Support variant detection for package\*UniversalApk Gradle Commands. ([#1708](https://github.com/expo/eas-cli/pull/1708) by [@frw](https://github.com/frw))

## [3.6.1](https://github.com/expo/eas-cli/releases/tag/v3.6.1) - 2023-02-20

### 🐛 Bug fixes

- Disable analytics when running behind a proxy. ([#1696](https://github.com/expo/eas-cli/pull/1696) by [@wkozyra95](https://github.com/wkozyra95))
- Clarify missing owner field error message for Robot users. ([#1702](https://github.com/expo/eas-cli/pull/1702) by [@wschurman](https://github.com/wschurman))

### 🧹 Chores

- Validate the platform for local builds earlier. ([#1698](https://github.com/expo/eas-cli/pull/1698) by [@wkozyra95](https://github.com/wkozyra95))
- Display build message when picking build in `eas submit`, `eas build:resign`, and `eas build:run` commands. ([#1700](https://github.com/expo/eas-cli/pull/1700) by [@szdziedzic](https://github.com/szdziedzic))
- Add a link directly to a build phase logs in the EAS CLI build error message. ([#1699](https://github.com/expo/eas-cli/pull/1699) by [@szdziedzic](https://github.com/szdziedzic))

## [3.6.0](https://github.com/expo/eas-cli/releases/tag/v3.6.0) - 2023-02-14

### 🎉 New features

- Use `sdkVersion` as default runtime version policy when running `eas update:configure`. ([#1669](https://github.com/expo/eas-cli/pull/1669) by [@jonsamp](https://github.com/jonsamp))
- Warn when project ID but no owner specified and mismatch logged in user. ([#1667](https://github.com/expo/eas-cli/pull/1667) by [@wschurman](https://github.com/wschurman))
- Return the build `message` if one is available. ([#1691](https://github.com/expo/eas-cli/pull/1691) by [@raulriera](https://github.com/raulriera))

### 🐛 Bug fixes

- Fix suggested application identifier to match owning account name. ([#1670](https://github.com/expo/eas-cli/pull/1670) by [@wschurman](https://github.com/wschurman))

### 🧹 Chores

- Add Xcode 14.2 image to the VSCode schema. ([#1693](https://github.com/expo/eas-cli/pull/1693) by [@szdziedzic](https://github.com/szdziedzic))

## [3.5.2](https://github.com/expo/eas-cli/releases/tag/v3.5.2) - 2023-02-05

### 🐛 Bug fixes

- Use the new developer-mdn.apple.com subdomain instead of developer.apple.com. ([#1673](https://github.com/expo/eas-cli/pull/1673) by [@brentvatne](https://github.com/brentvatne))

## [3.5.1](https://github.com/expo/eas-cli/releases/tag/v3.5.1) - 2023-02-01

### 🐛 Bug fixes

- Fix the issue with the `eas.json` envs being not available when resolving dynamic config. ([#1666](https://github.com/expo/eas-cli/pull/1666) by [@szdziedzic](https://github.com/szdziedzic))

## [3.5.0](https://github.com/expo/eas-cli/releases/tag/v3.5.0) - 2023-01-31

### 🎉 New features

- Set `m1-medium` resource class for SDK version `>=48` and RN version `>=0.71` builds with unspecified resource class. ([#1655](https://github.com/expo/eas-cli/pull/1655) by [@szdziedzic](https://github.com/szdziedzic))

### 🐛 Bug fixes

- Fix undefined branchMappingLogic. ([#1653](https://github.com/expo/eas-cli/pull/1653) by [@quinlanj](https://github.com/quinlanj))
- Fix using local credentials for internal distribution builds with universal provisioning. ([#1657](https://github.com/expo/eas-cli/pull/1657) by [@wkozyra95](https://github.com/wkozyra95))

### 🧹 Chores

- Move image validation to the server side and better handle server validation errors in the eas-cli. ([#1650](https://github.com/expo/eas-cli/pull/1650) by [@szdziedzic](https://github.com/szdziedzic))
- Update metadata on the worker when using git-based builds. ([#1651](https://github.com/expo/eas-cli/pull/1651) by [@wkozyra95](https://github.com/wkozyra95))

## [3.4.1](https://github.com/expo/eas-cli/releases/tag/v3.4.1) - 2023-01-23

### 🐛 Bug fixes

- Fix incorrect exit code for successful local builds. ([#1649](https://github.com/expo/eas-cli/pull/1649) by [@dsokal](https://github.com/dsokal))

## [3.4.0](https://github.com/expo/eas-cli/releases/tag/v3.4.0) - 2023-01-20

### 🎉 New features

- Add `--json` flag to `eas config` command. ([#1568](https://github.com/expo/eas-cli/pull/1568) by [@wkozyra95](https://github.com/wkozyra95))
- Add M1 resource class configuration to default eas.json when running eas build:configure on a new project. ([#1637](https://github.com/expo/eas-cli/pull/1637) by [@brentvatne](https://github.com/brentvatne))
- Add prompt to switch iOS builds to M1 if the build queue is long. ([#1642](https://github.com/expo/eas-cli/pull/1642) by [@dsokal](https://github.com/dsokal))

### 🐛 Bug fixes

- Fix running commands with `--json` flag when EAS_NO_VCS is set. ([#1641](https://github.com/expo/eas-cli/pull/1641) by [@wkozyra95](https://github.com/wkozyra95))

### 🧹 Chores

- Remove unnecessary workaround for trailing backslash in .gitignore. ([#1622](https://github.com/expo/eas-cli/pull/1622) by [@wkozyra95](https://github.com/wkozyra95))
- Internal command that will be run on EAS worker when building from GitHub. ([#1568](https://github.com/expo/eas-cli/pull/1568) by [@wkozyra95](https://github.com/wkozyra95))
- Make the disabled tier error message more descriptive. ([#1635](https://github.com/expo/eas-cli/pull/1635) by [@dsokal](https://github.com/dsokal))
- Control some of the EAS Build error messages server-side. ([#1639](https://github.com/expo/eas-cli/pull/1639) by [@wkozyra95](https://github.com/wkozyra95))

## [3.3.2](https://github.com/expo/eas-cli/releases/tag/v3.3.2) - 2023-01-12

### 🐛 Bug fixes

- Add missing key information about updates in `eas update --json` and `eas update:view --json`. ([#1619](https://github.com/expo/eas-cli/pull/1619) by [@byCedric](https://github.com/byCedric))

### 🧹 Chores

- Upgrade dependencies. ([#1617](https://github.com/expo/eas-cli/pull/1617) by [@dsokal](https://github.com/dsokal))
- Improve handling `SSOUser` type. ([#1621](https://github.com/expo/eas-cli/pull/1621) by [@szdziedzic](https://github.com/szdziedzic))

## [3.3.1](https://github.com/expo/eas-cli/releases/tag/v3.3.1) - 2023-01-11

### 🐛 Bug fixes

- Revert missing key information about updates in `eas update --json` and `eas update:view --json`. ([d20db0f](https://github.com/expo/eas-cli/commit/d20db0fff42a6f4512fea426a66cb6f168e37f7c) by [@ide](https://github.com/ide))

## [3.3.0](https://github.com/expo/eas-cli/releases/tag/v3.3.0) - 2023-01-11

### 🎉 New features

- Add ability to select resource class for a build in build profile. ([#1609](https://github.com/expo/eas-cli/pull/1609) by [@dsokal](https://github.com/dsokal))
- Deprecate `--resource-class` flag. ([#1615](https://github.com/expo/eas-cli/pull/1615) by [@dsokal](https://github.com/dsokal))
- Add new resource classes and update already available. ([#1616](https://github.com/expo/eas-cli/pull/1616) by [@szdziedzic](https://github.com/szdziedzic))

### 🐛 Bug fixes

- Add missing key information about updates in `eas update --json` and `eas update:view --json`. ([#1611](https://github.com/expo/eas-cli/pull/1611) by [@byCedric](https://github.com/byCedric))

## [3.2.1](https://github.com/expo/eas-cli/releases/tag/v3.2.1) - 2023-01-09

### 🐛 Bug fixes

- Validate chosen build in the `eas build:run` command. ([#1614](https://github.com/expo/eas-cli/pull/1614) by [@szdziedzic](https://github.com/szdziedzic))

## [3.2.0](https://github.com/expo/eas-cli/releases/tag/v3.2.0) - 2023-01-09

### 🎉 New features

- Add `--channel` option to `update:republish`. ([#1580](https://github.com/expo/eas-cli/pull/1580) by [@byCedric](https://github.com/byCedric))
- Use `appVersion` as default runtime version policy when running `eas update:configure`. ([#1588](https://github.com/expo/eas-cli/pull/1588) by [@jonsamp](https://github.com/jonsamp))
- Support `--json` flag in webhook list command. ([#1605](https://github.com/expo/eas-cli/pull/1605) by [@sheddy7](https://github.com/sheddy7))

### 🐛 Bug fixes

- Makes eas.json configuration to only run on `update:configure`. ([#1598](https://github.com/expo/eas-cli/pull/1598) by [@jonsamp](https://github.com/jonsamp))
- Fix issue with invisible build info in some terminals in the `eas build:run` and `eas build:resign` commands. ([#1602](https://github.com/expo/eas-cli/pull/1602) by [@szdziedzic](https://github.com/szdziedzic))
- Fix issues with invisible build info in some terminals while using the `eas submit` command. ([#1603](https://github.com/expo/eas-cli/pull/1603) by [@szdziedzic](https://github.com/szdziedzic))
- Use the `completedAt` timestamp as the build finish date instead of the `updatedAt` timestamp in the `eas build:run` command. ([#1604](https://github.com/expo/eas-cli/pull/1604) by [@szdziedzic](https://github.com/szdziedzic))

### 🧹 Chores

- Make all URLs in logs clickable in terminals supporting hyperlinks. ([#1591](https://github.com/expo/eas-cli/pull/1591) by [@Simek](https://github.com/Simek))
- Use paginated select prompt for the `eas build:run` command. ([#1601](https://github.com/expo/eas-cli/pull/1601) by [@szdziedzic](https://github.com/szdziedzic))

## [3.1.1](https://github.com/expo/eas-cli/releases/tag/v3.1.1) - 2022-12-19

### 🐛 Bug fixes

- Fix update `--channel` and `--branch` flag validation. ([#1579](https://github.com/expo/eas-cli/pull/1579) by [@byCedric](https://github.com/byCedric))

## [3.1.0](https://github.com/expo/eas-cli/releases/tag/v3.1.0) - 2022-12-17

### 🎉 New features

- Adds `--channel` flag to `eas update`. ([#1567](https://github.com/expo/eas-cli/pull/1567) by [@jonsamp](https://github.com/jonsamp))
- Add channel configurations to **eas.json** during `eas update:configure`. ([#1570](https://github.com/expo/eas-cli/pull/1570) by [@jonsamp](https://github.com/jonsamp))
- Add `build:resign` command. ([#1575](https://github.com/expo/eas-cli/pull/1575) by [@wkozyra95](https://github.com/wkozyra95))

## [3.0.0](https://github.com/expo/eas-cli/releases/tag/v3.0.0) - 2022-12-07

### 🛠 Breaking changes

- Move update republish to separate command. ([#1533](https://github.com/expo/eas-cli/pull/1533) by [@byCedric](https://github.com/byCedric))

### 🐛 Bug fixes

- Make the not recognized image error handler run only if the image is present under a valid key and has an invalid value. ([#1565](https://github.com/expo/eas-cli/pull/1565) by [@szdziedzic](https://github.com/szdziedzic))
- Fix the `node:assert` import error by using imports from `assert` instead of from `node:assert`. ([#1569](https://github.com/expo/eas-cli/pull/1569) by [@szdziedzic](https://github.com/szdziedzic))

### 🧹 Chores

- Remove old republish code from the update command. ([#1535](https://github.com/expo/eas-cli/pull/1535) by [@byCedric](https://github.com/byCedric))

## [2.9.0](https://github.com/expo/eas-cli/releases/tag/v2.9.0) - 2022-12-05

### 🎉 New features

- Add caching for `eas build:run` command. ([#1542](https://github.com/expo/eas-cli/pull/1542) by [@szdziedzic](https://github.com/szdziedzic))
- Add `isGitWorkingTreeDirty` to EAS Update records. ([#1550](https://github.com/expo/eas-cli/pull/1550) by [@FiberJW](https://github.com/FiberJW))
- Prompt developer to download the app after the simulator build is finished. ([#1554](https://github.com/expo/eas-cli/pull/1554) by [@szdziedzic](https://github.com/szdziedzic))

### 🐛 Bug fixes

- Ask for the missing application identifier consistently in `eas build:version:sync` command. ([#1543](https://github.com/expo/eas-cli/pull/1543) by [@wkozyra95](https://github.com/wkozyra95))
- Disable selecting builds whose artifacts have expired in the `eas build:run` command. ([#1547](https://github.com/expo/eas-cli/pull/1547) by [@szdziedzic](https://github.com/szdziedzic))
- Change intent with which the `eas build:run` command opens an Android app to `android.intent.action.MAIN`. ([#1556](https://github.com/expo/eas-cli/pull/1556) by [@szdziedzic](https://github.com/szdziedzic))

## [2.8.0](https://github.com/expo/eas-cli/releases/tag/v2.8.0) - 2022-11-28

### 🎉 New features

- Add `eas build:run` support for Android. ([#1485](https://github.com/expo/eas-cli/pull/1485) by [@szdziedzic](https://github.com/szdziedzic))

### 🐛 Bug fixes

- Only create a new channel when update branch is new. ([#1507](https://github.com/expo/eas-cli/pull/1507) by [@byCedric](https://github.com/byCedric))

### 🧹 Chores

- Better wording in eas submit. ([#1527](https://github.com/expo/eas-cli/pull/1527) by [@dsokal](https://github.com/dsokal))
- Upload project sources for EAS Build and archives for EAS Submit to GCS. ([#1524](https://github.com/expo/eas-cli/pull/1524) by [@wkozyra95](https://github.com/wkozyra95))
- Add a better error message for when an invalid `image` is set in `eas-json`. ([#1531](https://github.com/expo/eas-cli/pull/1531) by [@szdziedzic](https://github.com/szdziedzic))
- Remove internal expo id from device formatter. ([#1541](https://github.com/expo/eas-cli/pull/1541) by [@dsokal](https://github.com/dsokal))

## [2.7.1](https://github.com/expo/eas-cli/releases/tag/v2.7.1) - 2022-11-16

### 🐛 Bug fixes

- Use envs from the build profile to resolve credentials in `eas credentials`. ([#1520](https://github.com/expo/eas-cli/pull/1520) by [@wkozyra95](https://github.com/wkozyra95))

### 🧹 Chores

- Print prompt message when failing because of the non-interactive shell. ([#1523](https://github.com/expo/eas-cli/pull/1523) by [@wkozyra95](https://github.com/wkozyra95))
- Add SDK version to the analytics build events. ([#1529](https://github.com/expo/eas-cli/pull/1529) by [@wkozyra95](https://github.com/wkozyra95))
- Add Xcode 14.1 image to `eas-json`. ([#1511](https://github.com/expo/eas-cli/pull/1511) by [@szdziedzic](https://github.com/szdziedzic))

## [2.7.0](https://github.com/expo/eas-cli/releases/tag/v2.7.0) - 2022-11-11

### 🎉 New features

- Support uploading different platform combinations in `eas update`. ([#1461](https://github.com/expo/eas-cli/pull/1461) by [@EvanBacon](https://github.com/EvanBacon))
- Add Git commit to EAS Update record. ([#1499](https://github.com/expo/eas-cli/pull/1499) by [@fiberjw](https://github.com/fiberjw))
- Use local CLI for `expo export` in SDK +46. ([#1474](https://github.com/expo/eas-cli/pull/1474) by [@EvanBacon](https://github.com/EvanBacon))
- Validate icon PNGs before running Android build. ([#1477](https://github.com/expo/eas-cli/pull/1477) by [@dsokal](https://github.com/dsokal))

### 🐛 Bug fixes

- Fixed the values of the distribution enum on the build profile schema receiving the incorrect descriptions. ([#1504](https://github.com/expo/eas-cli/pull/1504) by [@macksal](https://github.com/macksal))
- Remove hard dependency on expo package being installed to init a project. ([#1517](https://github.com/expo/eas-cli/pull/1517) by [@brentvatne](https://github.com/brentvatne))

### 🧹 Chores

- Remove friction from the initial EAS update setup. ([#1479](https://github.com/expo/eas-cli/pull/1479) by [@byCedric](https://github.com/byCedric))
- Improve choice formatting when selecting a build to submit in the `eas submit` command. ([#1502](https://github.com/expo/eas-cli/pull/1502) by [@szdziedzic](https://github.com/szdziedzic))

## [2.6.0](https://github.com/expo/eas-cli/releases/tag/v2.6.0) - 2022-10-27

### 🎉 New features

- Add custom metadata validation command with more complex rules. ([#1416](https://github.com/expo/eas-cli/pull/1416) by [@byCedric](https://github.com/byCedric))
- Add `eas build:run` command which runs iOS simulator builds from the CLI. ([#1447](https://github.com/expo/eas-cli/pull/1447) by [@szdziedzic](https://github.com/szdziedzic))
- Add feature gate support. ([#1475](https://github.com/expo/eas-cli/pull/1475) by [@wschurman](https://github.com/wschurman))
- Warn about outdated build deployment when configuring EAS Update. ([#1467](https://github.com/expo/eas-cli/pull/1467) by [@fiberjw](https://github.com/fiberjw))

### 🧹 Chores

- Replace `secret:list` table with formatted fields. ([#1464](https://github.com/expo/eas-cli/pull/1464) by [@byCedric](https://github.com/byCedric))
- Replace `device:create` input table with formatted fields. ([#1465](https://github.com/expo/eas-cli/pull/1465) by [@byCedric](https://github.com/byCedric))
- Replace `channel:view` table with formatted fields. ([#1466](https://github.com/expo/eas-cli/pull/1466) by [@byCedric](https://github.com/byCedric))
- Upgrade dependencies. ([#1480](https://github.com/expo/eas-cli/pull/1480) by [@dsokal](https://github.com/dsokal))
- Replace all remaining tables with formatted fields. ([#1481](https://github.com/expo/eas-cli/pull/1481) by [@byCedric](https://github.com/byCedric))

## [2.5.1](https://github.com/expo/eas-cli/releases/tag/v2.5.1) - 2022-10-24

### 🐛 Bug fixes

- Revert using local CLI for `expo export` ([#1460](https://github.com/expo/eas-cli/pull/1460)). ([#1472](https://github.com/expo/eas-cli/pull/1472) by [@dsokal](https://github.com/dsokal))

## [2.5.0](https://github.com/expo/eas-cli/releases/tag/v2.5.0) - 2022-10-24

### 🎉 New features

- Update init command to handle slug and owner. ([#1452](https://github.com/expo/eas-cli/pull/1452) by [@wschurman](https://github.com/wschurman))
- Add `eas secret:push`. ([#1457](https://github.com/expo/eas-cli/pull/1457) by [@dsokal](https://github.com/dsokal))

### 🐛 Bug fixes

- Initialize analytics consistently and move analytics into context. ([#1444](https://github.com/expo/eas-cli/pull/1444) by [@wschurman](https://github.com/wschurman))
- - Skip using `--non-interactive` and `--experimental-bundle` flags when local Expo CLI is installed. ([#1460](https://github.com/expo/eas-cli/pull/1460) by [@EvanBacon](https://github.com/EvanBacon))

### 🧹 Chores

- Handle case where git is installed but not working properly. ([#1454](https://github.com/expo/eas-cli/pull/1454) by [@brentvatne](https://github.com/brentvatne))
- Remove table logging in `update:view`. ([#1463](https://github.com/expo/eas-cli/pull/1463) by [@EvanBacon](https://github.com/EvanBacon))
- Fix install prompt language. ([#1462](https://github.com/expo/eas-cli/pull/1462) by [@EvanBacon](https://github.com/EvanBacon))

## [2.4.1](https://github.com/expo/eas-cli/releases/tag/v2.4.1) - 2022-10-17

### 🐛 Bug fixes

- Bump `eas-cli-local-build-plugin` to 0.0.144 to not require `yarn` for local builds. ([c05ef](https://github.com/expo/eas-cli/commit/c05ef9cccaa819d8e5fb84858cb09cadaae90134) by [@dsokal](https://github.com/dsokal))

### 🧹 Chores

- Remove EAS Submit errors from codebase. The errors have been moved to the server side. ([#1443](https://github.com/expo/eas-cli/pull/1443) by [@dsokal](https://github.com/dsokal))

## [2.4.0](https://github.com/expo/eas-cli/releases/tag/v2.4.0) - 2022-10-14

### 🎉 New features

- Handle more common errors for EAS Submit. ([#1440](https://github.com/expo/eas-cli/pull/1440) by [@dsokal](https://github.com/dsokal))

### 🧹 Chores

- Move graphql and session into command context. ([#1435](https://github.com/expo/eas-cli/pull/1435), [#1436](https://github.com/expo/eas-cli/pull/1436) by [@wschurman](https://github.com/wschurman))

## [2.3.0](https://github.com/expo/eas-cli/releases/tag/v2.3.0) - 2022-10-10

### 🎉 New features

- Add new experimental resource class for M1 Macs. ([#1425](https://github.com/expo/eas-cli/pull/1425) by [@szdziedzic](https://github.com/szdziedzic))

## [2.2.1](https://github.com/expo/eas-cli/releases/tag/v2.2.1) - 2022-10-05

### 🐛 Bug fixes

- Make Apple Platform detection more robust. ([#1417](https://github.com/expo/eas-cli/pull/1417) by [@quinlanj](https://github.com/quinlanj))
- Fix creating EAS secret from file. ([#1423](https://github.com/expo/eas-cli/pull/1423) by [@dsokal](https://github.com/dsokal))

## [2.2.0](https://github.com/expo/eas-cli/releases/tag/v2.2.0) - 2022-10-04

### 🛠 Breaking changes

- Prompt before configuring EAS project. ([#1356](https://github.com/expo/eas-cli/pull/1356) by [@wschurman](https://github.com/wschurman))
- Adds paginated support to device commands. Removes the ability to delete multiple devices at once. ([#1381](https://github.com/expo/eas-cli/pull/1381) by [@kgc00](https://github.com/kgc00))

### 🎉 New features

- Add `-e` as a shortcut for `--profile` flag. ([#1342](https://github.com/expo/eas-cli/pull/1342) by [@szdziedzic](https://github.com/szdziedzic))
- Support JSON5 in **eas.json**. ([#1350](https://github.com/expo/eas-cli/pull/1350) by [@dsokal](https://github.com/dsokal))
- Add pagination and interactivity to update commands. ([#1323](https://github.com/expo/eas-cli/pull/1323) by [@kgc00](https://github.com/kgc00))
- Add support for uploading files to EAS Secret. ([#1354](https://github.com/expo/eas-cli/pull/1354) by [@dsokal](https://github.com/dsokal))
- Add pagination to channel commands. ([#1352](https://github.com/expo/eas-cli/pull/1352) by [@kgc00](https://github.com/kgc00))
- Add pagination to build commands. ([#1353](https://github.com/expo/eas-cli/pull/1353) by [@kgc00](https://github.com/kgc00))
- Provide suggestions for developers when archive size is large. ([#1363](https://github.com/expo/eas-cli/pull/1363) by [@szdziedzic](https://github.com/szdziedzic))
- Improve `eas init` command. ([#1376](https://github.com/expo/eas-cli/pull/1376) by [@wschurman](https://github.com/wschurman))
- Warn about outdated channel configuration before build when using eas update. ([#1397](https://github.com/expo/eas-cli/pull/1397) by [@kbrandwijk](https://github.com/kbrandwijk))
- Validate that owner and projectId and slug all are in alignment. ([#1405](https://github.com/expo/eas-cli/pull/1405) by [@wschurman](https://github.com/wschurman))

### 🐛 Bug fixes

- Fix automatic eas.json generation when running `eas build`. ([#1415](https://github.com/expo/eas-cli/pull/1415) by [@wkozyra95](https://github.com/wkozyra95))

### 🧹 Chores

- Standardize the GQL 'Update' schema using UpdateFragmentNode. ([#1348](https://github.com/expo/eas-cli/pull/1348) by [@kgc00](https://github.com/kgc00))
- Remove 'owner' app config field dependency. ([#1368](https://github.com/expo/eas-cli/pull/1368), [#1369](https://github.com/expo/eas-cli/pull/1369), [#1371](https://github.com/expo/eas-cli/pull/1371), [#1372](https://github.com/expo/eas-cli/pull/1372), [#1373](https://github.com/expo/eas-cli/pull/1373) by [@wschurman](https://github.com/wschurman))
- Add Xcode 14 image. ([#1365](https://github.com/expo/eas-cli/pull/1365) by [@szdziedzic](https://github.com/szdziedzic))
- Update max `versionCode` for Android. ([#1400](https://github.com/expo/eas-cli/pull/1400) by [@wkozyra95](https://github.com/wkozyra95))
- Add and use command context to declare command dependencies. ([#1383](https://github.com/expo/eas-cli/pull/1383), [#1384](https://github.com/expo/eas-cli/pull/1384), [#1387](https://github.com/expo/eas-cli/pull/1387), [#1388](https://github.com/expo/eas-cli/pull/1388), [#1390](https://github.com/expo/eas-cli/pull/1390), [#1391](https://github.com/expo/eas-cli/pull/1391), [#1394](https://github.com/expo/eas-cli/pull/1394), [#1402](https://github.com/expo/eas-cli/pull/1402), [#1403](https://github.com/expo/eas-cli/pull/1403) by [@wschurman](https://github.com/wschurman))
- Fix typo in the ad hoc build message. ([#1407](https://github.com/expo/eas-cli/pull/1407) by [@Simek](https://github.com/Simek))
- Improve errors and error messages formatting related to **eas.json**. ([#1414](https://github.com/expo/eas-cli/pull/1414) by [@Simek](https://github.com/Simek))
- Handle errors from platform-specific kill switches to disable free tier builds. ([#1401](https://github.com/expo/eas-cli/pull/1401) by [@szdziedzic](https://github.com/szdziedzic))
- Surface invalid eas.json errors in an optional project context. ([#1418](https://github.com/expo/eas-cli/pull/1418) by [@quinlanj](https://github.com/quinlanj))
- Improve message when project ID doesn't match either slug or owner. ([#1420](https://github.com/expo/eas-cli/pull/1420) by [@brentvatne](https://github.com/brentvatne))

## [2.1.0](https://github.com/expo/eas-cli/releases/tag/v2.1.0) - 2022-09-05

### 🎉 New features

- Add tvOS credentials compatibility for Adhoc and App store builds. ([#1325](https://github.com/expo/eas-cli/pull/1325) by [@quinlanj](https://github.com/quinlanj))
- Add `eas open` command for opening project page in web browser. ([#1337](https://github.com/expo/eas-cli/pull/1337) by [@dsokal](https://github.com/dsokal))
- Add support for buildArtifactPaths. Rename artifactPath to applicationArchivePath. ([#1321](https://github.com/expo/eas-cli/pull/1321) by [@dsokal](https://github.com/dsokal))

### 🐛 Bug fixes

- Fix viewing branch list when a branch has no associated platforms. ([#1326](https://github.com/expo/eas-cli/pull/1326) by [@hbiede](https://github.com/hbiede))
- Fix description of `help` command in help prompt. ([#1341](https://github.com/expo/eas-cli/pull/1341) by [@Simek](https://github.com/Simek))
- Resolve paths from the root when checking for gitignored values. ([#1336](https://github.com/expo/eas-cli/pull/1336) by [@wkozyra95](https://github.com/wkozyra95))

### 🧹 Chores

- Add noImplicitOverride to tsconfigs. ([#1327](https://github.com/expo/eas-cli/pull/1327) by [@wschurman](https://github.com/wschurman))
- Fix typos. ([#1340](https://github.com/expo/eas-cli/pull/1340) by [@hbiede](https://github.com/hbiede))

## [2.0.0](https://github.com/expo/eas-cli/releases/tag/v2.0.0) - 2022-09-01

### 🛠 Breaking changes

- Fix typo in `cli.promptToConfigurePushNotifications` field in **eas.json**. EAS CLI will throw an error if the old field name is in **eas.json**. ([#1332](https://github.com/expo/eas-cli/pull/1332) by [@dsokal](https://github.com/dsokal))

### 🐛 Bug fixes

- Fix dynamic config update warning. ([#1322](https://github.com/expo/eas-cli/pull/1322) by [@wschurman](https://github.com/wschurman))

## [1.2.0](https://github.com/expo/eas-cli/releases/tag/v1.2.0) - 2022-08-29

### 🎉 New features

- Add 2022 Apple capabilities. ([#1307](https://github.com/expo/eas-cli/pull/1307) by [@EvanBacon](https://github.com/EvanBacon))
- Print warning when eas-cli is installed as project dependency. ([#1310](https://github.com/expo/eas-cli/pull/1310) by [@dsokal](https://github.com/dsokal))
- Add eas.json to skip push notifications credentials setup. ([#1315](https://github.com/expo/eas-cli/pull/1315) by [@dsokal](https://github.com/dsokal))
- Warn about EAS outages when running `build`, `submit`, and `update` commands. ([#1312](https://github.com/expo/eas-cli/pull/1312) by [@szdziedzic](https://github.com/szdziedzic))

### 🐛 Bug fixes

- Replace promptToCreateProjectIfNotExistsAsync with getProjectIdAsync. ([#1303](https://github.com/expo/eas-cli/pull/1303) by [@wschurman](https://github.com/wschurman))
- Use AppQuery instead of ProjectQuery. ([#1304](https://github.com/expo/eas-cli/pull/1304) by [@wschurman](https://github.com/wschurman))

### 🧹 Chores

- Improve instructions on setting `extra.eas.projectId` in app configuration. ([#1316](https://github.com/expo/eas-cli/pull/1316) by [@dsokal](https://github.com/dsokal))
- Improve copy in EAS Submit - "e-mail" -> email, and make the link to app on App Store go directly to the TestFlight tab. ([#1318](https://github.com/expo/eas-cli/pull/1318) by [@brentvatne](https://github.com/brentvatne))

## [1.1.1](https://github.com/expo/eas-cli/releases/tag/v1.1.1) - 2022-08-23

### 🎉 New features

- Add support for `autoIncrement` option at the root of the build profile. ([#1298](https://github.com/expo/eas-cli/pull/1298) by [@szdziedzic](https://github.com/szdziedzic))

### 🐛 Bug fixes

- Handle trailing backslash in `.gitignore`. ([#1306](https://github.com/expo/eas-cli/pull/1306) by [@wkozyra95](https://github.com/wkozyra95))
- Retry ASC Api Key downloads if it has not fully propagated on Apple's infrastructure. ([#1302](https://github.com/expo/eas-cli/pull/1302) by [@quinlanj](https://github.com/quinlanj))

## [1.1.0](https://github.com/expo/eas-cli/releases/tag/v1.1.0) - 2022-08-23

### 🎉 New features

- Add support for passing platform flag to `credentials` command. ([#1277](https://github.com/expo/eas-cli/pull/1277) by [@Simek](https://github.com/Simek))

### 🐛 Bug fixes

- Prevent throwing dynamic app config write error when configuring project ID. ([#1301](https://github.com/expo/eas-cli/pull/1301) by [@wschurman](https://github.com/wschurman))

### 🧹 Chores

- Remove unused dependency and devDependency from the CLI. ([#1297](https://github.com/expo/eas-cli/pull/1297) by [@Simek](https://github.com/Simek))

## [1.0.0](https://github.com/expo/eas-cli/releases/tag/v1.0.0) - 2022-08-22

### 🛠 Breaking changes

- Remove timeout when waiting for build / submission. ([#1289](https://github.com/expo/eas-cli/pull/1289) by [@dsokal](https://github.com/dsokal))

### 🎉 New features

- Add metadata support for dynamic store.config.js files. ([#1270](https://github.com/expo/eas-cli/pull/1270) by [@byCedric](https://github.com/byCedric))
- Improve reliability of update asset presigned upload requests. ([#1278](https://github.com/expo/eas-cli/pull/1278) by [@wschurman](https://github.com/wschurman))

### 🐛 Bug fixes

- Rebind `console.info` correctly after `ora` instance stops. ([#1113](https://github.com/expo/eas-cli/pull/1113) by [@EvanBacon](https://github.com/EvanBacon))
- Fix initializing git repository in monorepo. ([#1279](https://github.com/expo/eas-cli/pull/1279) by [@dsokal](https://github.com/dsokal))
- Limit the number of SignedAssetUploadSpecifications fetched at a time. ([#1287](https://github.com/expo/eas-cli/pull/1287) by [@wschurman](https://github.com/wschurman))

### 🧹 Chores

- Remove unused install script. ([#1280](https://github.com/expo/eas-cli/pull/1280), [#1281](https://github.com/expo/eas-cli/pull/1281) by [@wkozyra95](https://github.com/wkozyra95))
- Remove "please" from output ([#1250](https://github.com/expo/eas-cli/pull/1250) by [@jonsamp](https://github.com/jonsamp))

## [0.60.0](https://github.com/expo/eas-cli/releases/tag/v0.60.0) - 2022-08-12

### 🎉 New features

- Add `appVersion` runtime policy. ([#1267](https://github.com/expo/eas-cli/pull/1267) by [@wkozyra95](https://github.com/wkozyra95))

### 🧹 Chores

- Add JSON Schema `metadataPath` to iOS submission profile. ([#1269](https://github.com/expo/eas-cli/pull/1269) by [@byCedric](https://github.com/byCedric))
- Add warning when `appVersion` runtime policy is not supported. ([#1271](https://github.com/expo/eas-cli/pull/1271) by [@wkozyra95](https://github.com/wkozyra95))

## [0.59.0](https://github.com/expo/eas-cli/releases/tag/v0.59.0) - 2022-08-10

### 🐛 Bug fixes

- Fix building Android projects locally that don't have execute permissions set for `gradlew`. ([82231](https://github.com/expo/eas-cli/commit/822313e90e94bd6ddd3872061a0c25a8aa4db7cd) by [@dsokal](https://github.com/dsokal))
- Disable `nativeVersion` policy only for remote version source. ([#1261](https://github.com/expo/eas-cli/pull/1261) by [@wkozyra95](https://github.com/wkozyra95))

### 🧹 Chores

- Improve wording on version auto-increment. ([#1260](https://github.com/expo/eas-cli/pull/1260) by [@wkozyra95](https://github.com/wkozyra95))
- Upgrade dependencies. ([#1262](https://github.com/expo/eas-cli/pull/1262) by [@dsokal](https://github.com/dsokal))

## [0.58.0](https://github.com/expo/eas-cli/releases/tag/v0.58.0) - 2022-08-09

### 🎉 New features

- Managed app versions support. ([#1209](https://github.com/expo/eas-cli/pull/1209), [#1219](https://github.com/expo/eas-cli/pull/1219), [#1232](https://github.com/expo/eas-cli/pull/1232) by [@wkozyra95](https://github.com/wkozyra95))
- Add a warning when publishing an update with too many assets. ([#1243](https://github.com/expo/eas-cli/pull/1243) by [@kgc00](https://github.com/kgc00))
- Add submission info when building with `--json` option. ([#1246](https://github.com/expo/eas-cli/pull/1246) by [@wkozyra95](https://github.com/wkozyra95))
- Set all environment variables (documented in https://docs.expo.dev/build-reference/variables/) when running local build. ([#1256](https://github.com/expo/eas-cli/pull/1256) by [@dsokal](https://github.com/dsokal))

### 🧹 Chores

- Do not include sources in `eas-json` npm package. ([#1248](https://github.com/expo/eas-cli/pull/1248) by [@wkozyra95](https://github.com/wkozyra95))
- Swallow error when unable to track file in no commit workflow. ([#1109](https://github.com/expo/eas-cli/pull/1109) by [@brentvatne](https://github.com/brentvatne))

## [0.57.0](https://github.com/expo/eas-cli/releases/tag/v0.57.0) - 2022-08-03

### 🎉 New features

- Add new option to `eas device:create` - allow importing devices from Apple Developer Portal. ([#1236](https://github.com/expo/eas-cli/pull/1236) by [@dsokal](https://github.com/dsokal))
- Add support for attaching messages to builds. ([#1237](https://github.com/expo/eas-cli/pull/1237) by [@dsokal](https://github.com/dsokal))
- Introduce interactive pagination for `branch` commands. ([#1213](https://github.com/expo/eas-cli/pull/1213) by [@kgc00](https://github.com/kgc00))

## [0.56.0](https://github.com/expo/eas-cli/releases/tag/v0.56.0) - 2022-07-28

### 🎉 New features

- Display build queue type when waiting. ([#1217](https://github.com/expo/eas-cli/pull/1217) by [@dsokal](https://github.com/dsokal))
- Add better message on how to upgrade EAS CLI. ([#1222](https://github.com/expo/eas-cli/pull/1222) by [@jeremybarbet](https://github.com/jeremybarbet), [#1231](https://github.com/expo/eas-cli/pull/1231) by [@wkozyra95](https://github.com/wkozyra95))
- Invoke export with sourcemaps on update. ([#1228](https://github.com/expo/eas-cli/pull/1228) by [@kbrandwijk](https://github.com/kbrandwijk))

### 🐛 Bug fixes

- Show spinner instead of silently timing out during asset upload. ([#1206](https://github.com/expo/eas-cli/pull/1206) by [@wschurman](https://github.com/wschurman))
- Fix build archive S3 URLs. ([#1207](https://github.com/expo/eas-cli/pull/1207) by [@dsokal](https://github.com/dsokal))
- `autoIncrement` option on iOS will update versions of all targets that depend on an application target. ([#1219](https://github.com/expo/eas-cli/pull/1219) by [@wkozyra95](https://github.com/wkozyra95))

### 🧹 Chores

- Increase max number of chained "extends" in build profiles. ([#1208](https://github.com/expo/eas-cli/pull/1208) by [@wkozyra95](https://github.com/wkozyra95))
- Change wording on build warning for bundle id/package name. ([#1211](https://github.com/expo/eas-cli/pull/1211) by [@kbrandwijk](https://github.com/kbrandwijk))

## [0.55.1](https://github.com/expo/eas-cli/releases/tag/v0.55.1) - 2022-07-12

### 🐛 Bug fixes

- Fix asset upload crash. ([#1205](https://github.com/expo/eas-cli/pull/1205) by [@wschurman](https://github.com/wschurman))

## [0.55.0](https://github.com/expo/eas-cli/releases/tag/v0.55.0) - 2022-07-11

### 🎉 New features

- Show bundler output by default for eas update command. ([#1171](https://github.com/expo/eas-cli/pull/1171) by [@kgc00](https://github.com/kgc00))
- Allow users to skip metadata validation. ([#1175](https://github.com/expo/eas-cli/pull/1175) by [@byCedric](https://github.com/byCedric))
- Add experimental `--resource-class` flag for Build commands. ([#1138](https://github.com/expo/eas-cli/pull/1138) by [@christopherwalter](https://github.com/christopherwalter))
- Truncate long messages for `eas update` command, rather than failing. ([#1178](https://github.com/expo/eas-cli/pull/1178) by [@kgc00](https://github.com/kgc00))
- Add review details to metadata store configuration. ([#1184](https://github.com/expo/eas-cli/pull/1184) by [@byCedric](https://github.com/byCedric))
- Override applicationId via env. ([#1203](https://github.com/expo/eas-cli/pull/1203) by [@wkozyra95](https://github.com/wkozyra95))

### 🐛 Bug fixes

- Fix submission archive URLs. ([#1179](https://github.com/expo/eas-cli/pull/1179) by [@dsokal](https://github.com/dsokal))

### 🧹 Chores

- Update validation rules for metadata info locales. ([#1174](https://github.com/expo/eas-cli/pull/1174) by [@byCedric](https://github.com/byCedric))
- Improve store configuration defaults and schema documentation. ([#1183](https://github.com/expo/eas-cli/pull/1183) by [@byCedric](https://github.com/byCedric))
- Improve store config categories configuration. ([#1187](https://github.com/expo/eas-cli/pull/1187) by [@byCedric](https://github.com/byCedric))
- Remove deprecated idfa and price tier from store config. ([#1193](https://github.com/expo/eas-cli/pull/1193) by [@byCedric](https://github.com/byCedric))

## [0.54.1](https://github.com/expo/eas-cli/releases/tag/v0.54.1) - 2022-06-15

### 🎉 New features

- Add App Store Connect link after `eas metadata:push`. ([#1168](https://github.com/expo/eas-cli/pull/1168) by [@byCedric](https://github.com/byCedric))

### 🐛 Bug fixes

- Surface ASC errors in metadata for normal API rejections. ([#1167](https://github.com/expo/eas-cli/pull/1167) by [@byCedric](https://github.com/byCedric))
- Add metadata schema to bundled eas-cli package. ([#1166](https://github.com/expo/eas-cli/pull/1166) by [@byCedric](https://github.com/byCedric))

## [0.54.0](https://github.com/expo/eas-cli/releases/tag/v0.54.0) - 2022-06-15

### 🛠 Breaking changes

- Remove fallback for legacy format in `eas.json`. ([#1158](https://github.com/expo/eas-cli/pull/1158), [#1163](https://github.com/expo/eas-cli/pull/1163) by [@wkozyra95](https://github.com/wkozyra95))

### 🎉 New features

- `eas update` now provides more information about the publish process including real-time feedback on asset uploads, update ids, and website links. ([#1152](https://github.com/expo/eas-cli/pull/1152) by [@kgc00](https://github.com/kgc00))
- Added first beta of `eas metadata` to sync store information using store configuration files ([#1136](https://github.com/expo/eas-cli/pull/1136) by [@bycedric](https://github.com/bycedric))

### 🐛 Bug fixes

- Improved support for working on branches with many updates. ([#1144](https://github.com/expo/eas-cli/pull/1144), [#1148](https://github.com/expo/eas-cli/pull/1148) by [@kgc00](https://github.com/kgc00))
- `eas update` project links no longer contain a `)` on unsupported terminals. ([#1152](https://github.com/expo/eas-cli/pull/1152) by [@kgc00](https://github.com/kgc00))

### 🧹 Chores

- Update `eas-build-job`. ([#1162](https://github.com/expo/eas-cli/pull/1162) by [@wkozyra95](https://github.com/wkozyra95))

## [0.53.1](https://github.com/expo/eas-cli/releases/tag/v0.53.1) - 2022-06-07

### 🐛 Bug fixes

- No longer timeout on publishing updates for branches with many updates. ([#1119](https://github.com/expo/eas-cli/pull/1119) by [@kgc00](https://github.com/kgc00))

### 🧹 Chores

- Display project archive docs before compressing/uploading to EAS Build. ([#1127](https://github.com/expo/eas-cli/pull/1127) by [@dsokal](https://github.com/dsokal))
- Add new common error code for submits. ([#1129](https://github.com/expo/eas-cli/pull/1129) by [@dsokal](https://github.com/dsokal))

## [0.53.0](https://github.com/expo/eas-cli/releases/tag/v0.53.0) - 2022-05-30

### 🛠 Breaking changes

- Drop support for Node < 14. ([#1098](https://github.com/expo/eas-cli/pull/1098) by [@dsokal](https://github.com/dsokal))

### 🐛 Bug fixes

- Match bundle identifier capabilities more accurately. ([#1112](https://github.com/expo/eas-cli/pull/1112) by [@EvanBacon](https://github.com/EvanBacon))
- Limit concurrent asset uploads. ([#1153](https://github.com/expo/eas-cli/pull/1153) by [@wschurman](https://github.com/wschurman))

### 🧹 Chores

- Update dependencies. ([#1095](https://github.com/expo/eas-cli/pull/1095), [#1115](https://github.com/expo/eas-cli/pull/1115) by [@dsokal](https://github.com/dsokal))
- Better spinner placement for multiple builds. ([#1105](https://github.com/expo/eas-cli/pull/1105) by [@dsokal](https://github.com/dsokal))
- Use getExpoConfig to access config. ([#1122](https://github.com/expo/eas-cli/pull/1122) by [@wkozyra95](https://github.com/wkozyra95))

## [0.52.0](https://github.com/expo/eas-cli/releases/tag/v0.52.0) - 2022-04-26

### 🎉 New features

- Support target specific entitlements. ([#1078](https://github.com/expo/eas-cli/pull/1078) by [@wkozyra95](https://github.com/wkozyra95))

## [0.51.0](https://github.com/expo/eas-cli/releases/tag/v0.51.0) - 2022-04-19

### 🎉 New features

- Add non-interactive flag to eas update command. ([#1066](https://github.com/expo/eas-cli/pull/1066) by [@wschurman](https://github.com/wschurman))
- Handle new EAS Submit common error - expired Apple's certificates. ([#1068](https://github.com/expo/eas-cli/pull/1068) by [@dsokal](https://github.com/dsokal))

### 🐛 Bug fixes

- Enable full bundling logging for eas update when debugging. ([#1070](https://github.com/expo/eas-cli/pull/1070) by [@byCedric](https://github.com/byCedric))

### 🧹 Chores

- Upgrade `@expo/apple-utils@0.0.0-alpha.31` (now with license). ([#1064](https://github.com/expo/eas-cli/pull/1064) by [@EvanBacon](https://github.com/EvanBacon))
- Unify Google Service Account key prompts. ([#1063](https://github.com/expo/eas-cli/pull/1063) by [@dsokal](https://github.com/dsokal))

## [0.50.0](https://github.com/expo/eas-cli/releases/tag/v0.50.0) - 2022-04-11

### 🎉 New features

- Provide queue position progress and estimated wait time. ([#1049](https://github.com/expo/eas-cli/pull/1049), [#1058](https://github.com/expo/eas-cli/pull/1058) by [@dsokal](https://github.com/dsokal))
- Enable App Store authentication for ASC Api Keys with environment variables. ([#1051](https://github.com/expo/eas-cli/pull/1051) by [@quinlanj](https://github.com/quinlanj))

### 🐛 Bug fixes

- Prompt for user/password authentication where required. ([#1055](https://github.com/expo/eas-cli/pull/1055) by [@quinlanj](https://github.com/quinlanj))
- Require private-key-path to be specified for updating when code signing configured. ([#1059](https://github.com/expo/eas-cli/pull/1059) by [@wschurman](https://github.com/wschurman))

## [0.49.0](https://github.com/expo/eas-cli/releases/tag/v0.49.0) - 2022-04-05

### 🎉 New features

- Added experimental App Store Connect API provisioning profile regeneration. ([#1038](https://github.com/expo/eas-cli/pull/1038) by [@EvanBacon](https://github.com/EvanBacon))
- Experimental support for iOS App Extensions in managed projects. ([#1039](https://github.com/expo/eas-cli/pull/1039) by [@wkozyra95](https://github.com/wkozyra95))

### 🐛 Bug fixes

- Fix proxy support. ([#1032](https://github.com/expo/eas-cli/pull/1032) by [@wkozyra95](https://github.com/wkozyra95))

### 🧹 Chores

- Add annotations regarding App Store Connect Token session support. ([#1029](https://github.com/expo/eas-cli/pull/1029) by [@EvanBacon](https://github.com/EvanBacon))
- Upgrade dependencies. ([#1043](https://github.com/expo/eas-cli/pull/1043) by [@dsokal](https://github.com/dsokal))
- Make default deprecation message more generic. ([#1047](https://github.com/expo/eas-cli/pull/1047) by [@wkozyra95](https://github.com/wkozyra95))

## [0.48.2](https://github.com/expo/eas-cli/releases/tag/v0.48.2) - 2022-03-21

### 🎉 New features

- Add proxy support. ([#1005](https://github.com/expo/eas-cli/pull/1005) by [@wkozyra95](https://github.com/wkozyra95))

### 🐛 Bug fixes

- Do not retry build requests. ([#1024](https://github.com/expo/eas-cli/pull/1024) by [@wkozyra95](https://github.com/wkozyra95))

## [0.48.1](https://github.com/expo/eas-cli/releases/tag/v0.48.1) - 2022-03-15

### 🐛 Bug fixes

- Fix code signing error when not yet configured. ([#1018](https://github.com/expo/eas-cli/pull/1018) by [@wschurman](https://github.com/wschurman))
- Fix link to build details page to use `project.slug`. ([#1021](https://github.com/expo/eas-cli/pull/1021) by [@giautm](https://github.com/giautm))

### 🧹 Chores

- Improve apple login prompt for internal distribution builds. ([#1016](https://github.com/expo/eas-cli/pull/1016) by [@wkozyra95](https://github.com/wkozyra95))

## [0.48.0](https://github.com/expo/eas-cli/releases/tag/v0.48.0) - 2022-03-14

### 🎉 New features

- Add code signing. ([#964](https://github.com/expo/eas-cli/pull/964) by [@wschurman](https://github.com/wschurman))
- Install expo-updates when running update:configure. ([#977](https://github.com/expo/eas-cli/pull/977) by [@jkhales](https://github.com/jkhales))
- Make `update:configure` work on native files. ([#978](https://github.com/expo/eas-cli/pull/978) by [@jkhales](https://github.com/jkhales))

### 🐛 Bug fixes

- Fix `"Unknown status"` error when a build is canceled. ([#1012](https://github.com/expo/eas-cli/pull/1012) by [@wkozyra95](https://github.com/wkozyra95))

### 🧹 Chores

- Add error message when package.json is outside git repository. ([#971](https://github.com/expo/eas-cli/pull/971) by [@wkozyra95](https://github.com/wkozyra95))
- Make runtime version policy warning on the update command more descriptive. ([#979](https://github.com/expo/eas-cli/pull/979) by [@kbrandwijk](https://github.com/kbrandwijk))
- Remove unused flag. ([#995](https://github.com/expo/eas-cli/pull/995) by [@wkozyra95](https://github.com/wkozyra95))
- Replace `got` with `node-fetch`. ([#1000](https://github.com/expo/eas-cli/pull/1000) by [@wkozyra95](https://github.com/wkozyra95))
- Upgrade dependencies. ([#1015](https://github.com/expo/eas-cli/pull/1015) by [@dsokal](https://github.com/dsokal))

## [0.47.0](https://github.com/expo/eas-cli/releases/tag/v0.47.0) - 2022-02-08

### 🐛 Bug fixes

- Return informative error when running `eas channel:rollout` with a channel that does not exist. ([#930](https://github.com/expo/eas-cli/pull/930) by [@jkhales](https://github.com/jkhales))
- Check if `expo-updates` is installed before publish. ([#953](https://github.com/expo/eas-cli/pull/953) by [@jkhales](https://github.com/jkhales))

### 🧹 Chores

- Upgrade dependencies. ([#946](https://github.com/expo/eas-cli/pull/946) by [@dsokal](https://github.com/dsokal))

## [0.46.0](https://github.com/expo/eas-cli/releases/tag/v0.46.0) - 2022-01-26

### 🛠 Breaking changes

- Drop support for building iOS builds on macOS Catalina. ([#939](https://github.com/expo/eas-cli/pull/939) by [@dsokal](https://github.com/dsokal))

### 🐛 Bug fixes

- Fix URL placeholder for iOS submits. ([#941](https://github.com/expo/eas-cli/pull/941) by [@dsokal](https://github.com/dsokal))

### 🧹 Chores

- Unify EAS command descriptions style. ([#925](https://github.com/expo/eas-cli/pull/925) by [@dsokal](https://github.com/dsokal))
- Upgrade dependencies. ([#939](https://github.com/expo/eas-cli/pull/939) by [@dsokal](https://github.com/dsokal))

## [0.45.1](https://github.com/expo/eas-cli/releases/tag/v0.45.1) - 2022-01-19

### 🎉 New features

- Add json output for started builds when using `--no-wait`. ([#921](https://github.com/expo/eas-cli/pull/921) by [@kbrandwijk](https://github.com/kbrandwijk))
- Add support to `eas build` for specifying a custom `prebuildCommand` in `eas.json`. ([#919](https://github.com/expo/eas-cli/pull/919) by [@kbrandwijk](https://github.com/kbrandwijk))

### 🧹 Chores

- Add macOS Monterey image. ([#922](https://github.com/expo/eas-cli/pull/922) by [@wkozyra95](https://github.com/wkozyra95))

## [0.45.0](https://github.com/expo/eas-cli/releases/tag/v0.45.0) - 2022-01-18

### 🎉 New features

- Add `eas device:delete`. ([#890](https://github.com/expo/eas-cli/pull/890) by [@kbrandwijk](https://github.com/kbrandwijk))

### 🧹 Chores

- Upgrade dependencies. ([#872](https://github.com/expo/eas-cli/pull/872) by [@dsokal](https://github.com/dsokal))

## [0.44.1](https://github.com/expo/eas-cli/releases/tag/v0.44.1) - 2022-01-11

### 🐛 Bug fixes

- Fix build:configure expo-updates configuration to only run on generic projects. ([#904](https://github.com/expo/eas-cli/pull/904) by [@brentvatne](https://github.com/brentvatne))

### 🧹 Chores

- Upgrade `node-forge` to 1.0.0. ([#902](https://github.com/expo/eas-cli/pull/902) by [@dependabot](https://github.com/apps/dependabot), [@dsokal](https://github.com/dsokal))
- Replace `@expo/plugin-autocomplete` with `@oclif/plugin-autocomplete`. Upgrade oclif deps. ([#903](https://github.com/expo/eas-cli/pull/903) by [@dsokal](https://github.com/dsokal))

## [0.44.0](https://github.com/expo/eas-cli/releases/tag/v0.44.0) - 2022-01-11

### 🛠 Breaking changes

- No longer enable APNS (iOS Push Notifications) capability by default anymore. ([#797](https://github.com/expo/eas-cli/pull/797) by [@EvanBacon](https://github.com/EvanBacon))
- Don't configure Android projects locally. Clean up old Gradle signing config. Streamline `expo-updates` configuration. ([#888](https://github.com/expo/eas-cli/pull/888) by [@dsokal](https://github.com/dsokal))

### 🎉 New features

- Add `update:list` command. ([#884](https://github.com/expo/eas-cli/pull/884) by [@jkhales](https://github.com/jkhales))
- Improve error message for outdated Apple PLA error. ([#889](https://github.com/expo/eas-cli/pull/889) by [@EvanBacon](https://github.com/EvanBacon))
- Add `--output` flag to the build command. ([#885](https://github.com/expo/eas-cli/pull/885) by [@wkozyra95](https://github.com/wkozyra95))

### 🐛 Bug fixes

- Fix creating project archive with symlink cycle. ([#891](https://github.com/expo/eas-cli/pull/891) by [@wkozyra95](https://github.com/wkozyra95))
- Sign Android debug builds with the correct keystore. Previously, all debug builds would be signed with a default debug keystore. ([#888](https://github.com/expo/eas-cli/pull/888) by [@dsokal](https://github.com/dsokal))

## [0.43.0](https://github.com/expo/eas-cli/releases/tag/v0.43.0) - 2022-01-03

### 🎉 New features

- Add `eas channel:delete`. ([#846](https://github.com/expo/eas-cli/pull/846), [#869](https://github.com/expo/eas-cli/pull/869) by [@jkhales](https://github.com/jkhales))
- Add `eas autocomplete`. ([#870](https://github.com/expo/eas-cli/pull/870) by [@dsokal](https://github.com/dsokal))

### 🐛 Bug fixes

- Fix saving `build:inspect` results to project subdirectory. ([#863](https://github.com/expo/eas-cli/pull/863) by [@wkozyra95](https://github.com/wkozyra95))

## [0.42.4](https://github.com/expo/eas-cli/releases/tag/v0.42.4) - 2021-12-21

### 🐛 Bug fixes

- Add missing dependency - `@oclif/plugin-help`. ([#865](https://github.com/expo/eas-cli/pull/865) by [@dsokal](https://github.com/dsokal))

## [0.42.3](https://github.com/expo/eas-cli/releases/tag/v0.42.3) - 2021-12-21

### 🐛 Bug fixes

- Allow select eas commands to be run outside of a project. ([#851](https://github.com/expo/eas-cli/pull/851) by [@jkhales](https://github.com/jkhales))

### 🧹 Chores

- Replace all oclif dependencies with `@oclif/core`. ([#858](https://github.com/expo/eas-cli/pull/858) by [@dsokal](https://github.com/dsokal))

## [0.41.1](https://github.com/expo/eas-cli/releases/tag/v0.41.1) - 2021-12-16

### 🎉 New features

- Adds commands for EAS Update, which is now in preview for subscribers. EAS Update makes fixing small bugs and pushing quick fixes a snap in between app store submissions. It accomplishes this by allowing an end-user's app to swap out the non-native parts of their app (for example, JS, styling, and image changes) with a new update that contains bug fixes and other updates. ([#854](https://github.com/expo/eas-cli/pull/854) by [@jonsamp](https://github.com/jonsamp))
  - Adds `eas update`, which can bundle and publish updates on a branch.
  - Adds `eas branch`, which manages branches. Branches contain a list of updates and are linked to channels.
  - Adds `eas channel`, which manages channels. Channels are specified inside builds and are linked to branches, allowing us to link specific updates with specific builds.
  - Read more in our [feature preview docs](https://docs.expo.dev/eas-update/introduction/).

### 🐛 Bug fixes

- Fix `eas submit` displaying a prompt in non-interactive mode when some ASC API credentials are missing in `eas.json`. ([#841](https://github.com/expo/eas-cli/pull/841) by [@barthap](https://github.com/barthap))

## [0.41.0](https://github.com/expo/eas-cli/releases/tag/v0.41.0) - 2021-12-13

### 🎉 New features

- Ask user to select profile if `release` does not exist. ([#829](https://github.com/expo/eas-cli/pull/829) by [@dsokal](https://github.com/dsokal))
- Add `build:inspect` command. ([#834](https://github.com/expo/eas-cli/pull/834) by [@wkozyra95](https://github.com/wkozyra95))

### 🐛 Bug fixes

- Fix validating tool versions in eas.json. ([#832](https://github.com/expo/eas-cli/pull/832) by [@dsokal](https://github.com/dsokal))
- Fix submission URL. ([#845](https://github.com/expo/eas-cli/pull/845) by [@dsokal](https://github.com/dsokal))

### 🧹 Chores

- Warn when building managed project with SDK < 41. ([#833](https://github.com/expo/eas-cli/pull/833) by [@dsokal](https://github.com/dsokal))

## [0.40.0](https://github.com/expo/eas-cli/releases/tag/v0.40.0) - 2021-12-08

### 🛠 Breaking changes

- [eas-cli] change eas update:publish to eas update. ([#830](https://github.com/expo/eas-cli/pull/830) by [@jkhales](https://github.com/jkhales))

### 🐛 Bug fixes

- Pass build profile environment to credentials command. ([#828](https://github.com/expo/eas-cli/pull/828) by [@quinlanj](https://github.com/quinlanj))

## [0.39.0](https://github.com/expo/eas-cli/releases/tag/v0.39.0) - 2021-12-06

### 🎉 New features

- Set runtime version in `eas update:configure`. ([#811](https://github.com/expo/eas-cli/pull/811) by [@jkhales](https://github.com/jkhales))
- Print project workflow in `eas diagnostics`. ([#822](https://github.com/expo/eas-cli/pull/822) by [@dsokal](https://github.com/dsokal))

### 🐛 Bug fixes

- Fix submit for multi-target projects where ascAppId is not specified. ([#809](https://github.com/expo/eas-cli/pull/809) by [@wkozyra95](https://github.com/wkozyra95))
- Fix building iOS projects with Apple Watch companion app. ([#812](https://github.com/expo/eas-cli/pull/812), [#817](https://github.com/expo/eas-cli/pull/817), [#821](https://github.com/expo/eas-cli/pull/821) by [@jkhales](https://github.com/jkhales), [@dsokal](https://github.com/dsokal))

### 🧹 Chores

- Improve error message for missing ascAppId. ([#813](https://github.com/expo/eas-cli/pull/813) by [@wkozyra95](https://github.com/wkozyra95))
- Add `react-native` version to metadata. ([#823](https://github.com/expo/eas-cli/pull/823) by [@wkozyra95](https://github.com/wkozyra95))

## [0.38.3](https://github.com/expo/eas-cli/releases/tag/v0.38.3) - 2021-11-29

### 🐛 Bug fixes

- Print warning about outdated version to stderr. ([#805](https://github.com/expo/eas-cli/pull/805) by [@wkozyra95](https://github.com/wkozyra95))
- Fix Apple sign in capabilities. ([#806](https://github.com/expo/eas-cli/pull/806) by [@brentvatne](https://github.com/brentvatne))

## [0.38.2](https://github.com/expo/eas-cli/releases/tag/v0.38.2) - 2021-11-26

### 🎉 New features

- Add support for extending submit profiles. ([#794](https://github.com/expo/eas-cli/pull/794) by [@dsokal](https://github.com/dsokal))
- Add command: `eas update:configure`. ([#800](https://github.com/expo/eas-cli/pull/800) by [@jkhales](https://github.com/jkhales))

### 🐛 Bug fixes

- Fix reading app version and app build version of iOS projects. ([#798](https://github.com/expo/eas-cli/pull/798) by [@dsokal](https://github.com/dsokal))
- Fix push notifications entitlements. ([#801](https://github.com/expo/eas-cli/pull/801) by [@brentvatne](https://github.com/brentvatne))

## [0.38.1](https://github.com/expo/eas-cli/releases/tag/v0.38.1) - 2021-11-25

### 🐛 Bug fixes

- Fix building iOS projects with whitespace in the project name. ([#792](https://github.com/expo/eas-cli/pull/792) by [@dsokal](https://github.com/dsokal))

## [0.38.0](https://github.com/expo/eas-cli/releases/tag/v0.38.0) - 2021-11-24

### 🎉 New features

- Improve unknown capability syncing error message. ([#775](https://github.com/expo/eas-cli/pull/775) by [@EvanBacon](https://github.com/EvanBacon))
- Add submit webhooks. ([#777](https://github.com/expo/eas-cli/pull/777) by [@dsokal](https://github.com/dsokal))

### 🐛 Bug fixes

- Compute runtime version policies. ([#783](https://github.com/expo/eas-cli/pull/783), [#785](https://github.com/expo/eas-cli/pull/785) by [@jkhales](https://github.com/jkhales))
- Fix local builds with npm < 7. ([#787](https://github.com/expo/eas-cli/pull/787) by [@dsokal](https://github.com/dsokal))
- Override `applicationId`/`bundleIdentifier` when auto-submitting after build. ([#780](https://github.com/expo/eas-cli/pull/780) by [@wkozyra95](https://github.com/wkozyra95))

### 🧹 Chores

- Upgrade `typescript` to 4.5.2. Upgrade oclif dependencies. ([#781](https://github.com/expo/eas-cli/pull/781) by [@dsokal](https://github.com/dsokal))
- Make missing `git` command error message more descriptive. ([#784](https://github.com/expo/eas-cli/pull/784) by [@dsokal](https://github.com/dsokal))

## [0.37.0](https://github.com/expo/eas-cli/releases/tag/v0.37.0) - 2021-11-18

### 🛠 Breaking changes

- Require explicitly defined applicationId/bundleIdentifier for EAS Submit in case of bare projects consisting of multiple product flavors on Android or multiple schemes/targets on iOS. ([#765](https://github.com/expo/eas-cli/pull/765) by [@wkozyra95](https://github.com/wkozyra95))

### 🎉 New features

- Auto create channel on publish. ([#766](https://github.com/expo/eas-cli/pull/766) by [@jkhales](https://github.com/jkhales))
- Interactively configure Git `user.name` and `user.email`. ([#772](https://github.com/expo/eas-cli/pull/772) by [@dsokal](https://github.com/dsokal))

### 🐛 Bug fixes

- Validate release channel in eas.json. ([#764](https://github.com/expo/eas-cli/pull/764) by [@dsokal](https://github.com/dsokal))
- Make the missing profile error message more descriptive. ([#761](https://github.com/expo/eas-cli/pull/761) by [@dsokal](https://github.com/dsokal))

### 🧹 Chores

- Better error message when missing eas.json. ([#770](https://github.com/expo/eas-cli/pull/770) by [@quinlanj](https://github.com/quinlanj))

## [0.36.1](https://github.com/expo/eas-cli/releases/tag/v0.36.1) - 2021-11-15

### 🐛 Bug fixes

- Fix `dateformat` import issue when building with `--local` flag. ([a520d](https://github.com/expo/eas-cli/commit/a520d1750736d61d6489da6487879f35ed3deb23) by [@dsokal](https://github.com/dsokal))

## [0.36.0](https://github.com/expo/eas-cli/releases/tag/v0.36.0) - 2021-11-15

### 🛠 Breaking changes

- Do not require manual `eas-cli-local-build-plugin` installation. An existing global installation (either with `yarn global add` or `npm install -g`) will not be used anymore. ([#753](https://github.com/expo/eas-cli/pull/753) by [@dsokal](https://github.com/dsokal))

### 🎉 New features

- Use Keystore Service when `keytool` is not installed. ([#754](https://github.com/expo/eas-cli/pull/754) by [@dsokal](https://github.com/dsokal))
- Add applicationId/bundleIdentifier fields to the submit profile. ([#765](https://github.com/expo/eas-cli/pull/765) by [@wkozyra95](https://github.com/wkozyra95))

### 🐛 Bug fixes

- Fix auto-submitting with `--auto-submit-with-profile`. ([#748](https://github.com/expo/eas-cli/pull/748) by [@dsokal](https://github.com/dsokal))
- Pass env from build profile when resolving entitlements. ([#751](https://github.com/expo/eas-cli/pull/751) by [@wkozyra95](https://github.com/wkozyra95))
- Only prompt for Apple Id username if authenticating with an App Specific Password. ([#745](https://github.com/expo/eas-cli/pull/745) by [@quinlanj](https://github.com/quinlanj))

### 🧹 Chores

- Use same URL paths for local development of EAS CLI as production. ([#750](https://github.com/expo/eas-cli/pull/750) by [@ide](https://github.com/ide))
- Grammar: Api -> API. ([#755](https://github.com/expo/eas-cli/pull/755) by [@quinlanj](https://github.com/quinlanj))
- Add analytics for EAS Submit. ([#752](https://github.com/expo/eas-cli/pull/752) by [@quinlanj](https://github.com/quinlanj))
- Add an 'attempt' event to build and submit analytics. ([#757](https://github.com/expo/eas-cli/pull/757) by [@quinlanj](https://github.com/quinlanj))

## [0.35.0](https://github.com/expo/eas-cli/releases/tag/v0.35.0) - 2021-11-08

### 🎉 New features

- Add ASC API Key generation workflow. ([#718](https://github.com/expo/eas-cli/pull/718) by [@quinlanj](https://github.com/quinlanj))
- Add support for removal of ASC API Keys. ([#721](https://github.com/expo/eas-cli/pull/721) by [@quinlanj](https://github.com/quinlanj))
- Allow users to assign an ASC API Key to their project. ([#719](https://github.com/expo/eas-cli/pull/719) by [@quinlanj](https://github.com/quinlanj))
- Add setup support for ASC API Keys. ([#733](https://github.com/expo/eas-cli/pull/733) by [@quinlanj](https://github.com/quinlanj))
- Show initiating user display name when selecting a build to submit. ([#730](https://github.com/expo/eas-cli/pull/730) by [@barthap](https://github.com/barthap))
- Handle Apple servers maintenance error in `eas submit`. ([#738](https://github.com/expo/eas-cli/pull/738) by [@barthap](https://github.com/barthap))
- Integrate ASC API Key with submissions workflow. ([#737](https://github.com/expo/eas-cli/pull/737) by [@quinlanj](https://github.com/quinlanj))
- Change EAS API server domain. ([#744](https://github.com/expo/eas-cli/pull/744) by [@ide](https://github.com/ide))

### 🧹 Chores

- Clean up credentials prompt method. ([#728](https://github.com/expo/eas-cli/pull/728) by [@quinlanj](https://github.com/quinlanj))
- Bump `@expo/apple-utils` to 0.0.0-alpha.26. ([#723](https://github.com/expo/eas-cli/pull/723) by [@brentvatne](https://github.com/brentvatne))
- Grammar: replace setup with set up. ([#735](https://github.com/expo/eas-cli/pull/735) by [@quinlanj](https://github.com/quinlanj))
- Improve VCS workflow migration experience. ([#732](https://github.com/expo/eas-cli/pull/732) by [@wkozyra95](https://github.com/wkozyra95))

## [0.34.1](https://github.com/expo/eas-cli/releases/tag/v0.34.1) - 2021-11-02

### 🐛 Bug fixes

- Don't show commit prompt in no-commit workflow after installing `expo-dev-client`. ([#722](https://github.com/expo/eas-cli/pull/722) by [@wkozyra95](https://github.com/wkozyra95))

### 🧹 Chores

- Add App Store Connect API Key graphql type and print support. ([#717](https://github.com/expo/eas-cli/pull/717) by [@quinlanj](https://github.com/quinlanj))

## [0.34.0](https://github.com/expo/eas-cli/releases/tag/v0.34.0) - 2021-11-01

### 🛠 Breaking changes

- Use new build job format. ([#701](https://github.com/expo/eas-cli/pull/701), [#711](https://github.com/expo/eas-cli/pull/711) by [@dsokal](https://github.com/dsokal))
- Don't print logs to `stderr`. ([#708](https://github.com/expo/eas-cli/pull/708) by [@dsokal](https://github.com/dsokal))
- Remove automatic migration for legacy `eas.json` format introduced in [v0.22.2](https://github.com/expo/eas-cli/releases/tag/v0.22.2). ([#695](https://github.com/expo/eas-cli/pull/695) by [@wkozyra95](https://github.com/wkozyra95))
- Implement no-commit build workflow. Add required `cli` field in root of `eas.json`. ([#695](https://github.com/expo/eas-cli/pull/695) by [@wkozyra95](https://github.com/wkozyra95))

### 🐛 Bug fixes

- Better error message when eas.json is invalid. ([#707](https://github.com/expo/eas-cli/pull/707) by [@dsokal](https://github.com/dsokal))
- Fix credentials workflow for new users: add additionalTypenames for credentials. ([#703](https://github.com/expo/eas-cli/pull/703) by [@quinlanj](https://github.com/quinlanj))

### 🧹 Chores

- Add additionalTypenames for other queries. ([#704](https://github.com/expo/eas-cli/pull/704) by [@quinlanj](https://github.com/quinlanj))
- Fix errors after pulling down most recent graphql schema changes. ([#713](https://github.com/expo/eas-cli/pull/713) by [@quinlanj](https://github.com/quinlanj))
- Refactor credentials manager. ([#712](https://github.com/expo/eas-cli/pull/712) by [@quinlanj](https://github.com/quinlanj))
- Remove unneeded parameters. ([#710](https://github.com/expo/eas-cli/pull/710) by [@quinlanj](https://github.com/quinlanj))
- Enforce additionalTypenames for graphql queries. ([#709](https://github.com/expo/eas-cli/pull/709) by [@quinlanj](https://github.com/quinlanj))

## [0.33.1](https://github.com/expo/eas-cli/releases/tag/v0.33.1) - 2021-10-22

### 🎉 New features

- Compute runtime version using config-plugins. ([#697](https://github.com/expo/eas-cli/pull/697) by [@jkhales](https://github.com/jkhales))

### 🐛 Bug fixes

- [eas-cli] Skip validating updates scripts integration, which no longer exist in SDK 43+ ([#706](https://github.com/expo/eas-cli/pull/706) by [@brentvatne](https://github.com/brentvatne))

## [0.33.0](https://github.com/expo/eas-cli/releases/tag/v0.33.0) - 2021-10-20

### 🎉 New features

- Make "production" the default profile for building and submitting. ([#677](https://github.com/expo/eas-cli/pull/677) by [@jonsamp](https://github.com/jonsamp))
  - Previously, the default profile when running `eas build` or `eas submit` was "release". We're changing it to a more recognizable name that is consistent with our docs, which is now "production". You can always specify a profile manually with the `--profile` flag. For this major version, if you do not have a profile named "production", and still have a profile named "release", we will fall back to the "release" profile as the default, however you'll see a warning as we're going to remove that behavior in the next major release of EAS CLI.
  - To upgrade, update **eas.json** to have a "production" profile in both the `build` and `submit` objects. If you already have a project set up, this will replace the existing "release" profile. After the change, eas.json should have the following profiles:
    ```json
      {
        "build": {
          "production": { ... }
        },
        "submit": {
          "production": { ... }
        }
      }
    ```

### 🐛 Bug fixes

- Skip the second prompt for Apple ID if the user is already signed in with Apple. ([#691](https://github.com/expo/eas-cli/pull/691) by [@dsokal](https://github.com/dsokal))
- Unify reading `app.json`. ([#692](https://github.com/expo/eas-cli/pull/692) by [@dsokal](https://github.com/dsokal))

## [0.32.0](https://github.com/expo/eas-cli/releases/tag/v0.32.0) - 2021-10-15

### 🎉 New features

- Add App Store Connect API Key support to iOS submissions. ([#678](https://github.com/expo/eas-cli/pull/678) by [@quinlanj](https://github.com/quinlanj))
- Create/list/revoke App Store Connect Api keys via Apple apis. ([#687](https://github.com/expo/eas-cli/pull/687) by [@quinlanj](https://github.com/quinlanj))
- Add ability to select a build from a list in `eas submit` interactive mode. ([#688](https://github.com/expo/eas-cli/pull/688) by [@barthap](https://github.com/barthap))

### 🐛 Bug fixes

- Fix printing App Store Connect URL after submission. ([#683](https://github.com/expo/eas-cli/pull/683) by [@brentvatne](https://github.com/brentvatne))

### 🧹 Chores

- Add App Store Connect API Key fields to `eas.json`. ([#684](https://github.com/expo/eas-cli/pull/684) by [@quinlanj](https://github.com/quinlanj))
- Enable no-underscore-dangle eslint rule. ([#686](https://github.com/expo/eas-cli/pull/686) by [@dsokal](https://github.com/dsokal))

## [0.31.1](https://github.com/expo/eas-cli/releases/tag/v0.31.1) - 2021-10-08

### 🐛 Bug fixes

- Google Service Account Keys: Fix non-interactive bug in credentials service workflow ([#682](https://github.com/expo/eas-cli/pull/682) by [@quinlanj](https://github.com/quinlanj))

## [0.31.0](https://github.com/expo/eas-cli/releases/tag/v0.31.0) - 2021-10-08

### 🛠 Breaking changes

- Don't resolve the iOS builder image on the client side. EAS Build will use the appropriate iOS image for a given Expo SDK version unless the `image` is defined. This only applies to managed projects. ([#675](https://github.com/expo/eas-cli/pull/675) by [@wkozyra95](https://github.com/wkozyra95), [@dsokal](https://github.com/dsokal))

### 🎉 New features

- Integrate credentials service with Android submissions. ([#664](https://github.com/expo/eas-cli/pull/664) by [@quinlanj](https://github.com/quinlanj))
- Add option to review ad-hoc devices when reusing provisioning profile. ([#673](https://github.com/expo/eas-cli/pull/673) by [@dsokal](https://github.com/dsokal))

## [0.30.1](https://github.com/expo/eas-cli/releases/tag/v0.30.1) - 2021-10-06

### 🐛 Bug fixes

- Fix `--json` flag when running EAS CLI on GitHub actions. ([#669](https://github.com/expo/eas-cli/pull/669) by [@dsokal](https://github.com/dsokal))
- Fix `"ios: mods.ios.infoPlist: Failed to find Info.plist linked to Xcode project."` warning when running `eas build` in a managed project. ([#670](https://github.com/expo/eas-cli/pull/670) by [@brentvatne](https://github.com/brentvatne))
- Fix building monorepo projects on Windows. ([#671](https://github.com/expo/eas-cli/pull/671) by [@dsokal](https://github.com/dsokal))

## [0.30.0](https://github.com/expo/eas-cli/releases/tag/v0.30.0) - 2021-10-05

### 🛠 Breaking changes

- Enable auto-incrementing on Android. ([#645](https://github.com/expo/eas-cli/pull/645) by [@jkhales](https://github.com/jkhales))

### 🧹 Chores

- Ports detection for Google Service Account Keys into the credentials service. ([#660](https://github.com/expo/eas-cli/pull/660) by [@quinlanj](https://github.com/quinlanj))
- Improve iOS credentials printing. ([#657](https://github.com/expo/eas-cli/pull/657) by [@quinlanj](https://github.com/quinlanj))
- Automate `eas-cli` releases. ([#668](https://github.com/expo/eas-cli/pull/668) by [@dsokal](https://github.com/dsokal))

## [0.29.1](https://github.com/expo/eas-cli/releases/tag/v0.29.1) - 2021-09-29

### 🎉 New features

- More upload support for Google Service Account Keys. ([#649](https://github.com/expo/eas-cli/pull/649) by [@quinlanj](https://github.com/quinlanj))
- Allow the user to assign an existing Google Service Account Key to their project. ([#650](https://github.com/expo/eas-cli/pull/650) by [@quinlanj](https://github.com/quinlanj))
- Allow the user to remove a Google Service Account Key from their account. ([#658](https://github.com/expo/eas-cli/pull/658) by [@quinlanj](https://github.com/quinlanj))
- Adds setup support for Google Service Account Keys. ([#659](https://github.com/expo/eas-cli/pull/659) by [@quinlanj](https://github.com/quinlanj))

### 🐛 Bug fixes

- Fix double prompt for Apple credentials when running `eas build --auto-submit`. ([#654](https://github.com/expo/eas-cli/pull/654) by [@dsokal](https://github.com/dsokal))

### 🧹 Chores

- Always use async `fs` functions. ([#652](https://github.com/expo/eas-cli/pull/652) by [@dsokal](https://github.com/dsokal))
- Improve Android credentials printing. ([#656](https://github.com/expo/eas-cli/pull/656) by [@quinlanj](https://github.com/quinlanj))

## [0.29.0](https://github.com/expo/eas-cli/releases/tag/v0.29.0) - 2021-09-28

### 🎉 New features

- Added upload support for Google Service Account Keys. ([#642](https://github.com/expo/eas-cli/pull/642) by [@quinlanj](https://github.com/quinlanj))
- Add Xcode 13 image. ([#651](https://github.com/expo/eas-cli/pull/651) by [@wkozyra95](https://github.com/wkozyra95))

### 🐛 Bug fixes

- Credentials manager: stop prompting for an Android build profile every iteration. ([#641](https://github.com/expo/eas-cli/pull/641) by [@quinlanj](https://github.com/quinlanj))
- Don't display prompt in non-interactive mode when the metro config seems invalid. ([#644](https://github.com/expo/eas-cli/pull/644) by [@dsokal](https://github.com/dsokal))
- Read versions from correct `Info.plist`. ([#635](https://github.com/expo/eas-cli/pull/635) by [@wkozyra95](https://github.com/wkozyra95))

### 🧹 Chores

- Move away from weird convention of exports. ([#647](https://github.com/expo/eas-cli/pull/647) by [@quinlanj](https://github.com/quinlanj))

## [0.28.2](https://github.com/expo/eas-cli/releases/tag/v0.28.2) - 2021-09-23

### 🐛 Bug fixes

- Use `log-symbols` to unify green ticks style. ([#639](https://github.com/expo/eas-cli/pull/639) by [@dsokal](https://github.com/dsokal))
- Fix `eas build --auto-submit` in fresh projects. ([#640](https://github.com/expo/eas-cli/pull/640) by [@dsokal](https://github.com/dsokal))

## [0.28.1](https://github.com/expo/eas-cli/releases/tag/v0.28.1) - 2021-09-22

### 🐛 Bug fixes

- Prevent ora spinners breaking when debug logs are enabled. ([#575](https://github.com/expo/eas-cli/pull/575) by [@EvanBacon](https://github.com/EvanBacon))
- Do not fail `eas build` when transient network errors occur. ([#638](https://github.com/expo/eas-cli/pull/638) by [@dsokal](https://github.com/dsokal))

### 🧹 Chores

- Add GraphQL support for GoogleServiceAccountKey. ([#632](https://github.com/expo/eas-cli/pull/632) by [@quinlanj](https://github.com/quinlanj))
- Remove GraphQL support for the App Specific Password. ([#633](https://github.com/expo/eas-cli/pull/633) by [@quinlanj](https://github.com/quinlanj))

## [0.28.0](https://github.com/expo/eas-cli/releases/tag/v0.28.0) - 2021-09-20

### 🎉 New features

- Use envs from build profile to resolve app config when auto-submitting. ([#614](https://github.com/expo/eas-cli/pull/614) by [@dsokal](https://github.com/dsokal))
- Support multi flavor Android projects. ([#595](https://github.com/expo/eas-cli/pull/595) by [@wkozyra95](https://github.com/wkozyra95))
- Improve experience when using the build details page as a build artifact URL in `eas submit`. ([#620](https://github.com/expo/eas-cli/pull/620) by [@dsokal](https://github.com/dsokal))
- Better error message when eas.json is invalid JSON. ([#618](https://github.com/expo/eas-cli/pull/618) by [@dsokal](https://github.com/dsokal))
- Add warning about the legacy build service IDs in `eas submit`. ([#624](https://github.com/expo/eas-cli/pull/624) by [@dsokal](https://github.com/dsokal))
- Validate that project includes `expo-dev-client` when building with `developmentClient` flag. ([#627](https://github.com/expo/eas-cli/pull/627) by [@dsokal](https://github.com/dsokal))
- Better experience when not logged in in non-interactive mode. ([#628](https://github.com/expo/eas-cli/pull/628) by [@dsokal](https://github.com/dsokal))

### 🧹 Chores

- Reduce `eas-cli` size by almost getting rid of `lodash` from dependencies. ([#605](https://github.com/expo/eas-cli/pull/605) by [@dsokal](https://github.com/dsokal))
- Enforce explicit return type in all functions. ([#619](https://github.com/expo/eas-cli/pull/619) by [@wkozyra95](https://github.com/wkozyra95))
- Enforce `Async` suffix for async functions. ([#623](https://github.com/expo/eas-cli/pull/623) by [@dsokal](https://github.com/dsokal))

## [0.27.1](https://github.com/expo/eas-cli/releases/tag/v0.27.1) - 2021-09-10

### 🐛 Bug fixes

- Fixed force-creation, app secret creation, and secret deletion mutations. ([#606](https://github.com/expo/eas-cli/pull/606) by [@fiberjw](https://github.com/fiberjw))

## [0.27.0](https://github.com/expo/eas-cli/releases/tag/v0.27.0) - 2021-09-10

### 🎉 New features

- Implement support for `--platform all` in `eas submit`. ([#598](https://github.com/expo/eas-cli/pull/598) by [@dsokal](https://github.com/dsokal))
- Implement support for `--non-interactive` in `eas submit`. ([#600](https://github.com/expo/eas-cli/pull/600) by [@dsokal](https://github.com/dsokal))
- Add auto-submit feature. Run `eas build --auto-submit` to submit automatically on build complete. ([#603](https://github.com/expo/eas-cli/pull/603) by [@dsokal](https://github.com/dsokal))
- Allow using env var for `android.serviceAccountKeyPath` in submit profiles. ([#604](https://github.com/expo/eas-cli/pull/604) by [@dsokal](https://github.com/dsokal))

### 🐛 Bug fixes

- Fix detecting `googleServicesFile` on Windows. ([#602](https://github.com/expo/eas-cli/pull/602) by [@wkozyra95](https://github.com/wkozyra95))

## [0.26.0](https://github.com/expo/eas-cli/releases/tag/v0.26.0) - 2021-09-08

### 🛠 Breaking changes

- Require `eas submit` to be configured with eas.json submit profiles (see [https://docs.expo.dev/submit/eas-json/](https://docs.expo.dev/submit/eas-json/) for details). Drop support for CLI params. ([#590](https://github.com/expo/eas-cli/pull/590) by [@dsokal](https://github.com/dsokal))

### 🎉 New features

- Add `eas diagnostics` command. ([#594](https://github.com/expo/eas-cli/pull/594) by [@dsokal](https://github.com/dsokal))

### 🐛 Bug fixes

- Fix `eas build` from throwing an exception when detecting the git `core.ignorecase` setting. ([#592](https://github.com/expo/eas-cli/pull/592) by [@mwillbanks](https://github.com/mwillbanks))
- Support app names that consist only of unicode characters. ([#596](https://github.com/expo/eas-cli/pull/596) by [@wkozyra95](https://github.com/wkozyra95))

## [0.25.0](https://github.com/expo/eas-cli/releases/tag/v0.25.0) - 2021-09-01

### 🛠 Breaking changes

- Drop support for node < 12. ([#581](https://github.com/expo/eas-cli/pull/581) by [@dsokal](https://github.com/dsokal))

### 🎉 New features

- Support `--no-wait` in `eas submit`. ([#578](https://github.com/expo/eas-cli/pull/578) by [@dsokal](https://github.com/dsokal))
- Detect changes when `core.ignorecase` is set to true. ([#570](https://github.com/expo/eas-cli/pull/570) by [@wkozyra95](https://github.com/wkozyra95))

### 🐛 Bug fixes

- Fix wrong warning for `metro.config.js` check on Windows. ([#588](https://github.com/expo/eas-cli/pull/588) by [@louisgv](https://github.com/louisgv))
- Fix detecting `googleServicesFile` with `EAS_NO_VCS=1`. ([#583](https://github.com/expo/eas-cli/pull/583) by [@wkozyra95](https://github.com/wkozyra95))

### 🧹 Chores

- Replace `@hapi/joi` with `joi`. Upgrade typescript to 4.4.2. Upgrade dependencies. ([#582](https://github.com/expo/eas-cli/pull/582) by [@dsokal](https://github.com/dsokal))
- Change typescript target from `ES2017` to `ES2019`. ([#584](https://github.com/expo/eas-cli/pull/584) by [@dsokal](https://github.com/dsokal))
- Use `ts-jest` instead of `babel-jest`. ([#585](https://github.com/expo/eas-cli/pull/585) by [@dsokal](https://github.com/dsokal))

## [0.24.1](https://github.com/expo/eas-cli/releases/tag/v0.24.1) - 2021-08-25

### 🐛 Bug fixes

- Fix wrong `EasJsonReader` import causing `eas submit` to fail. ([951ee](https://github.com/expo/eas-cli/commit/951eea2396591bd612aa7cb3038da35e45c33bb8) by [@dsokal](https://github.com/dsokal))

## [0.24.0](https://github.com/expo/eas-cli/releases/tag/v0.24.0) - 2021-08-25

### 🛠 Breaking changes

- Allow publishing of multiple update groups. ([#566](https://github.com/expo/eas-cli/pull/566) by [@jkhales](https://github.com/jkhales))

### 🎉 New features

- Retry status code 500-600 server errors from Apple servers with cookies auth. ([#574](https://github.com/expo/eas-cli/pull/574) by [@EvanBacon](https://github.com/EvanBacon))
- Throw internal server errors when Apple servers fail to authenticate. ([#574](https://github.com/expo/eas-cli/pull/574) by [@EvanBacon](https://github.com/EvanBacon))
- Add --auto flag for eas branch:publish. ([#549](https://github.com/expo/eas-cli/pull/549) by [@jkhales](https://github.com/jkhales))
- Add submissions link in output of `eas submit`. ([#553](https://github.com/expo/eas-cli/pull/553) by [@ajsmth](https://github.com/ajsmth))
- Add submit profiles. ([#555](https://github.com/expo/eas-cli/pull/555) by [@wkozyra95](https://github.com/wkozyra95))
- Add `changesNotSentForReview` option to android submissions. ([#560](https://github.com/expo/eas-cli/pull/560) by [@wkozyra95](https://github.com/wkozyra95))
- Support `--json` flag in build commands. ([#567](https://github.com/expo/eas-cli/pull/567) by [@wkozyra95](https://github.com/wkozyra95))
- Add link to https://expo.fyi/eas-build-archive in `eas build` output to make it easier to understand what is going on in the archive/upload phase of the build. ([#562](https://github.com/expo/eas-cli/pull/562) by [@brentvatne](https://github.com/brentvatne))
- Update QR code URL for Android internal distribution build and generate smaller QR code. ([#573](https://github.com/expo/eas-cli/pull/573) by [@axeldelafosse](https://github.com/axeldelafosse))

### 🐛 Bug fixes

- Fix `--sku` flag being ignored when running `eas submit -p ios`. ([#559](https://github.com/expo/eas-cli/pull/559) by [@barthap](https://github.com/barthap))
- Set correct distribution for simulator builds. ([#556](https://github.com/expo/eas-cli/pull/556) by [@wkozyra95](https://github.com/wkozyra95))

### 🧹 Chores

- Add warnings around common issues (`NODE_ENV=production`, git ignored `googleServicesFile`). ([#569](https://github.com/expo/eas-cli/pull/569) by [@wkozyra95](https://github.com/wkozyra95))

## [0.23.0](https://github.com/expo/eas-cli/releases/tag/v0.23.0) - 2021-08-05

### 🛠 Breaking changes

- Stop including deprecated storageBucket field when publishing. ([#547](https://github.com/expo/eas-cli/pull/547) by [@jkhales](https://github.com/jkhales))

### 🐛 Bug fixes

- Pass through metadata context to app version resolver. ([#550](https://github.com/expo/eas-cli/pull/550) by [@brentvatne](https://github.com/brentvatne))

## [0.22.4](https://github.com/expo/eas-cli/releases/tag/v0.22.4) - 2021-08-02

### 🐛 Bug fixes

- Fix build profile schema validation when `simulator` key is present for iOS. ([#546](https://github.com/expo/eas-cli/pull/546) by [@sallar](https://github.com/sallar))

## [0.22.2](https://github.com/expo/eas-cli/releases/tag/v0.22.2) - 2021-08-02

### 🛠 Breaking changes

- Introduce new format of eas.json (old eas.json will be migrated automatically). ([#537](https://github.com/expo/eas-cli/pull/537) by [@wkozyra95](https://github.com/wkozyra95))

### 🎉 New features

- Validate metro config for managed workflow projects. ([#534](https://github.com/expo/eas-cli/pull/534) by [@dsokal](https://github.com/dsokal))
- Add more filter params to `build:list`. ([#540](https://github.com/expo/eas-cli/pull/540) by [@dsokal](https://github.com/dsokal))
- Evaluate interpolated iOS version strings for metadata. ([#541](https://github.com/expo/eas-cli/pull/541) by [@dsokal](https://github.com/dsokal))

### 🐛 Bug fixes

- Validate metadata client side to print better errors. ([#542](https://github.com/expo/eas-cli/pull/542) by [@wkozyra95](https://github.com/wkozyra95))
- Fix `new` build status when building both paltforms. ([#543](https://github.com/expo/eas-cli/pull/543) by [@wkozyra95](https://github.com/wkozyra95))
- Fix link to build details page where previously we used `project.name` instead of `project.slug` - leave out project segment entirely and depend on redirect. ([#554](https://github.com/expo/eas-cli/pull/554) by [@brentvatne](https://github.com/brentvatne))

## [0.22.1](https://github.com/expo/eas-cli/releases/tag/v0.22.1) - 2021-07-28

### 🎉 New features

- Include the file extension for update's assets in the manifest fragment. ([#535](https://github.com/expo/eas-cli/pull/535) by [@jkhales](https://github.com/jkhales))
- Use env variables from `eas.json` when evaluating `app.config.js`. ([#532](https://github.com/expo/eas-cli/pull/532) by [@dsokal](https://github.com/dsokal))

### 🐛 Bug fixes

- Fix workflow detection when xcodeproj is an empty directory. ([#531](https://github.com/expo/eas-cli/pull/531) by [@wkozyra95](https://github.com/wkozyra95))
- Fix Android Keystore upload. ([#538](https://github.com/expo/eas-cli/pull/538) by [@quinlanj](https://github.com/quinlanj))

### 🧹 Chores

- Upgrade typescript to 4.3.5. ([#533](https://github.com/expo/eas-cli/pull/533) by [@dsokal](https://github.com/dsokal))

## [0.22.0](https://github.com/expo/eas-cli/releases/tag/v0.22.0) - 2021-07-23

### 🎉 New features

- Added support for automatically creating and linking iOS capability identifiers (Apple Pay, iCloud Containers, App Groups). ([#524](https://github.com/expo/eas-cli/pull/524) by [@EvanBacon](https://github.com/EvanBacon))
- Add `secret:create --force` command to overwrite existing secrets. ([#513](https://github.com/expo/eas-cli/pull/513) by [@bycedric](https://github.com/bycedric))
- Fall back to APK when building for internal distribution. ([#527](https://github.com/expo/eas-cli/pull/527) by [@dsokal](https://github.com/dsokal))
- Add `iosEnterpriseProvisioning` to build metadata. ([#522](https://github.com/expo/eas-cli/pull/522) by [@dsokal](https://github.com/dsokal))
- Autodetect Google Services JSON key path in `eas submit -p android`. ([#520](https://github.com/expo/eas-cli/pull/520) by [@barthap](https://github.com/barthap))

### 🐛 Bug fixes

- Fix iOS capability syncing on build. ([#521](https://github.com/expo/eas-cli/pull/521) by [@EvanBacon](https://github.com/EvanBacon))
- Fix unhandled error when amplitude domains are blocked. ([#512](https://github.com/expo/eas-cli/pull/512) by [@wkozyra95](https://github.com/wkozyra95))
- Use default value for `appBuildVersion` in build metadata when building an Android managed project. ([#526](https://github.com/expo/eas-cli/pull/526) by [@dsokal](https://github.com/dsokal))

## [0.21.0](https://github.com/expo/eas-cli/releases/tag/v0.21.0) - 2021-07-12

### 🎉 New features

- Add `project:*` commands. ([#500](https://github.com/expo/eas-cli/pull/500) by [@jkhales](https://github.com/jkhales))
- Added support for iOS 15 capabilities: Communication Notifications, Time Sensitive Notifications, Group Activities, and Family Controls. ([#499](https://github.com/expo/eas-cli/pull/499) by [@EvanBacon](https://github.com/EvanBacon))
- Show more build metadata in `build:view` and `build:list`. ([#504](https://github.com/expo/eas-cli/pull/504), [#508](https://github.com/expo/eas-cli/pull/508) by [@dsokal](https://github.com/dsokal))
- Add runtime version to build metadata. ([#493](https://github.com/expo/eas-cli/pull/493) by [@dsokal](https://github.com/dsokal))

## [0.20.0](https://github.com/expo/eas-cli/releases/tag/v0.20.0) - 2021-07-09

### 🛠 Breaking changes

- Unifify generic and managed workflow, deprecate `workflow` field. ([#497](https://github.com/expo/eas-cli/pull/497) by [@wkozyra95](https://github.com/wkozyra95))

### 🐛 Bug fixes

- Fix runtime version checks. ([#495](https://github.com/expo/eas-cli/pull/495) by [@dsokal](https://github.com/dsokal))
- Resolve `--android-package` correctly in `eas submit` command. ([#494](https://github.com/expo/eas-cli/pull/494) by [@wkozyra95](https://github.com/wkozyra95))

## [0.19.1](https://github.com/expo/eas-cli/releases/tag/v0.19.1) - 2021-07-02

### 🎉 New features

- Improve project workflow detection (fixes the case where the `android` and/or `ios` directories are git-ignored). ([#490](https://github.com/expo/eas-cli/pull/490) by [@dsokal](https://github.com/dsokal))
- Improve credentials workflow with project creation and current working directories ([#491](https://github.com/expo/eas-cli/pull/491) by [@quinlanj](https://github.com/quinlanj))

### 🐛 Bug fixes

- Better debugging experience ([#492](https://github.com/expo/eas-cli/pull/492) by [@quinlanj](https://github.com/quinlanj))

## [0.19.0](https://github.com/expo/eas-cli/releases/tag/v0.19.0) - 2021-07-01

### 🎉 New features

- Auto-suggest application id and bundle identifier when running `eas build:configure` for a managed project. ([#487](https://github.com/expo/eas-cli/pull/487) by [@dsokal](https://github.com/dsokal))
- Support configuring one platform at a time when running `eas build`. ([#483](https://github.com/expo/eas-cli/pull/483) by [@brentvatne](https://github.com/brentvatne))

## [0.18.3](https://github.com/expo/eas-cli/releases/tag/v0.18.3) - 2021-06-28

### 🎉 New features

- Support bundle identifiers that begin with `.`. ([#459](https://github.com/expo/eas-cli/pull/459) by [@EvanBacon](https://github.com/EvanBacon))
- Push Key setup integrated with ios build command ([#473](https://github.com/expo/eas-cli/pull/473) by [@quinlanj](https://github.com/quinlanj))

### 🐛 Bug fixes

- Fix android builds for PKCS12 keystores. ([#484](https://github.com/expo/eas-cli/pull/484) by [@quinlanj](https://github.com/quinlanj))

## [0.18.2](https://github.com/expo/eas-cli/releases/tag/v0.18.2) - 2021-06-25

### 🎉 New features

- Change default iOS image for projects with Expo SDK <= 41 (SDK 41 won't build with Xcode 12.5). ([#479](https://github.com/expo/eas-cli/pull/479) by [@dsokal](https://github.com/dsokal))
- Make Apple team optional in appropriate cases. ([#468](https://github.com/expo/eas-cli/pull/468) by [@quinlanj](https://github.com/quinlanj))
- Show projects that depend on a push key. ([#472](https://github.com/expo/eas-cli/pull/472) by [@quinlanj](https://github.com/quinlanj))

### 🐛 Bug fixes

- Fix inverted conditional so we actually only prompt about commit when index is dirty. ([#481](https://github.com/expo/eas-cli/pull/481) by [@brentvatne](https://github.com/brentvatne))

## [0.18.1](https://github.com/expo/eas-cli/releases/tag/v0.18.1) - 2021-06-24

### 🎉 New features

- Add basic printing support for Apple App Specific Password. ([#474](https://github.com/expo/eas-cli/pull/474) by [@quinlanj](https://github.com/quinlanj))

### 🐛 Bug fixes

- Fix CLI UI getting blocked on credentials migration, leading to partially migrated state. ([#477](https://github.com/expo/eas-cli/pull/477) by [@brentvatne](https://github.com/brentvatne))

## [0.18.0](https://github.com/expo/eas-cli/releases/tag/v0.18.0) - 2021-06-24

### 🛠 Breaking changes

- Drop support for `experimental.npmToken` in credentials.json, EAS Secrets can be used instead. ([#444](https://github.com/expo/eas-cli/pull/444) by [@dsokal](https://github.com/dsokal))
- Remove `--allow-experimental` flag from `eas build:configure` as it has no effect now. ([#444](https://github.com/expo/eas-cli/pull/444) by [@dsokal](https://github.com/dsokal))

### 🎉 New features

- Make credentials manager work with multi-target iOS projects. ([#441](https://github.com/expo/eas-cli/pull/441) by [@dsokal](https://github.com/dsokal))
- Copy over credentials from Expo Classic to EAS. ([#445](https://github.com/expo/eas-cli/pull/445) by [@quinlanj](https://github.com/quinlanj))
- Add Big Sur image for iOS builds. ([#457](https://github.com/expo/eas-cli/pull/457) by [@wkozyra95](https://github.com/wkozyra95))
- New version of Android credentials manager. ([#460](https://github.com/expo/eas-cli/pull/460) by [@quinlanj](https://github.com/quinlanj))
- Add an internal distribution with dev client to `build:configure` defaults. ([#465](https://github.com/expo/eas-cli/pull/465) by [@fson](https://github.com/fson))
- Add `updates.channel` to build metadata. ([#461](https://github.com/expo/eas-cli/pull/461) by [@jkhales](https://github.com/jkhales))
- iOS push key setup and management now available in `eas-cli credentials`. ([#469](https://github.com/expo/eas-cli/pull/469), [#470](https://github.com/expo/eas-cli/pull/470) by [@quinlanj](https://github.com/quinlanj))
- Support new build status: `new`. ([#475](https://github.com/expo/eas-cli/pull/475) by [@dsokal](https://github.com/dsokal))

### 🧹 Chores

- Deprecate `--skip-credentials-check` flag because it doesn't do anything and is no longer needed. ([#442](https://github.com/expo/eas-cli/pull/442) by [@brentvatne](https://github.com/brentvatne))
- Move android credentials code to new Graphql API. ([#439](https://github.com/expo/eas-cli/pull/439), [#440](https://github.com/expo/eas-cli/pull/440), [#438](https://github.com/expo/eas-cli/pull/438), [#443](https://github.com/expo/eas-cli/pull/443), [#447](https://github.com/expo/eas-cli/pull/447), [#451](https://github.com/expo/eas-cli/pull/451), [#455](https://github.com/expo/eas-cli/pull/455) by [@quinlanj](https://github.com/quinlanj))
- Prepare Graphql infra to support iOS push keys. ([#456](https://github.com/expo/eas-cli/pull/456) by [@quinlanj](https://github.com/quinlanj))
- Improve credentials DX ([#448](https://github.com/expo/eas-cli/pull/448), [#449](https://github.com/expo/eas-cli/pull/449) by [@quinlanj](https://github.com/quinlanj))
- Add analytics on dev client builds. ([#454](https://github.com/expo/eas-cli/pull/454) by [@fson](https://github.com/fson))
- Support non-git projects. ([#462](https://github.com/expo/eas-cli/pull/462) by [@wkozyra95](https://github.com/wkozyra95))

## [0.17.0](https://github.com/expo/eas-cli/releases/tag/v0.17.0) - 2021-06-02

### 🐛 Bug fixes

- Fix bundle identifier resolution when native target is not provided. ([#434](https://github.com/expo/eas-cli/pull/434) by [@dsokal](https://github.com/dsokal))
- Fix git repo root path getter on Windows. ([#429](https://github.com/expo/eas-cli/pull/429) by [@brentvatne](https://github.com/brentvatne))
- Fix resolving Android application identifier. ([#431](https://github.com/expo/eas-cli/pull/431) by [@quinlanj](https://github.com/quinlanj))

### 🧹 Chores

- Android credentials setup now on Graphql API. ([#427](https://github.com/expo/eas-cli/pull/427) by [@quinlanj](https://github.com/quinlanj))

## [0.16.0](https://github.com/expo/eas-cli/releases/tag/v0.16.0) - 2021-05-26

### 🎉 New features

- Opt out of capability syncing with `EXPO_NO_CAPABILITY_SYNC=1`. ([#426](https://github.com/expo/eas-cli/pull/426) by [@brentvatne](https://github.com/brentvatne))
- Add more verbose logging around capability syncing to help debug reported issues. ([#426](https://github.com/expo/eas-cli/pull/426) by [@brentvatne](https://github.com/brentvatne))
- Add managed credentials support for multi-target iOS projects. ([#414](https://github.com/expo/eas-cli/pull/414) by [@dsokal](https://github.com/dsokal))

## [0.15.1](https://github.com/expo/eas-cli/releases/tag/v0.15.1) - 2021-05-25

### 🎉 New features

- Support auto capabilities in managed workflow using Expo config plugin introspection. ([#419](https://github.com/expo/eas-cli/pull/419) by [@EvanBacon](https://github.com/EvanBacon))

### 🐛 Bug fixes

- Fix sending `appBuildVersion` as part of the build metadata. ([#423](https://github.com/expo/eas-cli/pull/423) by [@dsokal](https://github.com/dsokal))

## [0.15.0](https://github.com/expo/eas-cli/releases/tag/v0.15.0) - 2021-05-20

### 🛠 Breaking changes

- Remove "Auto" option for `schemeBuildConfiguration` and make the old "Auto" behaviour the default. ([#394](https://github.com/expo/eas-cli/pull/394) by [@randomhajile](https://github.com/randomhajile))
- Remove `experimental.disableIosBundleIdentifierValidation` flag from eas.json. ([#407](https://github.com/expo/eas-cli/pull/407) by [@dsokal](https://github.com/dsokal))
- Deprecate `android.package` and `ios.bundleIdentifier` in app config for generic projects. EAS CLI depends on the values in native code now. ([#407](https://github.com/expo/eas-cli/pull/407) by [@dsokal](https://github.com/dsokal))
- Remove application id synchronization (`android.package` and `ios.bundleIdentifier`) between app.json and native code when running builds. ([#407](https://github.com/expo/eas-cli/pull/407) by [@dsokal](https://github.com/dsokal))

### 🎉 New features

- Auto sync associated domains capability before building. ([#384](https://github.com/expo/eas-cli/pull/384) by [@EvanBacon](https://github.com/EvanBacon))
- Add eas init command. ([#402](https://github.com/expo/eas-cli/pull/402) by [@jkhales](https://github.com/jkhales))
- Allow for arbitrary string values in `schemeBuildConfiguration`. ([#394](https://github.com/expo/eas-cli/pull/394) by [@randomhajile](https://github.com/randomhajile))
- Allow for installing custom `expo-cli` version on EAS Build. ([#409](https://github.com/expo/eas-cli/pull/409) by [@randomhajile](https://github.com/randomhajile))
- Support PKCS kesytores for Android. ([#398](https://github.com/expo/eas-cli/pull/398) by [@wkozyra95](https://github.com/wkozyra95))
- Support empty passwords in Android and iOS keystores. ([#398](https://github.com/expo/eas-cli/pull/398) by [@wkozyra95](https://github.com/wkozyra95))
- Add more build metadata - `appBuildVersion`. ([#413](https://github.com/expo/eas-cli/pull/413) by [@dsokal](https://github.com/dsokal))

### 🐛 Bug fixes

- Fix failure when publishing without the platform flag. ([#415](https://github.com/expo/eas-cli/pull/415) by [@jkhales](https://github.com/jkhales))
- Pin versions in package.json. ([#399](https://github.com/expo/eas-cli/pull/399) by [@dsokal](https://github.com/dsokal))
  - Revert [0ac2f](https://github.com/expo/eas-cli/commit/0ac2fb77a118df609381c4e350aa68609340c3cd) as the root cause of the issue has been fixed in [#399](https://github.com/expo/eas-cli/pull/399).
- Include development-client in valid buildType for internal distribution. ([#410](https://github.com/expo/eas-cli/pull/410) by [@brentvatne](https://github.com/brentvatne))

## [0.14.1](https://github.com/expo/eas-cli/releases/tag/v0.14.1) - 2021-05-11

### 🐛 Bug fixes

- Make the default urql requestPolicy 'network-only'. ([#397](https://github.com/expo/eas-cli/pull/397) by [@jkhales](https://github.com/jkhales))

## [0.14.0](https://github.com/expo/eas-cli/releases/tag/v0.14.0) - 2021-05-10

### 🛠 Breaking changes

- Make eas branch:publish work with expo-cli >= 4.4.3 ([#366](https://github.com/expo/eas-cli/pull/366) by [@jkhales](https://github.com/jkhales))
- Create asset keys without an extension. ([#366](https://github.com/expo/eas-cli/pull/366) by [@jkhales](https://github.com/jkhales))

### 🎉 New features

- Display platforms supported by an update group ([#391](https://github.com/expo/eas-cli/pull/391) by [@jkhales](https://github.com/jkhales))
- Add a --platform flag to branch:publish command ([#389](https://github.com/expo/eas-cli/pull/389) by [@jkhales](https://github.com/jkhales))
- Release new credentials manager. ([#363](https://github.com/expo/eas-cli/pull/363) by [@quinlanj](https://github.com/quinlanj))
- Add QR code to install internal distribution build on device. ([#371](https://github.com/expo/eas-cli/pull/371) by [@axeldelafosse](https://github.com/axeldelafosse))

### 🧹 Chores

- Cleanup unused code. ([#364](https://github.com/expo/eas-cli/pull/364), [#365](https://github.com/expo/eas-cli/pull/365) by [@quinlanj](https://github.com/quinlanj))
- Redesign UX in beta credentials manager. ([#360](https://github.com/expo/eas-cli/pull/360) by [@quinlanj](https://github.com/quinlanj))
- Port more options to the beta credentials manager. ([#352](https://github.com/expo/eas-cli/pull/352), [#357](https://github.com/expo/eas-cli/pull/357), [#361](https://github.com/expo/eas-cli/pull/361) by [@quinlanj](https://github.com/quinlanj))
- Add getBuildProfileNamesAsync helper to EasJsonReader. ([#351](https://github.com/expo/eas-cli/pull/351) by [@quinlanj](https://github.com/quinlanj))
- Increase build timeout to 1 hour. ([#370](https://github.com/expo/eas-cli/pull/370) by [@wkozyra95](https://github.com/wkozyra95))
- Remove check for pending builds. ([#373](https://github.com/expo/eas-cli/pull/373) by [@wkozyra95](https://github.com/wkozyra95))

## [0.13.0](https://github.com/expo/eas-cli/releases/tag/v0.13.0) - 2021-04-22

### 🎉 New features

- Implement offline distribution certificate validation when running a build in non-interactive mode. ([#344](https://github.com/expo/eas-cli/pull/344) by [@dsokal](https://github.com/dsokal))
- Add support for building internal distribution apps for Apple Enterprise Teams. ([#344](https://github.com/expo/eas-cli/pull/344) by [@dsokal](https://github.com/dsokal))

### 🐛 Bug fixes

- Display descriptive error message when API for EAS Build changes. ([#359](https://github.com/expo/eas-cli/pull/359) by [@wkozyra95](https://github.com/wkozyra95))

## [0.12.0](https://github.com/expo/eas-cli/releases/tag/v0.12.0) - 2021-04-22

### 🎉 New features

- Add the initiating user's username to the build metadata. ([#354](https://github.com/expo/eas-cli/pull/354) by [@dsokal](https://github.com/dsokal))
- Add `--clear-cache` flag for `eas build`. ([#355](https://github.com/expo/eas-cli/pull/355) by [@wkozyra95](https://github.com/wkozyra95))

### 🐛 Bug fixes

- Fix the bug where the account name was used as the username. ([#354](https://github.com/expo/eas-cli/pull/354) by [@dsokal](https://github.com/dsokal))

## [0.11.1](https://github.com/expo/eas-cli/releases/tag/v0.11.1) - 2021-04-20

### 🎉 New features

- Resolve ios distribution types. ([#348](https://github.com/expo/eas-cli/pull/348) by [@quinlanj](https://github.com/quinlanj))

### 🐛 Bug fixes

- Bump version of `@expo/apple-utils` to fix capabilities sync immediately after initial identifier registration. ([593c4](https://github.com/expo/eas-cli/commit/593c42f601396deba1751489343ec07b0a8876da) by [@brentvatne](https://github.com/brentvatne))

## [0.11.0](https://github.com/expo/eas-cli/releases/tag/v0.11.0) - 2021-04-20

### 🛠 Breaking changes

- `"credentialsSource": "auto"` is now deprecated. The option will use `"remote"` as the default value. ([#345](https://github.com/expo/eas-cli/pull/345) by [@dsokal](https://github.com/dsokal))

### 🎉 New features

- Add validation when setting up ad-hoc provisioning profile in non-interactive mode. ([#338](https://github.com/expo/eas-cli/pull/338) by [@dsokal](https://github.com/dsokal))
- Allow for registering devices when running an ad-hoc build for the first time. ([#340](https://github.com/expo/eas-cli/pull/340) by [@dsokal](https://github.com/dsokal))

### 🐛 Bug fixes

- Fix the bug where all Android managed builds produced AAB archives. The `buildType` property from `eas.json` is not ignored now. ([#349](https://github.com/expo/eas-cli/pull/349) by [@dsokal](https://github.com/dsokal))

## [0.10.0](https://github.com/expo/eas-cli/releases/tag/v0.10.0) - 2021-04-16

### 🛠 Breaking changes

- `secrets:<COMMAND>` is renamed to `secret:<COMMAND>` ([#315](https://github.com/expo/eas-cli/pull/315) by [@fiberjw](https://github.com/fiberjw))
- `secret:delete` now accepts `id` through a flag rather than an argument ([#315](https://github.com/expo/eas-cli/pull/315) by [@fiberjw](https://github.com/fiberjw))

### 🎉 New features

- Use special Expo SDK runtime version for managed projects ([#336](https://github.com/expo/eas-cli/pull/336) by [@wschurman](https://github.com/wschurman))

### 🐛 Bug fixes

- Fix the behavior where the provisioning profile was invalidated after syncing bundle id capabilities. ([#334](https://github.com/expo/eas-cli/pull/334) by [@dsokal](https://github.com/dsokal))

### 🧹 Chores

- Change build credentials summary format. ([#321](https://github.com/expo/eas-cli/pull/321) by [@dsokal](https://github.com/dsokal))

## [0.9.1](https://github.com/expo/eas-cli/releases/tag/v0.9.1) - 2021-04-09

### 🐛 Bug fixes

- Fix provisioning profile validation to actually check status. ([#318](https://github.com/expo/eas-cli/pull/318) by [@quinlanj](https://github.com/quinlanj))

### 🧹 Chores

- Replace Credentials REST API calls with GraphQL counterparts, also improved DX. ([#293](https://github.com/expo/eas-cli/pull/293), [#299](https://github.com/expo/eas-cli/pull/299), [#301](https://github.com/expo/eas-cli/pull/301), [#317](https://github.com/expo/eas-cli/pull/317) by [@quinlanj](https://github.com/quinlanj))

## [0.9.0](https://github.com/expo/eas-cli/releases/tag/v0.9.0) - 2021-04-09

### 🎉 New features

- Retry graphQL call on network or transient server errors. ([#320](https://github.com/expo/eas-cli/pull/320) by [@jkhales](https://github.com/jkhales))
- Display more friendly error messages when `eas submit` fails. ([#311](https://github.com/expo/eas-cli/pull/311) by [@barthap](https://github.com/barthap))
- Add support for managing webhooks (new commands: `webhook:create`, `webhook:view`, `webhook:list`, `webhook:update`, and `webhook:delete`). ([#314](https://github.com/expo/eas-cli/pull/314) by [@dsokal](https://github.com/dsokal))
- Support for local builds [experimental]. ([#305](https://github.com/expo/eas-cli/pull/305) by [@wkozyra95](https://github.com/wkozyra95))

### 🐛 Bug fixes

- Fix the issue where the first iOS build fails for a project without `ios.bundleIdentifier` set in `app.json`. ([#319](https://github.com/expo/eas-cli/pull/319) by [@dsokal](https://github.com/dsokal))
- Bump @expo/config-plugins to fix `eas build:configure` on Windows. ([d0f3e](https://github.com/expo/eas-cli/commit/d0f3e387e7f31dbce4c3b93b8d083c7d20d9e30d) by [@brentvatne](https://github.com/brentvatne))
- Replace REST API calls with GraphQL counterparts. ([#333](https://github.com/expo/eas-cli/pull/333) by [@barthap](https://github.com/barthap))

## [0.8.1](https://github.com/expo/eas-cli/releases/tag/v0.8.1) - 2021-04-06

### 🐛 Bug fixes

- Fix the issue where the build status never got updated when running `eas build`. ([#310](https://github.com/expo/eas-cli/pull/310) by [@dsokal](https://github.com/dsokal))

## [0.8.0](https://github.com/expo/eas-cli/releases/tag/v0.8.0) - 2021-04-06

### 🛠 Breaking changes

- Change the way of disabling cache - add `cache.disabled` field. ([#295](https://github.com/expo/eas-cli/pull/295) by [@dsokal](https://github.com/dsokal))
- `secrets:create` now uses flags rather than positional arguments ([#300](https://github.com/expo/eas-cli/pull/300) by [@fiberjw](https://github.com/fiberjw))
- `secrets:create`'s `target` arg is now called `scope` ([#300](https://github.com/expo/eas-cli/pull/300) by [@fiberjw](https://github.com/fiberjw))
- `secrets:list`'s `target` property is now called `scope` ([#300](https://github.com/expo/eas-cli/pull/300) by [@fiberjw](https://github.com/fiberjw))
- `secrets:delete`'s `ID` arg is now optional ([#309](https://github.com/expo/eas-cli/pull/309) by [@fiberjw](https://github.com/fiberjw))
- `secrets:delete`'s now allows users to choose secrets from a list ([#309](https://github.com/expo/eas-cli/pull/309) by [@fiberjw](https://github.com/fiberjw))

### 🎉 New features

- `build:view` and `build:list` now showing the distribution type (store / internal) and release channel. ([#284](https://github.com/expo/eas-cli/pull/284) by [@vthibault](https://github.com/vthibault))
- Add analytics to EAS Build. ([#162](https://github.com/expo/eas-cli/pull/162) by [@wkozyra95](https://github.com/wkozyra95))
- Improve tar archive support in EAS Submit. ([#297](https://github.com/expo/eas-cli/pull/297) by [@barthap](https://github.com/barthap))

### 🐛 Bug fixes

- Fix environment secret creation prompt. ([#298](https://github.com/expo/eas-cli/pull/298) by [@fiberjw](https://github.com/fiberjw))

### 🧹 Chores

- Replace REST API calls with GraphQL counterparts. ([#286](https://github.com/expo/eas-cli/pull/286), [#288](https://github.com/expo/eas-cli/pull/288), [#303](https://github.com/expo/eas-cli/pull/303), [#306](https://github.com/expo/eas-cli/pull/306), [#307](https://github.com/expo/eas-cli/pull/307) by [@dsokal](https://github.com/dsokal))

## [0.7.0](https://github.com/expo/eas-cli/releases/tag/v0.7.0) - 2021-03-22

### 🎉 New features

- Print common error messages when builds fail. ([#272](https://github.com/expo/eas-cli/pull/272) by [@dsokal](https://github.com/dsokal))
- Commit automatically if `EAS_BUILD_AUTOCOMMIT` is set. ([#271](https://github.com/expo/eas-cli/pull/271) by [@wkozyra95](https://github.com/wkozyra95))
- Allow for installing custom `bundler` version on EAS Build. ([#277](https://github.com/expo/eas-cli/pull/277) by [@dsokal](https://github.com/dsokal))
- Add support for managing environment secrets. ([#275](https://github.com/expo/eas-cli/pull/275) by [@fiberjw](https://github.com/fiberjw))

### 🐛 Bug fixes

- Fix `eas submit` local archive prompt for `.aab` files when submitting for iOS. ([#273](https://github.com/expo/eas-cli/pull/273) by [@barthap](https://github.com/barthap))
- Verify whether "name" field in app.json contains any alphanumeric characters. ([#280](https://github.com/expo/eas-cli/pull/280) by [@wkozyra95](https://github.com/wkozyra95))
- Detect dependency cycles in eas.json build profiles. ([#283](https://github.com/expo/eas-cli/pull/283) by [@wkozyra95](https://github.com/wkozyra95))

## [0.6.0](https://github.com/expo/eas-cli/releases/tag/v0.6.0) - 2021-03-09

### 🛠 Breaking changes

- Generic iOS projects: build release builds by default. ([#266](https://github.com/expo/eas-cli/pull/266) by [@dsokal](https://github.com/dsokal))

### 🎉 New features

- Log the size of the archived project when uploading. ([#264](https://github.com/expo/eas-cli/pull/264) by [@wkozyra95](https://github.com/wkozyra95))
- Add more build metadata (release channel, build profile name, git commit hash). ([#265](https://github.com/expo/eas-cli/pull/265) by [@dsokal](https://github.com/dsokal))
- Display App Store link after successful submission. ([#144](https://github.com/expo/eas-cli/pull/144) by [@barthap](https://github.com/barthap))
- Add `experimental.disableIosBundleIdentifierValidation` flag to eas.json. ([#263](https://github.com/expo/eas-cli/pull/263) by [@wkozyra95](https://github.com/wkozyra95))
- Support internal distribution in non-interactive builds. ([#269](https://github.com/expo/eas-cli/pull/269) by [@dsokal](https://github.com/dsokal))

### 🐛 Bug fixes

- Print Apple Team ID in the output of `device:list` when the team name is unknown. ([#268](https://github.com/expo/eas-cli/pull/268) by [@wkozyra95](https://github.com/wkozyra95))

## [0.5.0](https://github.com/expo/eas-cli/releases/tag/v0.5.0) - 2021-03-02

### 🎉 New features

- Add support for build cache. ([#247](https://github.com/expo/eas-cli/pull/247) by [@wkozyra95](https://github.com/wkozyra95))
- Enable internal distribution support for self-managed credentials. ([#256](https://github.com/expo/eas-cli/pull/256) by [@dsokal](https://github.com/dsokal))

### 🐛 Bug fixes

- Make sure all files are committed before build. ([#251](https://github.com/expo/eas-cli/pull/251) by [@wkozyra95](https://github.com/wkozyra95))
- Fix `eas submit` support for tar.gz files. ([#257](https://github.com/expo/eas-cli/pull/257) by [@wkozyra95](https://github.com/wkozyra95))
- Show untracked files when checking `git status`. ([#259](https://github.com/expo/eas-cli/pull/259) by [@wkozyra95](https://github.com/wkozyra95))

### 🧹 Chores

- Upgrade `@expo/eas-build-job` from `0.2.12` to `0.2.13`. ([#245](https://github.com/expo/eas-cli/pull/245) by [@dsokal](https://github.com/dsokal))

## [0.4.3](https://github.com/expo/eas-cli/releases/tag/v0.4.3) - 2021-02-23

### 🎉 New features

- Add support for iOS simulator builds. ([#240](https://github.com/expo/eas-cli/pull/240) by [@dsokal](https://github.com/dsokal))

### 🐛 Bug fixes

- Use fixed version of `@expo/eas-json`. ([#243](https://github.com/expo/eas-cli/pull/243) by [@wkozyra95](https://github.com/wkozyra95))

## [0.4.2](https://github.com/expo/eas-cli/releases/tag/v0.4.2) - 2021-02-18

### 🐛 Bug fixes

- Fix detecting application target (iOS builds). ([#238](https://github.com/expo/eas-cli/pull/238) by [@dsokal](https://github.com/dsokal))

## [0.4.1](https://github.com/expo/eas-cli/releases/tag/v0.4.1) - 2021-02-16

### 🐛 Bug fixes

- Fix `"buildType" is not allowed` error. ([595bf](https://github.com/expo/eas-cli/commit/595bfecf1cbff0f76e7fd2049fe16f6f38bbe150) by [@wkozyra95](https://github.com/wkozyra95))

## [0.4.0](https://github.com/expo/eas-cli/releases/tag/v0.4.0) - 2021-02-16

### 🎉 New features

- Add build:cancel command. ([#219](https://github.com/expo/eas-cli/pull/219) by [@wkozyra95](https://github.com/wkozyra95))
- Implement version auto increment for iOS builds. ([#231](https://github.com/expo/eas-cli/pull/231) by [@dsokal](https://github.com/dsokal))
- Add support for builder environment customizations. ([#230](https://github.com/expo/eas-cli/pull/230) by [@wkozyra95](https://github.com/wkozyra95))
- Add `schemeBuildConfiguration` option for generic iOS builds. ([#234](https://github.com/expo/eas-cli/pull/234) by [@dsokal](https://github.com/dsokal))

### 🐛 Bug fixes

- Fix `--no-wait` flag for `eas build`. ([#226](https://github.com/expo/eas-cli/pull/226) by [@paul-ridgway](https://github.com/paul-ridgway))
- Fix running builds from project subdirectories. ([#229](https://github.com/expo/eas-cli/pull/229) by [@wkozyra95](https://github.com/wkozyra95))<|MERGE_RESOLUTION|>--- conflicted
+++ resolved
@@ -12,9 +12,8 @@
 
 ### 🧹 Chores
 
-<<<<<<< HEAD
 - Document the default values for `track` and `releaseStatus`. ([#3229](https://github.com/expo/eas-cli/pull/3229) by [@kadikraman](https://github.com/kadikraman))
-=======
+
 ## [16.24.1](https://github.com/expo/eas-cli/releases/tag/v16.24.1) - 2025-10-19
 
 ### 🐛 Bug fixes
@@ -36,7 +35,6 @@
 ### 🐛 Bug fixes
 
 - Multiple bugfixes and small features for the `eas:new` command: handle project name and directory generation more smoothly; support `bun` as a package manager; add `--package-manager` flag with a default to `npm`; ensure workflow files are in the correct location after build; update the generated project's README with the provided package manager; ensure `app.json`'s `scheme` is valid; silence lots of noisy output. ([#3205](https://github.com/expo/eas-cli/pull/3205) by [@mackenco](https://github.com/mackenco))
->>>>>>> a6b77691
 
 ## [16.23.0](https://github.com/expo/eas-cli/releases/tag/v16.23.0) - 2025-10-14
 
