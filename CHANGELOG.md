# Changelog

This is the log of notable changes to EAS CLI and related packages.

## main

### 🛠 Breaking changes

### 🎉 New features

<<<<<<< HEAD
- Make "production" the default profile for building and submitting. ([#677](https://github.com/expo/eas-cli/pull/677)) by [@jonsamp](https://github.com/jonsamp)
  - Previously, the default profile when running `eas build` or `eas submit` was "release". We're changing it to a more recognizable name that is consistent with our docs, which is now "production". You can always specify a profile manually with the `--profile` flag. For this major version, if you do not have a profile named "production", and still have a profile named "release", we will fall back to the "release" profile as the default, however you'll see a warning as we're going to remove that behavior in the next major release of EAS CLI.
  - To upgrade, update **eas.json** to have a "production" profile in both the `build` and `submit` objects. If you already have a project set up, this will replace the existing "release" profile. After the change, eas.json should have the following profiles:
  ```json
  {
    "build": {
      "production": { ... }
    },
    "submit": {
      "production": { ... }
    }
  }
  ```
=======
### 🐛 Bug fixes

### 🧹 Chores

## [0.32.0](https://github.com/expo/eas-cli/releases/tag/0.32.0) - 2021-10-15

### 🎉 New features

>>>>>>> 8ca9d66c
- Add App Store Connect Api Key support to iOS submissions. ([#678](https://github.com/expo/eas-cli/pull/678) by [@quinlanj](https://github.com/quinlanj))
- Create/list/revoke App Store Connect Api keys via Apple apis. ([#687](https://github.com/expo/eas-cli/pull/687) by [@quinlanj](https://github.com/quinlanj))
- Add ability to select a build from a list in `eas submit` interactive mode. ([#688](https://github.com/expo/eas-cli/pull/688) by [@barthap](https://github.com/barthap))

### 🐛 Bug fixes

- Fix printing App Store Connect URL after submission. ([#683](https://github.com/expo/eas-cli/pull/683) by [@brentvatne](https://github.com/brentvatne))

### 🧹 Chores

- Add App Store Connect Api Key fields to `eas.json`. ([#684](https://github.com/expo/eas-cli/pull/684) by [@quinlanj](https://github.com/quinlanj))
- Enable no-underscore-dangle eslint rule. ([#686](https://github.com/expo/eas-cli/pull/686) by [@dsokal](https://github.com/dsokal))

## [0.31.1](https://github.com/expo/eas-cli/releases/tag/0.31.1) - 2021-10-08

### 🐛 Bug fixes

- Google Service Account Keys: Fix non-interactive bug in credentials service workflow ([#682](https://github.com/expo/eas-cli/pull/682) by [@quinlanj](https://github.com/quinlanj))

## [0.31.0](https://github.com/expo/eas-cli/releases/tag/0.31.0) - 2021-10-08

### 🛠 Breaking changes

- Don't resolve the iOS builder image on the client side. EAS Build will use the appropriate iOS image for a given Expo SDK version unless the `image` is defined. This only applies to managed projects. ([#675](https://github.com/expo/eas-cli/pull/675) by [@wkozyra95](https://github.com/wkozyra95) + [@dsokal](https://github.com/dsokal))

### 🎉 New features

- Integrate credentials service with Android submissions. ([#664](https://github.com/expo/eas-cli/pull/664) by [@quinlanj](https://github.com/quinlanj))
- Add option to review ad-hoc devices when reusing provisioning profile. ([#673](https://github.com/expo/eas-cli/pull/673) by [@dsokal](https://github.com/dsokal))

## [0.30.1](https://github.com/expo/eas-cli/releases/tag/0.30.1) - 2021-10-06

### 🐛 Bug fixes

- Fix `--json` flag when running EAS CLI on GitHub actions. ([#669](https://github.com/expo/eas-cli/pull/669) by [@dsokal](https://github.com/dsokal))
- Fix `"ios: mods.ios.infoPlist: Failed to find Info.plist linked to Xcode project."` warning when running `eas build` in a managed project.([#670](https://github.com/expo/eas-cli/pull/670) by [@brentvatne](https://github.com/brentvatne))
- Fix building monorepo projects on Windows. ([#671](https://github.com/expo/eas-cli/pull/671) by [@dsokal](https://github.com/dsokal))

## [0.30.0](https://github.com/expo/eas-cli/releases/tag/v0.30.0) - 2021-10-05

### 🛠 Breaking changes

- Enable auto-incrementing on Android. ([#645](https://github.com/expo/eas-cli/pull/645) by [@jkhales](https://github.com/jkhales))

### 🧹 Chores

- Ports detection for Google Service Account Keys into the credentials service. ([#660](https://github.com/expo/eas-cli/pull/660) by [@quinlanj](https://github.com/quinlanj))
- Improve iOS credentials printing. ([#657](https://github.com/expo/eas-cli/pull/657) by [@quinlanj](https://github.com/quinlanj))
- Automate `eas-cli` releases. ([#668](https://github.com/expo/eas-cli/pull/668) by [@dsokal](https://github.com/dsokal))

## [0.29.1](https://github.com/expo/eas-cli/releases/tag/v0.29.1) - 2021-09-29

### 🎉 New features

- More upload support for Google Service Account Keys. ([#649](https://github.com/expo/eas-cli/pull/649) by [@quinlanj](https://github.com/quinlanj))
- Allow the user to assign an existing Google Service Account Key to their project. ([#650](https://github.com/expo/eas-cli/pull/650) by [@quinlanj](https://github.com/quinlanj))
- Allow the user to remove a Google Service Account Key from their account. ([#658](https://github.com/expo/eas-cli/pull/658) by [@quinlanj](https://github.com/quinlanj))
- Adds setup support for Google Service Account Keys. ([#659](https://github.com/expo/eas-cli/pull/659) by [@quinlanj](https://github.com/quinlanj))

### 🐛 Bug fixes

- Fix double prompt for Apple credentials when running `eas build --auto-submit`. ([#654](https://github.com/expo/eas-cli/pull/654) by [@dsokal](https://github.com/dsokal))

### 🧹 Chores

- Always use async `fs` functions. ([#652](https://github.com/expo/eas-cli/pull/652) by [@dsokal](https://github.com/dsokal))
- Improve Android credentials printing. ([#656](https://github.com/expo/eas-cli/pull/656) by [@quinlanj](https://github.com/quinlanj))

## [0.29.0](https://github.com/expo/eas-cli/releases/tag/v0.29.0) - 2021-09-28

### 🎉 New features

- Added upload support for Google Service Account Keys. ([#642](https://github.com/expo/eas-cli/pull/642) by [@quinlanj](https://github.com/quinlanj))
- Add Xcode 13 image. ([#651](https://github.com/expo/eas-cli/pull/651) by [@wkozyra95](https://github.com/wkozyra95))

### 🐛 Bug fixes

- Credentials manager: stop prompting for an Android build profile every iteration. ([#641](https://github.com/expo/eas-cli/pull/641) by [@quinlanj](https://github.com/quinlanj))
- Don't display prompt in non-interactive mode when the metro config seems invalid. ([#644](https://github.com/expo/eas-cli/pull/644) by [@dsokal](https://github.com/dsokal))
- Read versions from correct `Info.plist`. ([#635](https://github.com/expo/eas-cli/pull/635) by [@wkozyra95](https://github.com/wkozyra95))

### 🧹 Chores

- Move away from weird convention of exports. ([#647](https://github.com/expo/eas-cli/pull/647) by [@quinlanj](https://github.com/quinlanj))

## [0.28.2](https://github.com/expo/eas-cli/releases/tag/v0.28.2) - 2021-09-23

### 🐛 Bug fixes

- Use `log-symbols` to unify green ticks style. ([#639](https://github.com/expo/eas-cli/pull/639) by [@dsokal](https://github.com/dsokal))
- Fix `eas build --auto-submit` in fresh projects. ([#640](https://github.com/expo/eas-cli/pull/640) by [@dsokal](https://github.com/dsokal))

## [0.28.1](https://github.com/expo/eas-cli/releases/tag/v0.28.1) - 2021-09-22

### 🐛 Bug fixes

- Prevent ora spinners breaking when debug logs are enabled. ([#575](https://github.com/expo/eas-cli/pull/575) by [@EvanBacon](https://github.com/EvanBacon))
- Do not fail `eas build` when transient network errors occur. ([#638](https://github.com/expo/eas-cli/pull/638) by [@dsokal](https://github.com/dsokal))

### 🧹 Chores

- Add GraphQL support for GoogleServiceAccountKey. ([#632](https://github.com/expo/eas-cli/pull/632) by [@quinlanj](https://github.com/quinlanj))
- Remove GraphQL support for the App Specific Password. ([#633](https://github.com/expo/eas-cli/pull/633) by [@quinlanj](https://github.com/quinlanj))

## [0.28.0](https://github.com/expo/eas-cli/releases/tag/v0.28.0) - 2021-09-20

### 🎉 New features

- Use envs from build profile to resolve app config when auto-submitting. ([#614](https://github.com/expo/eas-cli/pull/614) by [@dsokal](https://github.com/dsokal))
- Support multi flavor Android projects. ([#595](https://github.com/expo/eas-cli/pull/595) by [@wkozyra95](https://github.com/wkozyra95))
- Improve experience when using the build details page as a build artifact URL in `eas submit`. ([#620](https://github.com/expo/eas-cli/pull/620) by [@dsokal](https://github.com/dsokal))
- Better error message when eas.json is invalid JSON. ([#618](https://github.com/expo/eas-cli/pull/618) by [@dsokal](https://github.com/dsokal))
- Add warning about the legacy build service IDs in `eas submit`. ([#624](https://github.com/expo/eas-cli/pull/624) by [@dsokal](https://github.com/dsokal))
- Validate that project includes `expo-dev-client` when building with `developmentClient` flag. ([#627](https://github.com/expo/eas-cli/pull/627) by [@dsokal](https://github.com/dsokal))
- Better experience when not logged in in non-interactive mode. ([#628](https://github.com/expo/eas-cli/pull/628) by [@dsokal](https://github.com/dsokal))

### 🧹 Chores

- Reduce `eas-cli` size by almost getting rid of `lodash` from dependencies. ([#605](https://github.com/expo/eas-cli/pull/605) by [@dsokal](https://github.com/dsokal))
- Enforce explicit return type in all functions. ([#619](https://github.com/expo/eas-cli/pull/619) by [@wkozyra95](https://github.com/wkozyra95))
- Enforce `Async` suffix for async functions. ([#623](https://github.com/expo/eas-cli/pull/623) by [@dsokal](https://github.com/dsokal))

## [0.27.1](https://github.com/expo/eas-cli/releases/tag/v0.27.1) - 2021-09-10

### 🐛 Bug fixes

- Fixed force-creation, app secret creation, and secret deletion mutations. ([#606](https://github.com/expo/eas-cli/pull/606) by [@fiberjw](https://github.com/fiberjw))

## [0.27.0](https://github.com/expo/eas-cli/releases/tag/v0.27.0) - 2021-09-10

### 🎉 New features

- Implement support for `--platform all` in `eas submit`. ([#598](https://github.com/expo/eas-cli/pull/598) by [@dsokal](https://github.com/dsokal))
- Implement support for `--non-interactive` in `eas submit`. ([#600](https://github.com/expo/eas-cli/pull/600) by [@dsokal](https://github.com/dsokal))
- Add auto-submit feature. Run `eas build --auto-submit` to submit automatically on build complete. ([#603](https://github.com/expo/eas-cli/pull/603) by [@dsokal](https://github.com/dsokal))
- Allow using env var for `android.serviceAccountKeyPath` in submit profiles. ([#604](https://github.com/expo/eas-cli/pull/604) by [@dsokal](https://github.com/dsokal))

### 🐛 Bug fixes

- Fix detecting `googleServicesFile` on Windows. ([#602](https://github.com/expo/eas-cli/pull/602) by [@wkozyra95](https://github.com/wkozyra95))

## [0.26.0](https://github.com/expo/eas-cli/releases/tag/v0.26.0) - 2021-09-08

### 🛠 Breaking changes

- Require `eas submit` to be configured with eas.json submit profiles (see [https://docs.expo.dev/submit/eas-json/](https://docs.expo.dev/submit/eas-json/) for details). Drop support for CLI params. ([#590](https://github.com/expo/eas-cli/pull/590) by [@dsokal](https://github.com/dsokal))

### 🎉 New features

- Add `eas diagnostics` command. ([#594](https://github.com/expo/eas-cli/pull/594) by [@dsokal](https://github.com/dsokal))

### 🐛 Bug fixes

- Fix `eas build` from throwing an exception when detecting the git `core.ignorecase` setting. ([#592](https://github.com/expo/eas-cli/pull/592) by [@mwillbanks](https://github.com/mwillbanks))
- Support app names that consist only of unicode characters. ([#596](https://github.com/expo/eas-cli/pull/596) by [@wkozyra95](https://github.com/wkozyra95))

## [0.25.0](https://github.com/expo/eas-cli/releases/tag/v0.25.0) - 2021-09-01

### 🛠 Breaking changes

- Drop support for node < 12. ([#581](https://github.com/expo/eas-cli/pull/581) by [@dsokal](https://github.com/dsokal))

### 🎉 New features

- Support `--no-wait` in `eas submit`. ([#578](https://github.com/expo/eas-cli/pull/578) by [@dsokal](https://github.com/dsokal))
- Detect changes when `core.ignorecase` is set to true. ([#570](https://github.com/expo/eas-cli/pull/570) by [@wkozyra95](https://github.com/wkozyra95))

### 🐛 Bug fixes

- Fix wrong warning for `metro.config.js` check on Windows. ([#587](https://github.com/expo/eas-cli/pull/588) by [@louisgv](https://github.com/louisgv))
- Fix detecting `googleServicesFile` with `EAS_NO_VCS=1`. ([#583](https://github.com/expo/eas-cli/pull/583) by [@wkozyra95](https://github.com/wkozyra95))

### 🧹 Chores

- Replace `@hapi/joi` with `joi`. Upgrade typescript to 4.4.2. Upgrade dependencies. ([#582](https://github.com/expo/eas-cli/pull/582) by [@dsokal](https://github.com/dsokal))
- Change typescript target from `ES2017` to `ES2019`. ([#584](https://github.com/expo/eas-cli/pull/584) by [@dsokal](https://github.com/dsokal))
- Use `ts-jest` instead of `babel-jest`. ([#585](https://github.com/expo/eas-cli/pull/585) by [@dsokal](https://github.com/dsokal))

## [0.24.1](https://github.com/expo/eas-cli/releases/tag/v0.24.1) - 2021-08-25

### 🐛 Bug fixes

- Fix wrong `EasJsonReader` import causing `eas submit` to fail. ([951ee](https://github.com/expo/eas-cli/commit/951eea2396591bd612aa7cb3038da35e45c33bb8) by [@dsokal](https://github.com/dsokal))

## [0.24.0](https://github.com/expo/eas-cli/releases/tag/v0.24.0) - 2021-08-25

### 🛠 Breaking changes

- Allow publishing of multiple update groups. ([#566](https://github.com/expo/eas-cli/pull/566) by [@jkhales](https://github.com/jkhales))

### 🎉 New features

- Retry status code 500-600 server errors from Apple servers with cookies auth. ([#574](https://github.com/expo/eas-cli/pull/574) by [@EvanBacon](https://github.com/EvanBacon))
- Throw internal server errors when Apple servers fail to authenticate. ([#574](https://github.com/expo/eas-cli/pull/574) by [@EvanBacon](https://github.com/EvanBacon))
- Add --auto flag for eas branch:publish. ([#549](https://github.com/expo/eas-cli/pull/549) by [@jkhales](https://github.com/jkhales))
- Add submissions link in output of `eas submit`. ([#553](https://github.com/expo/eas-cli/pull/553) by [@ajsmth](https://github.com/ajsmth))
- Add submit profiles. ([#555](https://github.com/expo/eas-cli/pull/555) by [@wkozyra95](https://github.com/wkozyra95))
- Add `changesNotSentForReview` option to android submissions. ([#560](https://github.com/expo/eas-cli/pull/560) by [@wkozyra95](https://github.com/wkozyra95))
- Support `--json` flag in build commands. ([#567](https://github.com/expo/eas-cli/pull/567) by [@wkozyra95](https://github.com/wkozyra95))
- Add link to https://expo.fyi/eas-build-archive in `eas build` output to make it easier to understand what is going on in the archive/upload phase of the build. ([#562](https://github.com/expo/eas-cli/pull/562) by [@brentvatne](https://github.com/brentvatne))
- Update QR code URL for Android internal distribution build and generate smaller QR code. ([#573](https://github.com/expo/eas-cli/pull/573) by [@axeldelafosse](https://github.com/axeldelafosse))

### 🐛 Bug fixes

- Fix `--sku` flag being ignored when running `eas submit -p ios`. ([#559](https://github.com/expo/eas-cli/pull/559) by [@barthap](https://github.com/barthap))
- Set correct distribution for simulator builds. ([#556](https://github.com/expo/eas-cli/pull/556) by [@wkozyra95](https://github.com/wkozyra95))

### 🧹 Chores

- Add warnings around common issues (`NODE_ENV=production`, git ignored `googleServicesFile`). ([#569](https://github.com/expo/eas-cli/pull/569) by [@wkozyra95](https://github.com/wkozyra95))

## [0.23.0](https://github.com/expo/eas-cli/releases/tag/v0.23.0) - 2021-08-05

### 🛠 Breaking changes

- Stop including deprecated storageBucket field when publishing. ([#547](https://github.com/expo/eas-cli/pull/547) by [@jkhales](https://github.com/jkhales))

### 🐛 Bug fixes

- Pass through metadata context to app version resolver. ([#550](https://github.com/expo/eas-cli/pull/550) by [@brentvatne](https://github.com/brentvatne))

## [0.22.4](https://github.com/expo/eas-cli/releases/tag/v0.22.4) - 2021-08-02

### 🐛 Bug fixes

- Fix build profile schema validation when `simulator` key is present for iOS. ([#546](https://github.com/expo/eas-cli/pull/546) by [@sallar](https://github.com/sallar))

## [0.22.2](https://github.com/expo/eas-cli/releases/tag/v0.22.2) - 2021-08-02

### 🛠 Breaking changes

- Introduce new format of eas.json (old eas.json will be migrated automatically). ([#537](https://github.com/expo/eas-cli/pull/537) by [@wkozyra95](https://github.com/wkozyra95))

### 🎉 New features

- Validate metro config for managed workflow projects. ([#534](https://github.com/expo/eas-cli/pull/534) by [@dsokal](https://github.com/dsokal))
- Add more filter params to `build:list`. ([#540](https://github.com/expo/eas-cli/pull/540) by [@dsokal](https://github.com/dsokal))
- Evaluate interpolated iOS version strings for metadata. ([#541](https://github.com/expo/eas-cli/pull/541) by [@dsokal](https://github.com/dsokal))

### 🐛 Bug fixes

- Validate metadata client side to print better errors. ([#542](https://github.com/expo/eas-cli/pull/542) by [@wkozyra95](https://github.com/wkozyra95))
- Fix `new` build status when building both paltforms. ([#543](https://github.com/expo/eas-cli/pull/543) by [@wkozyra95](https://github.com/wkozyra95))
- Fix link to build details page where previously we used `project.name` instead of `project.slug` - leave out project segment entirely and depend on redirect. ([#554](https://github.com/expo/eas-cli/pull/554) by [@brentvatne](https://github.com/brentvatne))

## [0.22.1](https://github.com/expo/eas-cli/releases/tag/v0.22.1) - 2021-07-28

### 🎉 New features

- Include the file extension for update's assets in the manifest fragment. ([#532](https://github.com/expo/eas-cli/pull/535) by [@jkhales](https://github.com/jkhales))
- Use env variables from `eas.json` when evaluating `app.config.js`. ([#532](https://github.com/expo/eas-cli/pull/532) by [@dsokal](https://github.com/dsokal))

### 🐛 Bug fixes

- Fix workflow detection when xcodeproj is an empty directory. ([#531](https://github.com/expo/eas-cli/pull/531) by [@wkozyra95](https://github.com/wkozyra95))
- Fix Android Keystore upload. ([#538](https://github.com/expo/eas-cli/pull/538) by [@quinlanj](https://github.com/quinlanj))

### 🧹 Chores

- Upgrade typescript to 4.3.5. ([#533](https://github.com/expo/eas-cli/pull/533) by [@dsokal](https://github.com/dsokal))

## [0.22.0](https://github.com/expo/eas-cli/releases/tag/v0.22.0) - 2021-07-23

### 🎉 New features

- Added support for automatically creating and linking iOS capability identifiers (Apple Pay, iCloud Containers, App Groups). ([#524](https://github.com/expo/eas-cli/pull/524) by [@EvanBacon](https://github.com/EvanBacon))
- Add `secret:create --force` command to overwrite existing secrets. ([#513](https://github.com/expo/eas-cli/pull/513) by [@bycedric](https://github.com/bycedric))
- Fall back to APK when building for internal distribution. ([#527](https://github.com/expo/eas-cli/pull/527) by [@dsokal](https://github.com/dsokal))
- Add `iosEnterpriseProvisioning` to build metadata. ([#522](https://github.com/expo/eas-cli/pull/522) by [@dsokal](https://github.com/dsokal))
- Autodetect Google Services JSON key path in `eas submit -p android`. ([#520](https://github.com/expo/eas-cli/pull/297) by [@barthap](https://github.com/barthap))

### 🐛 Bug fixes

- Fix iOS capability syncing on build. ([#521](https://github.com/expo/eas-cli/pull/521) by [@EvanBacon](https://github.com/EvanBacon))
- Fix unhandled error when amplitude domains are blocked. ([#512](https://github.com/expo/eas-cli/pull/512) by [@wkozyra95](https://github.com/wkozyra95))
- Use default value for `appBuildVersion` in build metadata when building an Android managed project. ([#526](https://github.com/expo/eas-cli/pull/526) by [@dsokal](https://github.com/dsokal))

## [0.21.0](https://github.com/expo/eas-cli/releases/tag/v0.21.0) - 2021-07-12

### 🎉 New features

- Add `project:*` commands. ([#500](https://github.com/expo/eas-cli/pull/500) by [@jkhales](https://github.com/jkhales))
- Added support for iOS 15 capabilities: Communication Notifications, Time Sensitive Notifications, Group Activities, and Family Controls. ([#499](https://github.com/expo/eas-cli/pull/499) by [@EvanBacon](https://github.com/EvanBacon))
- Show more build metadata in `build:view` and `build:list`. ([#504](https://github.com/expo/eas-cli/pull/504) and [#508](https://github.com/expo/eas-cli/pull/508) by [@dsokal](https://github.com/dsokal))
- Add runtime version to build metadata. ([#493](https://github.com/expo/eas-cli/pull/493) by [@dsokal](https://github.com/dsokal))

## [0.20.0](https://github.com/expo/eas-cli/releases/tag/v0.20.0) - 2021-07-09

### 🛠 Breaking changes

- Unifify generic and managed workflow, deprecate `workflow` field. ([#497](https://github.com/expo/eas-cli/pull/497) by [@wkozyra95](https://github.com/wkozyra95))

### 🐛 Bug fixes

- Fix runtime version checks. ([#495](https://github.com/expo/eas-cli/pull/495) by [@dsokal](https://github.com/dsokal))
- Resolve `--android-package` correctly in `eas submit` command. ([#494](https://github.com/expo/eas-cli/pull/494) by [@wkozyra95](https://github.com/wkozyra95))

## [0.19.1](https://github.com/expo/eas-cli/releases/tag/v0.19.1) - 2021-07-02

### 🎉 New features

- Improve project workflow detection (fixes the case where the `android` and/or `ios` directories are git-ignored). ([#490](https://github.com/expo/eas-cli/pull/490) by [@dsokal](https://github.com/dsokal))
- Improve credentials workflow with project creation and current working directories ([#491](https://github.com/expo/eas-cli/pull/491) by [@quinlanj](https://github.com/quinlanj))

### 🐛 Bug fixes

- Better debugging experience ([#492](https://github.com/expo/eas-cli/pull/492) by [@quinlanj](https://github.com/quinlanj))

## [0.19.0](https://github.com/expo/eas-cli/releases/tag/v0.19.0) - 2021-07-01

### 🎉 New features

- Auto-suggest application id and bundle identifier when running `eas build:configure` for a managed project. ([#487](https://github.com/expo/eas-cli/pull/487) by [@dsokal](https://github.com/dsokal))
- Support configuring one platform at a time when running `eas build`. ([#483](https://github.com/expo/eas-cli/pull/483) by [@brentvatne](https://github.com/brentvatne))

## [0.18.3](https://github.com/expo/eas-cli/releases/tag/v0.18.3) - 2021-06-28

### 🎉 New features

- Support bundle identifiers that begin with `.`. ([#459](https://github.com/expo/eas-cli/pull/459) by [@EvanBacon](https://github.com/EvanBacon))
- Push Key setup integrated with ios build command ([#473](https://github.com/expo/eas-cli/pull/473) by [@quinlanj](https://github.com/quinlanj))

### 🐛 Bug fixes

- Fix android builds for PKCS12 keystores. ([#484](https://github.com/expo/eas-cli/pull/484) by [@quinlanj](https://github.com/quinlanj))

## [0.18.2](https://github.com/expo/eas-cli/releases/tag/v0.18.2) - 2021-06-25

### 🎉 New features

- Change default iOS image for projects with Expo SDK <= 41 (SDK 41 won't build with Xcode 12.5). ([#479](https://github.com/expo/eas-cli/pull/479) by [@dsokal](https://github.com/dsokal))
- Make Apple team optional in appropriate cases. ([#468](https://github.com/expo/eas-cli/pull/468) by [@quinlanj](https://github.com/quinlanj))
- Show projects that depend on a push key. ([#472](https://github.com/expo/eas-cli/pull/472) by [@quinlanj](https://github.com/quinlanj))

### 🐛 Bug fixes

- Fix inverted conditional so we actually only prompt about commit when index is dirty. ([#481](https://github.com/expo/eas-cli/pull/481) by [@brentvatne](https://github.com/brentvatne))

## [0.18.1](https://github.com/expo/eas-cli/releases/tag/v0.18.1) - 2021-06-24

### 🎉 New features

- Add basic printing support for Apple App Specific Password. ([#474](https://github.com/expo/eas-cli/pull/474) by [@quinlanj](https://github.com/quinlanj))

### 🐛 Bug fixes

- Fix CLI UI getting blocked on credentials migration, leading to partially migrated state. ([#477](https://github.com/expo/eas-cli/pull/477) by [@brentvatne](https://github.com/brentvatne))

## [0.18.0](https://github.com/expo/eas-cli/releases/tag/v0.18.0) - 2021-06-24

### 🛠 Breaking changes

- Drop support for `experimental.npmToken` in credentials.json, EAS Secrets can be used instead. ([#444](https://github.com/expo/eas-cli/pull/444) by [@dsokal](https://github.com/dsokal))
- Remove `--allow-experimental` flag from `eas build:configure` as it has no effect now. ([#444](https://github.com/expo/eas-cli/pull/444) by [@dsokal](https://github.com/dsokal))

### 🎉 New features

- Make credentials manager work with multi-target iOS projects. ([#441](https://github.com/expo/eas-cli/pull/441) by [@dsokal](https://github.com/dsokal))
- Copy over credentials from Expo Classic to EAS. ([#445](https://github.com/expo/eas-cli/pull/445) by [@quinlanj](https://github.com/quinlanj))
- Add Big Sur image for iOS builds. ([#457](https://github.com/expo/eas-cli/pull/457) by [@wkozyra95](https://github.com/wkozyra95))
- New version of Android credentials manager. ([#460](https://github.com/expo/eas-cli/pull/460) by [@quinlanj](https://github.com/quinlanj))
- Add an internal distribution with dev client to `build:configure` defaults. ([#465](https://github.com/expo/eas-cli/pull/465) by [@fson](https://github.com/fson))
- Add `updates.channel` to build metadata. ([#461](https://github.com/expo/eas-cli/pull/461) by [@jkhales](https://github.com/jkhales))
- iOS push key setup and management now available in `eas-cli credentials`. ([#469](https://github.com/expo/eas-cli/pull/469) [#470](https://github.com/expo/eas-cli/pull/470) by [@quinlanj](https://github.com/quinlanj))
- Support new build status: `new`. ([#475](https://github.com/expo/eas-cli/pull/475) by [@dsokal](https://github.com/dsokal))

### 🧹 Chores

- Deprecate `--skip-credentials-check` flag because it doesn't do anything and is no longer needed. ([#442](https://github.com/expo/eas-cli/pull/442) by [@brentvatne](https://github.com/brentvatne))
- Move android credentials code to new Graphql API. ([#439](https://github.com/expo/eas-cli/pull/439) [#440](https://github.com/expo/eas-cli/pull/440) [#438](https://github.com/expo/eas-cli/pull/438) [#443](https://github.com/expo/eas-cli/pull/443) [#447](https://github.com/expo/eas-cli/pull/447) [#451](https://github.com/expo/eas-cli/pull/451) [#455](https://github.com/expo/eas-cli/pull/455) by [@quinlanj](https://github.com/quinlanj))
- Prepare Graphql infra to support iOS push keys. ([#456](https://github.com/expo/eas-cli/pull/456) by [@quinlanj](https://github.com/quinlanj))
- Improve credentials DX ([#448](https://github.com/expo/eas-cli/pull/448) [#449](https://github.com/expo/eas-cli/pull/449) by [@quinlanj](https://github.com/quinlanj))
- Add analytics on dev client builds. ([#454](https://github.com/expo/eas-cli/pull/454) by [@fson](https://github.com/fson))
- Support non-git projects. ([#462](https://github.com/expo/eas-cli/pull/462) by [@wkozyra95](https://github.com/wkozyra95))

## [0.17.0](https://github.com/expo/eas-cli/releases/tag/v0.17.0) - 2021-06-02

### 🐛 Bug fixes

- Fix bundle identifier resolution when native target is not provided. ([#434](https://github.com/expo/eas-cli/pull/434) by [@dsokal](https://github.com/dsokal))
- Fix git repo root path getter on Windows. ([#429](https://github.com/expo/eas-cli/pull/429) by [@brentvatne](https://github.com/brentvatne))
- Fix resolving Android application identifier. ([#431](https://github.com/expo/eas-cli/pull/431) by [@quinlanj](https://github.com/quinlanj))

### 🧹 Chores

- Android credentials setup now on Graphql API. ([#434](https://github.com/expo/eas-cli/pull/427) by [@quinlanj](https://github.com/quinlanj))

## [0.16.0](https://github.com/expo/eas-cli/releases/tag/v0.16.0) - 2021-05-26

### 🎉 New features

- Opt out of capability syncing with `EXPO_NO_CAPABILITY_SYNC=1`. ([#426](https://github.com/expo/eas-cli/pull/426) by [@brentvatne](https://github.com/brentvatne))
- Add more verbose logging around capability syncing to help debug reported issues. ([#426](https://github.com/expo/eas-cli/pull/426) by [@brentvatne](https://github.com/brentvatne))
- Add managed credentials support for multi-target iOS projects. ([#414](https://github.com/expo/eas-cli/pull/414) by [@dsokal](https://github.com/dsokal))

## [0.15.1](https://github.com/expo/eas-cli/releases/tag/v0.15.1) - 2021-05-25

### 🎉 New features

- Support auto capabilities in managed workflow using Expo config plugin introspection. ([#419](https://github.com/expo/eas-cli/pull/419) by [@EvanBacon](https://github.com/EvanBacon))

### 🐛 Bug fixes

- Fix sending `appBuildVersion` as part of the build metadata. ([#423](https://github.com/expo/eas-cli/pull/423) by [@dsokal](https://github.com/dsokal))

## [0.15.0](https://github.com/expo/eas-cli/releases/tag/v0.15.0) - 2021-05-20

### 🛠 Breaking changes

- `[EAS BUILD API]` Remove "Auto" option for `schemeBuildConfiguration` and make the old "Auto" behaviour the default. ([#394](https://github.com/expo/eas-cli/pull/394) by [@randomhajile](https://github.com/randomhajile))
- Remove `experimental.disableIosBundleIdentifierValidation` flag from eas.json. ([#407](https://github.com/expo/eas-cli/pull/407) by [@dsokal](https://github.com/dsokal))
- Deprecate `android.package` and `ios.bundleIdentifier` in app config for generic projects. EAS CLI depends on the values in native code now. ([#407](https://github.com/expo/eas-cli/pull/407) by [@dsokal](https://github.com/dsokal))
- Remove application id synchronization (`android.package` and `ios.bundleIdentifier`) between app.json and native code when running builds. ([#407](https://github.com/expo/eas-cli/pull/407) by [@dsokal](https://github.com/dsokal))

### 🎉 New features

- Auto sync associated domains capability before building. ([#384](https://github.com/expo/eas-cli/pull/384) by [@EvanBacon](https://github.com/EvanBacon))
- Add eas init command. [#402](https://github.com/expo/eas-cli/pull/402) by [@jkhales](https://github.com/jkhales))
- Allow for arbitrary string values in `schemeBuildConfiguration`. ([#394](https://github.com/expo/eas-cli/pull/394) by [@randomhajile](https://github.com/randomhajile))
- Allow for installing custom `expo-cli` version on EAS Build. ([#409](https://github.com/expo/eas-cli/pull/409) by [@randomhajile](https://github.com/randomhajile))
- Support PKCS kesytores for Android. ([#398](https://github.com/expo/eas-cli/pull/398) by [@wkozyra95](https://github.com/wkozyra95))
- Support empty passwords in Android and iOS keystores. ([#398](https://github.com/expo/eas-cli/pull/398) by [@wkozyra95](https://github.com/wkozyra95))
- Add more build metadata - `appBuildVersion`. ([#413](https://github.com/expo/eas-cli/pull/413) by [@dsokal](https://github.com/dsokal))

### 🐛 Bug fixes

- Fix failure when publishing without the platform flag. ([#415](https://github.com/expo/eas-cli/pull/415) by [@jkhales](https://github.com/jkhales))
- Pin versions in package.json. ([#399](https://github.com/expo/eas-cli/pull/399) by [@dsokal](https://github.com/dsokal))
- Revert [0ac2f](https://github.com/expo/eas-cli/commit/0ac2fb77a118df609381c4e350aa68609340c3cd) as the root cause of the issue has been fixed in [#399](https://github.com/expo/eas-cli/pull/399).
- Include development-client in valid buildType for internal distribution. ([#410](https://github.com/expo/eas-cli/pull/410) by [@brentvatne](https://github.com/brentvatne))

## [0.14.1](https://github.com/expo/eas-cli/releases/tag/v0.14.1) - 2021-05-11

### 🐛 Bug fixes

- Make the default urql requestPolicy 'network-only'. ([#397](https://github.com/expo/eas-cli/pull/397) by [@jkhales](https://github.com/jkhales))

## [0.14.0](https://github.com/expo/eas-cli/releases/tag/v0.14.0) - 2021-05-10

### 🛠 Breaking changes

- Make eas branch:publish work with expo-cli >= 4.4.3 ([#366](https://github.com/expo/eas-cli/pull/366) by [@jkhales](https://github.com/jkhales))
- Create asset keys without an extension. ([#366](https://github.com/expo/eas-cli/pull/366) by [@jkhales](https://github.com/jkhales))

### 🎉 New features

- Display platforms supported by an update group ([#391](https://github.com/expo/eas-cli/pull/391) by [@jkhales](https://github.com/jkhales))
- Add a --platform flag to branch:publish command ([#389](https://github.com/expo/eas-cli/pull/389) by [@jkhales](https://github.com/jkhales))
- Release new credentials manager. ([#363](https://github.com/expo/eas-cli/pull/363) by [@quinlanj](https://github.com/quinlanj))
- Add QR code to install internal distribution build on device. ([#371](https://github.com/expo/eas-cli/pull/371) by [@axeldelafosse](https://github.com/axeldelafosse))

### 🧹 Chores

- Cleanup unused code. ([#364](https://github.com/expo/eas-cli/pull/364), [#365](https://github.com/expo/eas-cli/pull/365) by [@quinlanj](https://github.com/quinlanj))
- Redesign UX in beta credentials manager. ([#360](https://github.com/expo/eas-cli/pull/360) by [@quinlanj](https://github.com/quinlanj))
- Port more options to the beta credentials manager. ([#352](https://github.com/expo/eas-cli/pull/352), [357](https://github.com/expo/eas-cli/pull/357), [361](https://github.com/expo/eas-cli/pull/361) by [@quinlanj](https://github.com/quinlanj))
- Add getBuildProfileNamesAsync helper to EasJsonReader. ([#351](https://github.com/expo/eas-cli/pull/351) by [@quinlanj](https://github.com/quinlanj))
- Increase build timeout to 1 hour. ([#370](https://github.com/expo/eas-cli/pull/370) by [@wkozyra95](https://github.com/wkozyra95))
- Remove check for pending builds. ([#373](https://github.com/expo/eas-cli/pull/373) by [@wkozyra95](https://github.com/wkozyra95))

## [0.13.0](https://github.com/expo/eas-cli/releases/tag/v0.13.0) - 2021-04-22

### 🎉 New features

- Implement offline distribution certificate validation when running a build in non-interactive mode. ([#344](https://github.com/expo/eas-cli/pull/344) by [@dsokal](https://github.com/dsokal))
- Add support for building internal distribution apps for Apple Enterprise Teams. ([#344](https://github.com/expo/eas-cli/pull/344) by [@dsokal](https://github.com/dsokal))

### 🐛 Bug fixes

- Display descriptive error message when API for EAS Build changes. ([#359](https://github.com/expo/eas-cli/pull/359) by [@wkozyra95](https://github.com/wkozyra95))

## [0.12.0](https://github.com/expo/eas-cli/releases/tag/v0.12.0) - 2021-04-22

### 🎉 New features

- Add the initiating user's username to the build metadata. ([#354](https://github.com/expo/eas-cli/pull/354) by [@dsokal](https://github.com/dsokal))
- Add `--clear-cache` flag for `eas build`. ([#355](https://github.com/expo/eas-cli/pull/355) by [@wkozyra95](https://github.com/wkozyra95))

### 🐛 Bug fixes

- Fix the bug where the account name was used as the username. ([#354](https://github.com/expo/eas-cli/pull/354) by [@dsokal](https://github.com/dsokal))

## [0.11.1](https://github.com/expo/eas-cli/releases/tag/v0.11.1) - 2021-04-20

### 🎉 New features

- Resolve ios distribution types. ([#348](https://github.com/expo/eas-cli/pull/348) by [@quinlanj](https://github.com/quinlanj))

### 🐛 Bug fixes

- Bump version of `@expo/apple-utils` to fix capabilities sync immediately after initial identifier registration. ([593c4](https://github.com/expo/eas-cli/commit/593c42f601396deba1751489343ec07b0a8876da) by [@brentvatne](https://github.com/brentvatne))

## [0.11.0](https://github.com/expo/eas-cli/releases/tag/v0.11.0) - 2021-04-20

### 🛠 Breaking changes

- `"credentialsSource": "auto"` is now deprecated. The option will use `"remote"` as the default value. ([#345](https://github.com/expo/eas-cli/pull/345) by [@dsokal](https://github.com/dsokal))

### 🎉 New features

- Add validation when setting up ad-hoc provisioning profile in non-interactive mode. ([#338](https://github.com/expo/eas-cli/pull/338) by [@dsokal](https://github.com/dsokal))
- Allow for registering devices when running an ad-hoc build for the first time. ([#340](https://github.com/expo/eas-cli/pull/340) by [@dsokal](https://github.com/dsokal))

### 🐛 Bug fixes

- Fix the bug where all Android managed builds produced AAB archives. The `buildType` property from `eas.json` is not ignored now. ([#349](https://github.com/expo/eas-cli/pull/349) by [@dsokal](https://github.com/dsokal))

## [0.10.0](https://github.com/expo/eas-cli/releases/tag/v0.10.0) - 2021-04-16

### 🛠 Breaking changes

- `secrets:<COMMAND>` is renamed to `secret:<COMMAND>` ([#315](https://github.com/expo/eas-cli/pull/315) by [@fiberjw](https://github.com/fiberjw))
- `secret:delete` now accepts `id` through a flag rather than an argument ([#315](https://github.com/expo/eas-cli/pull/315) by [@fiberjw](https://github.com/fiberjw))

### 🎉 New features

- Use special Expo SDK runtime version for managed projects ([#336](https://github.com/expo/eas-cli/pull/336)) by [@wschurman](https://github.com/wschurman))

### 🐛 Bug fixes

- Fix the behavior where the provisioning profile was invalidated after syncing bundle id capabilities. ([#334](https://github.com/expo/eas-cli/pull/334) by [@dsokal](https://github.com/dsokal))

### 🧹 Chores

- Change build credentials summary format. ([#321](https://github.com/expo/eas-cli/pull/321) by [@dsokal](https://github.com/dsokal))

## [0.9.1](https://github.com/expo/eas-cli/releases/tag/v0.9.1) - 2021-04-09

### 🐛 Bug fixes

- Fix provisioning profile validation to actually check status. ([#318](https://github.com/expo/eas-cli/pull/318) by [@quinlanj](https://github.com/quinlanj))

### 🧹 Chores

- Replace Credentials REST API calls with GraphQL counterparts, also improved DX. ([#293](https://github.com/expo/eas-cli/pull/293), [#299](https://github.com/expo/eas-cli/pull/299), [#301](https://github.com/expo/eas-cli/pull/301), [#317](https://github.com/expo/eas-cli/pull/317) by [@quinlanj](https://github.com/quinlanj))

## [0.9.0](https://github.com/expo/eas-cli/releases/tag/v0.9.0) - 2021-04-09

### 🎉 New features

- Retry graphQL call on network or transient server errors. ([#320](https://github.com/expo/eas-cli/pull/320) by [@jkhales](https://github.com/jkhales))
- Display more friendly error messages when `eas submit` fails. ([#311](https://github.com/expo/eas-cli/pull/297) by [@barthap](https://github.com/barthap))
- Add support for managing webhooks (new commands: `webhook:create`, `webhook:view`, `webhook:list`, `webhook:update`, and `webhook:delete`). ([#314](https://github.com/expo/eas-cli/pull/314) by [@dsokal](https://github.com/dsokal))
- Support for local builds [experimental]. ([#305](https://github.com/expo/eas-cli/pull/305) by [@wkozyra95](https://github.com/wkozyra95))

### 🐛 Bug fixes

- Fix the issue where the first iOS build fails for a project without `ios.bundleIdentifier` set in `app.json`. ([#319](https://github.com/expo/eas-cli/pull/319) by [@dsokal](https://github.com/dsokal))
- Bump @expo/config-plugins to fix `eas build:configure` on Windows. ([d0f3e](https://github.com/expo/eas-cli/commit/d0f3e387e7f31dbce4c3b93b8d083c7d20d9e30d) by [@brentvatne](https://github.com/brentvatne))
- Replace REST API calls with GraphQL counterparts. ([#333](https://github.com/expo/eas-cli/pull/333) by [@barthap](https://github.com/barthap))

## [0.8.1](https://github.com/expo/eas-cli/releases/tag/v0.8.1) - 2021-04-06

### 🐛 Bug fixes

- Fix the issue where the build status never got updated when running `eas build`. ([#310](https://github.com/expo/eas-cli/pull/310) by [@dsokal](https://github.com/dsokal))

## [0.8.0](https://github.com/expo/eas-cli/releases/tag/v0.8.0) - 2021-04-06

### 🛠 Breaking changes

- Change the way of disabling cache - add `cache.disabled` field. ([#295](https://github.com/expo/eas-cli/pull/295) by [@dsokal](https://github.com/dsokal))
- `secrets:create` now uses flags rather than positional arguments ([#300](https://github.com/expo/eas-cli/pull/300) by [@fiberjw](https://github.com/fiberjw))
- `secrets:create`'s `target` arg is now called `scope` ([#300](https://github.com/expo/eas-cli/pull/300) by [@fiberjw](https://github.com/fiberjw))
- `secrets:list`'s `target` property is now called `scope` ([#300](https://github.com/expo/eas-cli/pull/300) by [@fiberjw](https://github.com/fiberjw))
- `secrets:delete`'s `ID` arg is now optional ([#309](https://github.com/expo/eas-cli/pull/309) by [@fiberjw](https://github.com/fiberjw))
- `secrets:delete`'s now allows users to choose secrets from a list ([#309](https://github.com/expo/eas-cli/pull/309) by [@fiberjw](https://github.com/fiberjw))

### 🎉 New features

- `build:view` and `build:list` now showing the distribution type (store / internal) and release channel. ([#284](https://github.com/expo/eas-cli/pull/284) by [@vthibault](https://github.com/vthibault))
- Add analytics to EAS Build. ([#162](https://github.com/expo/eas-cli/pull/162) by [@wkozyra95](https://github.com/wkozyra95))
- Improve tar archive support in EAS Submit. ([#297](https://github.com/expo/eas-cli/pull/297) by [@barthap](https://github.com/barthap))

### 🐛 Bug fixes

- Fix environment secret creation prompt. ([#298](https://github.com/expo/eas-cli/pull/298) by [@fiberjw](https://github.com/fiberjw))

### 🧹 Chores

- Replace REST API calls with GraphQL counterparts. ([#286](https://github.com/expo/eas-cli/pull/286), [#288](https://github.com/expo/eas-cli/pull/288), [#303](https://github.com/expo/eas-cli/pull/303), [#306](https://github.com/expo/eas-cli/pull/306), [#307](https://github.com/expo/eas-cli/pull/307) by [@dsokal](https://github.com/dsokal))

## [0.7.0](https://github.com/expo/eas-cli/releases/tag/v0.7.0) - 2021-03-22

### 🎉 New features

- Print common error messages when builds fail. ([#272](https://github.com/expo/eas-cli/pull/272) by [@dsokal](https://github.com/dsokal))
- Commit automatically if `EAS_BUILD_AUTOCOMMIT` is set. ([#271](https://github.com/expo/eas-cli/pull/271) by [@wkozyra95](https://github.com/wkozyra95))
- Allow for installing custom `bundler` version on EAS Build. ([#277](https://github.com/expo/eas-cli/pull/277) by [@dsokal](https://github.com/dsokal))
- Add support for managing environment secrets. ([#275](https://github.com/expo/eas-cli/pull/275) by [@fiberjw](https://github.com/fiberjw))

### 🐛 Bug fixes

- Fix `eas submit` local archive prompt for `.aab` files when submitting for iOS. ([#273](https://github.com/expo/eas-cli/pull/273) by [@barthap](https://github.com/barthap))
- Verify whether "name" field in app.json contains any alphanumeric characters. ([#280](https://github.com/expo/eas-cli/pull/280) by [@wkozyra95](https://github.com/wkozyra95))
- Detect dependency cycles in eas.json build profiles. ([#283](https://github.com/expo/eas-cli/pull/283) by [@wkozyra95](https://github.com/wkozyra95))

## [0.6.0](https://github.com/expo/eas-cli/releases/tag/v0.6.0) - 2021-03-09

### 🛠 Breaking changes

- Generic iOS projects: build release builds by default. ([#266](https://github.com/expo/eas-cli/pull/266) by [@dsokal](https://github.com/dsokal))

### 🎉 New features

- Log the size of the archived project when uploading. ([#264](https://github.com/expo/eas-cli/pull/264) by [@wkozyra95](https://github.com/wkozyra95))
- Add more build metadata (release channel, build profile name, git commit hash). ([#265](https://github.com/expo/eas-cli/pull/265) by [@dsokal](https://github.com/dsokal))
- Display App Store link after successful submission. ([#144](https://github.com/expo/eas-cli/pull/144) by [@barthap](https://github.com/barthap))
- Add `experimental.disableIosBundleIdentifierValidation` flag to eas.json. ([#263](https://github.com/expo/eas-cli/pull/263) by [@wkozyra95](https://github.com/wkozyra95))
- Support internal distribution in non-interactive builds. ([#269](https://github.com/expo/eas-cli/pull/269) by [@dsokal](https://github.com/dsokal))

### 🐛 Bug fixes

- Print Apple Team ID in the output of `device:list` when the team name is unknown. ([#268](https://github.com/expo/eas-cli/pull/268) by [@wkozyra95](https://github.com/wkozyra95))

## [0.5.0](https://github.com/expo/eas-cli/releases/tag/v0.5.0) - 2021-03-02

### 🎉 New features

- Add support for build cache. ([#247](https://github.com/expo/eas-cli/pull/247) by [@wkozyra95](https://github.com/wkozyra95))
- Enable internal distribution support for self-managed credentials. ([#256](https://github.com/expo/eas-cli/pull/256) by [@dsokal](https://github.com/dsokal))

### 🐛 Bug fixes

- Make sure all files are committed before build. ([#251](https://github.com/expo/eas-cli/pull/251) by [@wkozyra95](https://github.com/wkozyra95))
- Fix `eas submit` support for tar.gz files. ([#257](https://github.com/expo/eas-cli/pull/257)) by [@wkozyra95](https://github.com/wkozyra95))
- Show untracked files when checking `git status`. ([#259](https://github.com/expo/eas-cli/pull/259) by [@wkozyra95](https://github.com/wkozyra95))

### 🧹 Chores

- Upgrade `@expo/eas-build-job` from `0.2.12` to `0.2.13`. ([#245](https://github.com/expo/eas-cli/pull/245) by [@dsokal](https://github.com/dsokal))

## [0.4.3](https://github.com/expo/eas-cli/releases/tag/v0.4.3) - 2021-02-23

### 🎉 New features

- Add support for iOS simulator builds. ([#240](https://github.com/expo/eas-cli/pull/240) by [@dsokal](https://github.com/dsokal))

### 🐛 Bug fixes

- Use fixed version of `@expo/eas-json`. ([#243](https://github.com/expo/eas-cli/pull/243) by [@wkozyra95](https://github.com/wkozyra95))

## [0.4.2](https://github.com/expo/eas-cli/releases/tag/v0.4.2) - 2021-02-18

### 🐛 Bug fixes

- Fix detecting application target (iOS builds). ([#238](https://github.com/expo/eas-cli/pull/238) by [@dsokal](https://github.com/dsokal))

## [0.4.1](https://github.com/expo/eas-cli/releases/tag/v0.4.1) - 2021-02-16

### 🐛 Bug fixes

- Fix `"buildType" is not allowed` error. ([#595bf](https://github.com/expo/eas-cli/commit/595bfecf1cbff0f76e7fd2049fe16f6f38bbe150) by [@wkozyra95](https://github.com/wkozyra95))

## [0.4.0](https://github.com/expo/eas-cli/releases/tag/v0.4.0) - 2021-02-16

### 🎉 New features

- Add build:cancel command. ([#219](https://github.com/expo/eas-cli/pull/219) by [@wkozyra95](https://github.com/wkozyra95))
- Implement version auto increment for iOS builds. ([#231](https://github.com/expo/eas-cli/pull/231) by [@dsokal](https://github.com/dsokal))
- Add support for builder environment customizations. ([#230](https://github.com/expo/eas-cli/pull/230) by [@wkozyra95](https://github.com/wkozyra95))
- Add `schemeBuildConfiguration` option for generic iOS builds. ([#234](https://github.com/expo/eas-cli/pull/234) by [@dsokal](https://github.com/dsokal))

### 🐛 Bug fixes

- Fix `--no-wait` flag for `eas build`. ([#226](https://github.com/expo/eas-cli/pull/226) by [@paul-ridgway](https://github.com/paul-ridgway))
- Fix running builds from project subdirectories. ([#229](https://github.com/expo/eas-cli/pull/229) by [@wkozyra95](https://github.com/wkozyra95))<|MERGE_RESOLUTION|>--- conflicted
+++ resolved
@@ -8,7 +8,6 @@
 
 ### 🎉 New features
 
-<<<<<<< HEAD
 - Make "production" the default profile for building and submitting. ([#677](https://github.com/expo/eas-cli/pull/677)) by [@jonsamp](https://github.com/jonsamp)
   - Previously, the default profile when running `eas build` or `eas submit` was "release". We're changing it to a more recognizable name that is consistent with our docs, which is now "production". You can always specify a profile manually with the `--profile` flag. For this major version, if you do not have a profile named "production", and still have a profile named "release", we will fall back to the "release" profile as the default, however you'll see a warning as we're going to remove that behavior in the next major release of EAS CLI.
   - To upgrade, update **eas.json** to have a "production" profile in both the `build` and `submit` objects. If you already have a project set up, this will replace the existing "release" profile. After the change, eas.json should have the following profiles:
@@ -22,7 +21,7 @@
     }
   }
   ```
-=======
+
 ### 🐛 Bug fixes
 
 ### 🧹 Chores
@@ -31,7 +30,6 @@
 
 ### 🎉 New features
 
->>>>>>> 8ca9d66c
 - Add App Store Connect Api Key support to iOS submissions. ([#678](https://github.com/expo/eas-cli/pull/678) by [@quinlanj](https://github.com/quinlanj))
 - Create/list/revoke App Store Connect Api keys via Apple apis. ([#687](https://github.com/expo/eas-cli/pull/687) by [@quinlanj](https://github.com/quinlanj))
 - Add ability to select a build from a list in `eas submit` interactive mode. ([#688](https://github.com/expo/eas-cli/pull/688) by [@barthap](https://github.com/barthap))
