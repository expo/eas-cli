# Changelog

This is the log of notable changes to EAS CLI and related packages.

## main

### 🛠 Breaking changes

### 🎉 New features

### 🐛 Bug fixes

<<<<<<< HEAD
- Do not copy files over onto a cloned Git repository when packing the project archive if `requireCommit` is true. ([#2885](https://github.com/expo/eas-cli/pull/2885) by [@sjchmiela](https://github.com/sjchmiela))
=======
- Fix `EISDIR` error when archiving project with submodules ignored. ([#2884](https://github.com/expo/eas-cli/pull/2884) by [@sjchmiela](https://github.com/sjchmiela))
>>>>>>> 035ca03b

### 🧹 Chores

## [15.0.4](https://github.com/expo/eas-cli/releases/tag/v15.0.4) - 2025-02-05

### 🐛 Bug fixes

- Fixed `GitClient` not respecting `.easignore` file. ([#2873](https://github.com/expo/eas-cli/pull/2873) by [@sjchmiela](https://github.com/sjchmiela))
- Fix symlink support in `makeShallowCopyAsync`. ([#2874](https://github.com/expo/eas-cli/pull/2874) by [@sjchmiela](https://github.com/sjchmiela))
- Allow excluding `.git` directory from project archive by adding it to `.easignore`. ([#2879](https://github.com/expo/eas-cli/pull/2879) by [@sjchmiela](https://github.com/sjchmiela))

### 🧹 Chores

- Popup website in fingerprint:compare. ([#2859](https://github.com/expo/eas-cli/pull/2859) by [@quinlanj](https://github.com/quinlanj))
- Fix fingerprint:compare URL. ([#2861](https://github.com/expo/eas-cli/pull/2861) by [@quinlanj](https://github.com/quinlanj))
- Make less gql calls in fingerprint:compare. ([#2860](https://github.com/expo/eas-cli/pull/2860) by [@quinlanj](https://github.com/quinlanj))
- No longer require owner field for SDK >= 53 or canary. ([#2835](https://github.com/expo/eas-cli/pull/2835) by [@wschurman](https://github.com/wschurman))
- Add --open flag to fingerprint:compare. ([#2872](https://github.com/expo/eas-cli/pull/2872) by [@quinlanj](https://github.com/quinlanj))

## [15.0.3](https://github.com/expo/eas-cli/releases/tag/v15.0.3) - 2025-02-04

### 🐛 Bug fixes

- Fixed EAS server environment variables does not pass to `npx expo-updates runtimeversion:resolve` call. ([#2867](https://github.com/expo/eas-cli/pull/2867) by [@kudo](https://github.com/kudo))

## [15.0.2](https://github.com/expo/eas-cli/releases/tag/v15.0.2) - 2025-02-04

## [15.0.1](https://github.com/expo/eas-cli/releases/tag/v15.0.1) - 2025-02-04

## [15.0.0](https://github.com/expo/eas-cli/releases/tag/v15.0.0) - 2025-02-04

### 🛠 Breaking changes

- Use Git to archive projects containing a Git repository. (Previously, Git would only be used if `requireCommit` flag in `eas.json` was set to `true`.) ([#2841](https://github.com/expo/eas-cli/pull/2841) by [@sjchmiela](https://github.com/sjchmiela))

### 🐛 Bug fixes

- Print warning for `NoVcsClient` only once. ([#2863](https://github.com/expo/eas-cli/pull/2863) by [@szdziedzic](https://github.com/szdziedzic))

### 🧹 Chores

- Add update support for fingerprint:compare. ([#2850](https://github.com/expo/eas-cli/pull/2850) by [@quinlanj](https://github.com/quinlanj))
- Add update group id support for fingerprint:compare. ([#2851](https://github.com/expo/eas-cli/pull/2851) by [@quinlanj](https://github.com/quinlanj))
- Add better interactive support for fingerprint:compare. ([#2854](https://github.com/expo/eas-cli/pull/2854) by [@quinlanj](https://github.com/quinlanj))

## [14.7.1](https://github.com/expo/eas-cli/releases/tag/v14.7.1) - 2025-01-31

### 🐛 Bug fixes

- Account for `ios.config.usesNonExemptEncryption` in non-exempt encryption status prompt. ([#2852](https://github.com/expo/eas-cli/pull/2852) by [@EvanBacon](https://github.com/EvanBacon))

## [14.7.0](https://github.com/expo/eas-cli/releases/tag/v14.7.0) - 2025-01-30

### 🎉 New features

- Add `--submit` and `-s` as aliases for `--auto-submit` flag. ([#2846](https://github.com/expo/eas-cli/pull/2846) by [@szdziedzic](https://github.com/szdziedzic))

### 🐛 Bug fixes

- Skip non-exempt check in non-interactive mode. ([#2849](https://github.com/expo/eas-cli/pull/2849) by [@EvanBacon](https://github.com/EvanBacon))

## [14.6.0](https://github.com/expo/eas-cli/releases/tag/v14.6.0) - 2025-01-30

### 🎉 New features

- Prompt to set non-exempt encryption status for the iOS app to support faster store submissions. ([#2843](https://github.com/expo/eas-cli/pull/2843) by [@EvanBacon](https://github.com/EvanBacon))
- Automatically create internal TestFlight group in EAS Submit command. ([#2839](https://github.com/expo/eas-cli/pull/2839) by [@evanbacon](https://github.com/evanbacon))
- Sanitize and generate names for EAS Submit to prevent failures due to invalid characters or taken names. ([#2842](https://github.com/expo/eas-cli/pull/2842) by [@evanbacon](https://github.com/evanbacon))
- Release `eas fingerprint:compare`. ([#2821](https://github.com/expo/eas-cli/pull/2821) by [@quinlanj](https://github.com/quinlanj))

### 🧹 Chores

- Make new autoIncremented builds start at nr 1 by default ([#2828](https://github.com/expo/eas-cli/pull/2828) by [@radoslawkrzemien](https://github.com/radoslawkrzemien))

## [14.5.0](https://github.com/expo/eas-cli/releases/tag/v14.5.0) - 2025-01-22

### 🎉 New features

- Allow filtering by `--fingerprint_hash` in `eas build:list` command. ([#2818](https://github.com/expo/eas-cli/pull/2818) by [@szdziedzic](https://github.com/szdziedzic))

### 🐛 Bug fixes

- Ensure that the AASA file is served with content type application/json ([#2829](https://github.com/expo/eas-cli/pull/2829) by [@kadikraman](https://github.com/kadikraman))
- Ensure that the AppleID provided in prompt or saved to cache does not contain invalid unprintable characters ([#2830](https://github.com/expo/eas-cli/pull/2830) by [@radoslawkrzemien](https://github.com/radoslawkrzemien))

### 🧹 Chores

- Fix logs typos in the `eas deploy` command. ([#2822](https://github.com/expo/eas-cli/pull/2822) by [@kadikraman](https://github.com/kadikraman))
- Make `deploy` the top level command for hosting. ([#2824](https://github.com/expo/eas-cli/pull/2824) by [@kadikraman](https://github.com/kadikraman))
- Allow longer submit profile extension chain (up to 5, same as build profile) ([#2831](https://github.com/expo/eas-cli/pull/2831) by [@radoslawkrzemien](https://github.com/radoslawkrzemien))
- Make variable naming more explicit, remove deprecated runtimeFingerprintSource uses. ([#2816](https://github.com/expo/eas-cli/pull/2816) by [@wschurman](https://github.com/wschurman))

## [14.4.1](https://github.com/expo/eas-cli/releases/tag/v14.4.1) - 2025-01-15

### 🐛 Bug fixes

- Enable shell execution for env:exec commands. ([#2788](https://github.com/expo/eas-cli/pull/2788) by [@tharakadesilva](https://github.com/tharakadesilva))

### 🧹 Chores

- Make automatic env resolution message shorter. ([#2806](https://github.com/expo/eas-cli/pull/2806) by [@szdziedzic](https://github.com/szdziedzic))
- Make "No remote versions are configured" message green instead of yellow. ([#2805](https://github.com/expo/eas-cli/pull/2805) by [@szdziedzic](https://github.com/szdziedzic))
- Upload local fingerprint on `eas fingerprint:compare`. ([#2808](https://github.com/expo/eas-cli/pull/2808) by [@quinlanj](https://github.com/quinlanj))
- Upgrade `eas-cli-local-build-plugin` to `1.0.163` to support Bun's new text-based lock file in local builds. ([#2817](https://github.com/expo/eas-cli/pull/2817) by [@shiroyasha9](https://github.com/shiroyasha9))

## [14.4.0](https://github.com/expo/eas-cli/releases/tag/v14.4.0) - 2025-01-09

### 🎉 New features

- Load `.env` variables even when `--environment` is specified for `deploy` command. Conflicts will be highlighted by a warning message. ([#2783](https://github.com/expo/eas-cli/pull/2783) by [@kitten](https://github.com/kitten))
- Silence all non-command output in non-interactive mode of eas env:exec. ([#2800](https://github.com/expo/eas-cli/pull/2800) by [@wschurman](https://github.com/wschurman))
- Unhide `deploy` and `deploy:alias` commands ([#2807](https://github.com/expo/eas-cli/pull/2807) by [@kitten](https://github.com/kitten))

## [14.3.1](https://github.com/expo/eas-cli/releases/tag/v14.3.1) - 2025-01-08

### 🧹 Chores

- Bump `@expo/package-manager@1.7.0` to support Bun text-based lock files. ([#2801](https://github.com/expo/eas-cli/pull/2801) by [@kudo](https://github.com/kudo))

## [14.3.0](https://github.com/expo/eas-cli/releases/tag/v14.3.0) - 2025-01-07

### 🎉 New features

- Upload `package.json` when uploading workflow sources. ([#2786](https://github.com/expo/eas-cli/pull/2786) by [@sjchmiela](https://github.com/sjchmiela))

### 🐛 Bug fixes

- Show `eas deploy` upload error messages. ([#2771](https://github.com/expo/eas-cli/pull/2771) by [@kadikraman](https://github.com/kadikraman))
- Prevent EAS CLI dependencies check from running repeatedly. ([#2781](https://github.com/expo/eas-cli/pull/2781) by [@kitten](https://github.com/kitten))
- Prevent optimistic request body parsing for `eas deploy`. ([#2784](https://github.com/expo/eas-cli/pull/2784) by [@kadikraman](https://github.com/kadikraman))

### 🧹 Chores

- Update log output for `worker` deploy and alias commands. ([#2780](https://github.com/expo/eas-cli/pull/2780) by [@kitten](https://github.com/kitten))
- Update various messages wording. ([#2790](https://github.com/expo/eas-cli/pull/2790) by [@simek](https://github.com/simek))
- Use node18 as tsconfig base. ([#2739](https://github.com/expo/eas-cli/pull/2739) by [@quinlanj](https://github.com/quinlanj))

## [14.2.0](https://github.com/expo/eas-cli/releases/tag/v14.2.0) - 2024-12-13

### 🎉 New features

- Add `eas deploy --dry-run` flag to output tarball. ([#2761](https://github.com/expo/eas-cli/pull/2761) by [@kitten](https://github.com/kitten))
- Allow specifying credentials for android builds. ([#2775](https://github.com/expo/eas-cli/pull/2775) by [@khamilowicz](https://github.com/khamilowicz))

### 🐛 Bug fixes

- Remove random branch name generation for --auto branch name non-vcs fallback. ([#2747](https://github.com/expo/eas-cli/pull/2747) by [@wschurman](https://github.com/wschurman))
- Upgrade @expo/multipart-body-parser. ([#2751](https://github.com/expo/eas-cli/pull/2751) by [@wschurman](https://github.com/wschurman))
- Pass env var flag to worker deployments. ([#2763](https://github.com/expo/eas-cli/pull/2763) by [@kadikraman](https://github.com/kadikraman))
- Fix request for switching providers when doing Apple auth. ([#2769](https://github.com/expo/eas-cli/pull/2769) by [@szdziedzic](https://github.com/szdziedzic))

### 🧹 Chores

- Improve logging and validation in `eas env:exec` command. ([#2762](https://github.com/expo/eas-cli/pull/2762) by [@szdziedzic](https://github.com/szdziedzic))

## [14.1.0](https://github.com/expo/eas-cli/releases/tag/v14.1.0) - 2024-12-10

### 🎉 New features

- Add support for enabeling broadcast Push Notifications capability option, by setting `ios.usesBroadcastPushNotifications` to `true` in app config. ([#2748](https://github.com/expo/eas-cli/pull/2748) by [@szdziedzic](https://github.com/szdziedzic))

### 🧹 Chores

- Add link to FYI page mentioning the workaround for Apple SMS 2FA issue. ([#2752](https://github.com/expo/eas-cli/pull/2752) by [@szdziedzic](https://github.com/szdziedzic))

## [14.0.3](https://github.com/expo/eas-cli/releases/tag/v14.0.3) - 2024-12-09

### 🐛 Bug fixes

- Bump `@expo/apple-utils` to fix sending two-factor authentication codes via SMS. ([#2750](https://github.com/expo/eas-cli/pull/2750) by [@EvanBacon](https://github.com/EvanBacon))

### 🧹 Chores

- Change update message to allow faster copy and paste. ([#2661](https://github.com/expo/eas-cli/pull/2661) by [@jonluca](https://github.com/jonluca))
- Allow using `$schema` field in `eas.json`. ([#2624](https://github.com/expo/eas-cli/pull/2624) by [@saiichihashimoto](https://github.com/saiichihashimoto))

## [14.0.2](https://github.com/expo/eas-cli/releases/tag/v14.0.2) - 2024-12-06

### 🧹 Chores

- Print warning instead of throwing an error when validating `CFBundleShortVersionString` against App Store requirements. ([#2741](https://github.com/expo/eas-cli/pull/2741) by [@szdziedzic](https://github.com/szdziedzic))

## [14.0.1](https://github.com/expo/eas-cli/releases/tag/v14.0.1) - 2024-12-06

### 🧹 Chores

- Bump `@expo/apple-utils` to improve error handling and input validation and change auth headers. ([#2745](https://github.com/expo/eas-cli/pull/2745) by [@szdziedzic](https://github.com/szdziedzic))

## [14.0.0](https://github.com/expo/eas-cli/releases/tag/v14.0.0) - 2024-12-06

### 🛠 Breaking changes

- Change behavior of roll-back-to-embedded to not use current project state. ([#2722](https://github.com/expo/eas-cli/pull/2722) by [@wschurman](https://github.com/wschurman))

### 🎉 New features

- Add hidden fingerprint:compare feature. ([#2736](https://github.com/expo/eas-cli/pull/2736) by [@quinlanj](https://github.com/quinlanj))

### 🐛 Bug fixes

- Update `@expo/config` and `@expo/config-plugins` to fix `eas build` command for bare iOS projects on Windows. ([#2744](https://github.com/expo/eas-cli/pull/2744) by [@szdziedzic](https://github.com/szdziedzic))

### 🧹 Chores

- Fix outdated gitignored Google services file warning. ([#2730](https://github.com/expo/eas-cli/pull/2730) by [@szdziedzic](https://github.com/szdziedzic))

## [13.4.2](https://github.com/expo/eas-cli/releases/tag/v13.4.2) - 2024-11-25

### 🧹 Chores

- Upgrade `@expo` packages to SDK 52 versions. ([#2706](https://github.com/expo/eas-cli/pull/2706) by [@szdziedzic](https://github.com/szdziedzic))

## [13.4.1](https://github.com/expo/eas-cli/releases/tag/v13.4.1) - 2024-11-22

### 🧹 Chores

- Improve logging in `eas env:pull`. ([#2720](https://github.com/expo/eas-cli/pull/2720) by [@szdziedzic](https://github.com/szdziedzic))

## [13.4.0](https://github.com/expo/eas-cli/releases/tag/v13.4.0) - 2024-11-22

### 🎉 New features

- Calculate fingerprint on each update. ([#2687](https://github.com/expo/eas-cli/pull/2687) by [@quinlanj](https://github.com/quinlanj))
- Calculate fingerprint on each update republish. ([#2708](https://github.com/expo/eas-cli/pull/2708) by [@quinlanj](https://github.com/quinlanj))
- Add `eas env` commands. ([#2711](https://github.com/expo/eas-cli/pull/2711) by [@szdziedzic](https://github.com/szdziedzic))
- Add `--environment` flag to `eas update` command. ([#2711](https://github.com/expo/eas-cli/pull/2711) by [@szdziedzic](https://github.com/szdziedzic))
- Load readable environment variables from EAS servers on every build. ([#2644](https://github.com/expo/eas-cli/pull/2644) by [@szdziedzic](https://github.com/szdziedzic))
- Add environment field to `eas.schema.json`. ([#2719](https://github.com/expo/eas-cli/pull/2719) by [@szdziedzic](https://github.com/szdziedzic))

### 🧹 Chores

- Deprecate `eas secret` commands. ([#2705](https://github.com/expo/eas-cli/pull/2705) by [@szdziedzic](https://github.com/szdziedzic))

## [13.3.0](https://github.com/expo/eas-cli/releases/tag/v13.3.0) - 2024-11-18

### 🎉 New features

- Added `eas workflow` commands. [#2650](https://github.com/expo/eas-cli/pull/2650), [#2669](https://github.com/expo/eas-cli/pull/2669), [#2678](https://github.com/expo/eas-cli/pull/2678) by [@jonsamp](https://github.com/jonsamp) and [@sjchmiela](https://github.com/sjchmiela) ([#2683](https://github.com/expo/eas-cli/pull/2683) by [@sjchmiela](https://github.com/sjchmiela))

## [13.2.3](https://github.com/expo/eas-cli/releases/tag/v13.2.3) - 2024-11-15

## [13.2.2](https://github.com/expo/eas-cli/releases/tag/v13.2.2) - 2024-11-15

## [13.2.1](https://github.com/expo/eas-cli/releases/tag/v13.2.1) - 2024-11-14

## [13.2.0](https://github.com/expo/eas-cli/releases/tag/v13.2.0) - 2024-11-13

### 🎉 New features

- Add EAS_SKIP_AUTO_FINGERPRINT to skip fingerprint computation on build ([#2675](https://github.com/expo/eas-cli/pull/2675) by [@quinlanj](https://github.com/quinlanj))
- Default build-logger-level to debug when EXPO_DEBUG is set. ([#2676](https://github.com/expo/eas-cli/pull/2676) by [@wschurman](https://github.com/wschurman))

## [13.1.1](https://github.com/expo/eas-cli/releases/tag/v13.1.1) - 2024-11-08

## [13.1.0](https://github.com/expo/eas-cli/releases/tag/v13.1.0) - 2024-11-07

### 🎉 New features

- Compute fingerprint for builds with SDK 52 and higher ([#2663](https://github.com/expo/eas-cli/pull/2663) by [@quinlanj](https://github.com/quinlanj))

## [13.0.1](https://github.com/expo/eas-cli/releases/tag/v13.0.1) - 2024-11-05

### 🧹 Chores

- Upgrade EAS Metadata with new properties from App Store. ([#2671](https://github.com/expo/eas-cli/pull/2671) by [@byCedric](https://github.com/byCedric))

## [13.0.0](https://github.com/expo/eas-cli/releases/tag/v13.0.0) - 2024-11-05

### 🛠 Breaking changes

- Resolve versioned expo config using `npx expo config` command instead of using fixed `@expo/config` version shipped with EAS CLI, if available. ([#2529](https://github.com/expo/eas-cli/pull/2529) by [@szdziedzic](https://github.com/szdziedzic))

### 🧹 Chores

- Add `macos-sonoma-14.6-xcode-16.1` image and `sdk-52` image tag to `eas.schema.json`. ([#2666](https://github.com/expo/eas-cli/pull/2666) by [@szdziedzic](https://github.com/szdziedzic))
- Update `@expo` packages versions. ([#2530](https://github.com/expo/eas-cli/pull/2530) by [@szdziedzic](https://github.com/szdziedzic))

## [12.6.2](https://github.com/expo/eas-cli/releases/tag/v12.6.2) - 2024-10-29

### 🐛 Bug fixes

- Make email case insensitive during Apple authentication. ([#2659](https://github.com/expo/eas-cli/pull/2659) by [@byCedric](https://github.com/byCedric))

## [12.6.1](https://github.com/expo/eas-cli/releases/tag/v12.6.1) - 2024-10-25

### 🧹 Chores

- Create dynamic logged in context field and clean up erroneous SessionManager context field uses. ([#2648](https://github.com/expo/eas-cli/pull/2648) by [@wschurman](https://github.com/wschurman))

## [12.6.0](https://github.com/expo/eas-cli/releases/tag/v12.6.0) - 2024-10-21

### 🎉 New features

- Add `eas channel:pause` and `eas channel:resume` commands to pause/resume update delivery to builds using specific update channels and display paused status in channel details output. ([#2614](https://github.com/expo/eas-cli/pull/2614) by [@fiberjw](https://github.com/fiberjw))
- Add interactivity to eas update:edit command. ([#2638](https://github.com/expo/eas-cli/pull/2638) by [@wschurman](https://github.com/wschurman))

## [12.5.4](https://github.com/expo/eas-cli/releases/tag/v12.5.4) - 2024-10-19

## [12.5.3](https://github.com/expo/eas-cli/releases/tag/v12.5.3) - 2024-10-16

## [12.5.2](https://github.com/expo/eas-cli/releases/tag/v12.5.2) - 2024-10-11

### 🐛 Bug fixes

- Disallow republishing an update that is being rolled-out. ([#2602](https://github.com/expo/eas-cli/pull/2602) by [@wschurman](https://github.com/wschurman))
- Bump `@expo/apple-utils` to `2.0.2` resolving the Apple authentication error. ([#2641](https://github.com/expo/eas-cli/pull/2641) by [@byCedric](https://github.com/byCedric))

### 🧹 Chores

- Implement new `worker` deploy API flow. ([#2601](https://github.com/expo/eas-cli/pull/2601) by [@kitten](https://github.com/kitten)))
- Unhide rollout-percentage flag on update publish command. ([#2608](https://github.com/expo/eas-cli/pull/2608) by [@wschurman](https://github.com/wschurman))
- Let folks know about the new concurrency add-on ([#2611](https://github.com/expo/eas-cli/pull/2611) by [@brentvatne](https://github.com/brentvatne))

## [12.5.1](https://github.com/expo/eas-cli/releases/tag/v12.5.1) - 2024-09-27

### 🐛 Bug fixes

- Support assigning dev domain names in non interactive mode. ([#2595](https://github.com/expo/eas-cli/pull/2595) by [@byCedric](https://github.com/byCedric))

### 🧹 Chores

- Simplify the output of `eas deploy --json`. ([#2596](https://github.com/expo/eas-cli/pull/2596) by [@byCedric](https://github.com/byCedric))
- Support deploying Expo Router server exports without client directory. ([#2597](https://github.com/expo/eas-cli/pull/2597) by [@byCedric](https://github.com/byCedric))
- Add exit option to `eas credentials` interactive menu. ([#2570](https://github.com/expo/eas-cli/pull/2570) by [@szdziedzic](https://github.com/szdziedzic))

## [12.5.0](https://github.com/expo/eas-cli/releases/tag/v12.5.0) - 2024-09-23

### 🎉 New features

- Log command execution to assist in debugging local builds. ([#2526](https://github.com/expo/eas-cli/pull/2526) by [@trajano](https://github.com/trajano))
- Allow submitting builds in progress ([#2543](https://github.com/expo/eas-cli/pull/2543) by [@radoslawkrzemien](https://github.com/radoslawkrzemien))
- Use `EAS_DANGEROUS_OVERRIDE_ANDROID_APPLICATION_ID` and `EAS_DANGEROUS_OVERRIDE_IOS_BUNDLE_IDENTIFIER` environment variables as overrides of the Android application ID and iOS bundle identifier in managed workflow too. ([#2576](https://github.com/expo/eas-cli/pull/2576) by [@sjchmiela](https://github.com/sjchmiela))
- Add destination branch arguments to update:republish command. ([#2575](https://github.com/expo/eas-cli/pull/2575) by [@wschurman](https://github.com/wschurman))

### 🐛 Bug fixes

- Avoid malforming `app.json` with empty `.expo` object. ([#2573](https://github.com/expo/eas-cli/pull/2573) by [@byCedric](https://github.com/byCedric))
- Fix typo causing `worker:deploy` asset upload errors not to be shown properly. ([#2579](https://github.com/expo/eas-cli/pull/2579) by [@kitten](https://github.com/kitten))

## [12.4.1](https://github.com/expo/eas-cli/releases/tag/v12.4.1) - 2024-09-14

## [12.4.0](https://github.com/expo/eas-cli/releases/tag/v12.4.0) - 2024-09-14

### 🎉 New features

- Add `worker:alias` command to assign aliases from the CLI. ([#2548](https://github.com/expo/eas-cli/pull/2548) by [@byCedric](https://github.com/byCedric))
- Add `worker --prod` flag to deploy to production from the CLI. ([#2550](https://github.com/expo/eas-cli/pull/2550) by [@byCedric](https://github.com/byCedric))
- Add `worker --alias` flag to assign custom aliases when deploying. ([#2551](https://github.com/expo/eas-cli/pull/2551) by [@byCedric](https://github.com/byCedric)))
- Add `worker --id` flag to use a custom deployment identifier. ([#2552](https://github.com/expo/eas-cli/pull/2552) by [@byCedric](https://github.com/byCedric)))
- Add `worker --environment` flag to deploy with EAS environment variables. ([#2557](https://github.com/expo/eas-cli/pull/2557) by [@kitten](https://github.com/kitten)))
- Add `worker --export-dir` flag to select exported directory. ([#2560](https://github.com/expo/eas-cli/pull/2560) by [@byCedric](https://github.com/byCedric)))
- Add `worker --json` flag to allow integrating with 3rd parties and custom tooling. ([#2561](https://github.com/expo/eas-cli/pull/2561) by [@byCedric](https://github.com/byCedric)))
- Add `worker:alias --json` flag to allow integrating with 3rd parties and custom tooling. ([#2562](https://github.com/expo/eas-cli/pull/2562) by [@byCedric](https://github.com/byCedric)))

### 🐛 Bug fixes

- Avoid merging `expo.extra` plugin-generated data with `expo.extra.eas.projectId` in `eas init`. ([#2554](https://github.com/expo/eas-cli/pull/2554) by [@byCedric](https://github.com/byCedric)))
- Restore "export not found" error and hide recent export timestamps. ([#2566](https://github.com/expo/eas-cli/pull/2566) by [@byCedric](https://github.com/byCedric)))
- Check if export is available before validating project ID in `eas worker`. ([#2569](https://github.com/expo/eas-cli/pull/2569) by [@byCedric](https://github.com/byCedric)))

### 🧹 Chores

- Make error message for invalid CFBundleShortVersionString more descriptive and actionable. Improve CFBundleShortVersionString validation regex. ([#2542](https://github.com/expo/eas-cli/pull/2542) by [@szdziedzic](https://github.com/szdziedzic))
- Add missing `--non-interactive` argument to `worker:deploy` command. ([#2544](https://github.com/expo/eas-cli/pull/2544) by [@kitten](https://github.com/kitten))
- Source `@expo/env` dotenv files for worker deployments. ([#2545](https://github.com/expo/eas-cli/pull/2545) by [@kitten](https://github.com/kitten))
- Support `worker --production` and clean up command output. ([#2555](https://github.com/expo/eas-cli/pull/2555) by [@byCedric](https://github.com/byCedric)))
- Unify both `worker` and `worker:alias` command output. ([#2558](https://github.com/expo/eas-cli/pull/2558) by [@byCedric](https://github.com/byCedric)))
- Share similar table/json output in both `worker` and `worker:alias` command outputs. ([#2563](https://github.com/expo/eas-cli/pull/2563) by [@byCedric](https://github.com/byCedric)))
- Polish the project URL prompt when setting up new projects. ([#2564](https://github.com/expo/eas-cli/pull/2564) by [@byCedric](https://github.com/byCedric)))
- Always assume `static` exports in `eas deploy` and add modified time. ([#2565](https://github.com/expo/eas-cli/pull/2565) by [@byCedric](https://github.com/byCedric)))
- Update the `eas worker --help` `--environment` description. ([#2567](https://github.com/expo/eas-cli/pull/2567) by [@byCedric](https://github.com/byCedric)))
- Remove the cursor space after selecting project dev domain. ([#2568](https://github.com/expo/eas-cli/pull/2568) by [@byCedric](https://github.com/byCedric)))
- Reword the dev domain prompt to mention "preview URL". ([#2572](https://github.com/expo/eas-cli/pull/2572) by [@byCedric](https://github.com/byCedric)))

## [12.3.0](https://github.com/expo/eas-cli/releases/tag/v12.3.0) - 2024-09-09

### 🎉 New features

- Add `--non-interactive` and `--force` support when `--id` is not passed to the `eas init` command. ([#1983](https://github.com/expo/eas-cli/pull/1983) by [@mymattcarroll](https://github.com/mymattcarroll))

## [12.1.1](https://github.com/expo/eas-cli/releases/tag/v12.1.1) - 2024-09-09

### 🐛 Bug fixes

- Fixed an issue where extensions retrieved the main app's entitlements instead of their own. ([#2532](https://github.com/expo/eas-cli/pull/2532) by [@HarrisHan](https://github.com/HarrisHan))

## [12.1.0](https://github.com/expo/eas-cli/releases/tag/v12.1.0) - 2024-09-06

### 🎉 New features

- **Internal/Experimental:** Add EAS Worker command ([#2447](https://github.com/expo/eas-cli/pull/2447) by [@kitten](https://github.com/kitten))
- Upload fingeprint source as part of eas update command. ([#2533](https://github.com/expo/eas-cli/pull/2533) by [@wschurman](https://github.com/wschurman))

## [12.0.0](https://github.com/expo/eas-cli/releases/tag/v12.0.0) - 2024-09-04

### 🛠 Breaking changes

- Prompt the users to set `appVersionSource`, while mentioning that `remote` is the default. ([#2411](https://github.com/expo/eas-cli/pull/2411) by [@radoslawkrzemien](https://github.com/radoslawkrzemien))

### 🎉 New features

- Add support for syncing Journaling Suggestions, Managed App Installation UI, and 5G Network Slicing capabilities. ([#2525](https://github.com/expo/eas-cli/pull/2525) by [@szdziedzic](https://github.com/szdziedzic))

## [11.0.3](https://github.com/expo/eas-cli/releases/tag/v11.0.3) - 2024-08-31

### 🐛 Bug fixes

- Revert config-related packages to SDK 50 version from SDK 51 version to fix broken entitlements behavior for older SDKs. ([#2524](https://github.com/expo/eas-cli/pull/2524) by [@szdziedzic](https://github.com/szdziedzic))

## [11.0.2](https://github.com/expo/eas-cli/releases/tag/v11.0.2) - 2024-08-27

### 🐛 Bug fixes

- Remove unncessary static project config context definition from `eas build` command context, to fix resolving dynamic projest ID and slug for dynamic app configs. ([#2521](https://github.com/expo/eas-cli/pull/2521) by [@szdziedzic](https://github.com/szdziedzic))

## [11.0.1](https://github.com/expo/eas-cli/releases/tag/v11.0.1) - 2024-08-26

### 🐛 Bug fixes

- Make `eas config` command not require authentication when running in `--eas-json-only` mode. ([#2517](https://github.com/expo/eas-cli/pull/2517) by [@szdziedzic](https://github.com/szdziedzic))

## [11.0.0](https://github.com/expo/eas-cli/releases/tag/v11.0.0) - 2024-08-26

### 🛠 Breaking changes

- Remove long-deprecated `eas update` flags. ([#2501](https://github.com/expo/eas-cli/pull/2501) by [@wschurman](https://github.com/wschurman))

### 🎉 New features

- Add new rollout update type for `eas update` and `eas update:edit`. ([#2502](https://github.com/expo/eas-cli/pull/2502), [#2503](https://github.com/expo/eas-cli/pull/2503) by [@wschurman](https://github.com/wschurman))

### 🧹 Chores

- Upgrade packages to SDK 51 release. ([#2498](https://github.com/expo/eas-cli/pull/2498) by [@wschurman](https://github.com/wschurman))
- Enable typescript linting and various lint rules. ([#2505](https://github.com/expo/eas-cli/pull/2505), [#2507](https://github.com/expo/eas-cli/pull/2507), [#2508](https://github.com/expo/eas-cli/pull/2508), [#2509](https://github.com/expo/eas-cli/pull/2509), [#2510](https://github.com/expo/eas-cli/pull/2510) by [@wschurman](https://github.com/wschurman))
- Include debug info in fingerprint metadata during build. ([#2513](https://github.com/expo/eas-cli/pull/2513) by [@wschurman](https://github.com/wschurman))

## [10.2.4](https://github.com/expo/eas-cli/releases/tag/v10.2.4) - 2024-08-19

## [10.2.3](https://github.com/expo/eas-cli/releases/tag/v10.2.3) - 2024-08-13

### 🧹 Chores

- Add support for `EAS_DANGEROUS_OVERRIDE_IOS_BUNDLE_IDENTIFIER` for bare workflow iOS builds. ([#2469](https://github.com/expo/eas-cli/pull/2469) by [@szdziedzic](https://github.com/szdziedzic))
- Update images list in `eas.schema.json` and warn users when using the deprecated Android images. ([#2450](https://github.com/expo/eas-cli/pull/2450) by [@szdziedzic](https://github.com/szdziedzic))

## [10.2.2](https://github.com/expo/eas-cli/releases/tag/v10.2.2) - 2024-07-31

### 🐛 Bug fixes

- Pass correct path to `vcsClient.isFileIgnoredAsync` check for monorepos to validate that custom build config file is not ignored. ([#2470](https://github.com/expo/eas-cli/pull/2470) by [@szdziedzic](https://github.com/szdziedzic))

### 🧹 Chores

- Bump asset upload timeout from 90 to 180 seconds. ([#2466](https://github.com/expo/eas-cli/pull/2466) by [@quinlanj](https://github.com/quinlanj))

## [10.2.1](https://github.com/expo/eas-cli/releases/tag/v10.2.1) - 2024-07-18

### 🧹 Chores

- Indicate if a user is logged in using `EXPO_TOKEN` when running `eas whoami` command. ([#2461](https://github.com/expo/eas-cli/pull/2461) by [@szdziedzic](https://github.com/szdziedzic))
- Throw error when `eas login` command is run with `EXPO_TOKEN` environment variable set. ([#2461](https://github.com/expo/eas-cli/pull/2461) by [@szdziedzic](https://github.com/szdziedzic))
- Check if user is already logged in when running `eas login` command. ([#2461](https://github.com/expo/eas-cli/pull/2461) by [@szdziedzic](https://github.com/szdziedzic))

## [10.2.0](https://github.com/expo/eas-cli/releases/tag/v10.2.0) - 2024-07-15

### 🎉 New features

- Added flag `--emit-metadata` to emit `eas-update-metadata.json` in the bundle folder with detailed information about the generated updates ([#2451](https://github.com/expo/eas-cli/pull/2451) by [@rainst](https://github.com/rainst))

### 🐛 Bug fixes

- Bump `@expo/apple-utils` version to use the fallback Apple Developer Portal domain on every internal server error. ([#2459](https://github.com/expo/eas-cli/pull/2459) by [@szdziedzic](https://github.com/szdziedzic))

## [10.1.1](https://github.com/expo/eas-cli/releases/tag/v10.1.1) - 2024-07-04

## [10.1.0](https://github.com/expo/eas-cli/releases/tag/v10.1.0) - 2024-07-02

### 🎉 New features

- Save local fingeprint sources during build. ([#2422](https://github.com/expo/eas-cli/pull/2422) by [@kadikraman](https://github.com/kadikraman))

## [10.0.3](https://github.com/expo/eas-cli/releases/tag/v10.0.3) - 2024-06-26

### 🧹 Chores

- Track usage of `--local` build mode in analytics. ([#2445](https://github.com/expo/eas-cli/pull/2445) by [@szdziedzic](https://github.com/szdziedzic))
- Remove any mentions of deleted Xcode < 15 images. ([#2438](https://github.com/expo/eas-cli/pull/2438) by [@szdziedzic](https://github.com/szdziedzic))

## [10.0.2](https://github.com/expo/eas-cli/releases/tag/v10.0.2) - 2024-06-17

### 🐛 Bug fixes

- Fix parsing of `build.gradle` file by `gradle-to-js` parser by filtering out empty single line comments. ([#2435](https://github.com/expo/eas-cli/pull/2435) by [@szdziedzic](https://github.com/szdziedzic))

## [10.0.1](https://github.com/expo/eas-cli/releases/tag/v10.0.1) - 2024-06-17

### 🧹 Chores

- Add clarification to private-key flag in command line help. ([#2432](https://github.com/expo/eas-cli/pull/2432) by [@quinlanj](https://github.com/quinlanj))

## [10.0.0](https://github.com/expo/eas-cli/releases/tag/v10.0.0) - 2024-06-13

### 🛠 Breaking changes

- Drop support for Node 16. ([#2413](https://github.com/expo/eas-cli/pull/2413) by [@byCedric](https://github.com/byCedric))
- Update [`eas-build`](https://github.com/expo/eas-build) dependencies to the version requiring Node 18 as minimal Node version. ([#2416](https://github.com/expo/eas-cli/pull/2416) by [@expo-bot](https://github.com/expo-bot))

### 🐛 Bug fixes

- Resolve correct submit profile configuration for `eas build` command with `--auto-submit-with-profile` flag. ([#2425](https://github.com/expo/eas-cli/pull/2425) by [@szdziedzic](https://github.com/szdziedzic))
- Correctly parse the EXPO_APPLE_PROVIER_ID environment variable. ([#2349](https://github.com/expo/eas-cli/pull/2349) by [@louix](https://github.com/louix))

### 🧹 Chores

- Update lockfile to only include `@types/node@20.11.0`. ([#2412](https://github.com/expo/eas-cli/pull/2412) by [@byCedric](https://github.com/byCedric))
- Update test workflow Node versions to 18, 20, and 22. ([#2413](https://github.com/expo/eas-cli/pull/2413) by [@byCedric](https://github.com/byCedric))

## [9.2.0](https://github.com/expo/eas-cli/releases/tag/v9.2.0) - 2024-06-06

### 🎉 New features

- Add `target-profile` and `source-profile` flags to the `eas build:resign` command. ([#2410](https://github.com/expo/eas-cli/pull/2410) by [@szdziedzic](https://github.com/szdziedzic))
- Display build profile in the output of `eas build:list`. ([#2408](https://github.com/expo/eas-cli/pull/2408) by [@szdziedzic](https://github.com/szdziedzic))

### 🐛 Bug fixes

- Use the correct app config for no GitHub flow in `init:onboarding`. ([#2397](https://github.com/expo/eas-cli/pull/2397) by [@szdziedzic](https://github.com/szdziedzic))
- Disallow picking expired builds as submit archive source. ([#2406](https://github.com/expo/eas-cli/pull/2406) by [@sjchmiela](https://github.com/sjchmiela))

### 🧹 Chores

- Print network error message if present. ([#2407](https://github.com/expo/eas-cli/pull/2407) by [@szdziedzic](https://github.com/szdziedzic))
- Make flags for `eas build:list` command more aligned with flags for rest of the commands. ([#2409](https://github.com/expo/eas-cli/pull/2409) by [@szdziedzic](https://github.com/szdziedzic))

## [9.1.0](https://github.com/expo/eas-cli/releases/tag/v9.1.0) - 2024-05-23

### 🎉 New features

- Make `eas init:onboarding` command public. ([#2399](https://github.com/expo/eas-cli/pull/2399) by [@szdziedzic](https://github.com/szdziedzic))

## [9.0.10](https://github.com/expo/eas-cli/releases/tag/v9.0.10) - 2024-05-22

## [9.0.9](https://github.com/expo/eas-cli/releases/tag/v9.0.9) - 2024-05-22

## [9.0.8](https://github.com/expo/eas-cli/releases/tag/v9.0.8) - 2024-05-21

### 🧹 Chores

- Upgrade [`eas-build`](https://github.com/expo/eas-build) dependencies. ([#2387](https://github.com/expo/eas-cli/pull/2387) by [@expo-bot](https://github.com/expo-bot))
- Improve displaying of device registration QR code. ([#2391](https://github.com/expo/eas-cli/pull/2391) by [@szdziedzic](https://github.com/szdziedzic))

## [9.0.7](https://github.com/expo/eas-cli/releases/tag/v9.0.7) - 2024-05-17

## [9.0.6](https://github.com/expo/eas-cli/releases/tag/v9.0.6) - 2024-05-15

## [9.0.5](https://github.com/expo/eas-cli/releases/tag/v9.0.5) - 2024-05-13

## [9.0.4](https://github.com/expo/eas-cli/releases/tag/v9.0.4) - 2024-05-13

### 🧹 Chores

- Add loader and progress information to the `diagnostics` command. ([#2378](https://github.com/expo/eas-cli/pull/2378) by [@simek](https://github.com/simek))

## [9.0.3](https://github.com/expo/eas-cli/releases/tag/v9.0.3) - 2024-05-10

### 🧹 Chores

- Upgrade [`eas-build`](https://github.com/expo/eas-build) dependencies. ([#2372](https://github.com/expo/eas-cli/pull/2372) by [@expo-bot](https://github.com/expo-bot))

## [9.0.2](https://github.com/expo/eas-cli/releases/tag/v9.0.2) - 2024-05-09

## [9.0.1](https://github.com/expo/eas-cli/releases/tag/v9.0.1) - 2024-05-09

### 🧹 Chores

- Update image tags in `eas.schema.json`. ([#2363](https://github.com/expo/eas-cli/pull/2363) by [@szdziedzic](https://github.com/szdziedzic))

## [9.0.0](https://github.com/expo/eas-cli/releases/tag/v9.0.0) - 2024-05-08

### 🛠 Breaking changes

- Allow modification of provisioning profile in CI, add --freeze-credentials flag. ([#2347](https://github.com/expo/eas-cli/pull/2347) by [@quinlanj](https://github.com/quinlanj))

### 🐛 Bug fixes

- Pass env from process.env and build profile to expo-updates CLI calls where applicable. ([#2359](https://github.com/expo/eas-cli/pull/2359) by [@wschurman](https://github.com/wschurman))

### 🧹 Chores

- Remove more classic updates code. ([#2357](https://github.com/expo/eas-cli/pull/2357) by [@wschurman](https://github.com/wschurman))
- Upgrade [`eas-build`](https://github.com/expo/eas-build) dependencies. ([#2360](https://github.com/expo/eas-cli/pull/2360) by [@expo-bot](https://github.com/expo-bot))
- Don't pass custom global `"expoCli"` version set in `eas.json` to EAS Build process and warn users when setting it. ([#2361](https://github.com/expo/eas-cli/pull/2361) by [@szdziedzic](https://github.com/szdziedzic))

## [8.0.0](https://github.com/expo/eas-cli/releases/tag/v8.0.0) - 2024-05-01

### 🛠 Breaking changes

- Stop creating a channel on `eas update` and `eas update:roll-back-to-embedded` unless the `--channel` flag is specified. ([#2346](https://github.com/expo/eas-cli/pull/2346) by [@quinlanj](https://github.com/quinlanj))

### 🐛 Bug fixes

- Improve login info message for other login options. ([#2352](https://github.com/expo/eas-cli/pull/2352) by [@wschurman](https://github.com/wschurman))
- Show the -s, --sso option in the login command help. ([#2353](https://github.com/expo/eas-cli/pull/2353) by [@lzkb](https://github.com/lzkb))

### 🧹 Chores

- Upgrade [`eas-build`](https://github.com/expo/eas-build) dependencies. ([#2351](https://github.com/expo/eas-cli/pull/2351) by [@expo-bot](https://github.com/expo-bot))
- Don't prompt users to set push notifications by default if they don't have the `expo-notifications` installed. ([#2343](https://github.com/expo/eas-cli/pull/2343) by [@szdziedzic](https://github.com/szdziedzic))

## [7.8.5](https://github.com/expo/eas-cli/releases/tag/v7.8.5) - 2024-04-26

### 🐛 Bug fixes

- Add explicit workflow arg to expo-update CLI calls. ([#2340](https://github.com/expo/eas-cli/pull/2340) by [@wschurman](https://github.com/wschurman))

### 🧹 Chores

- Improve error message if the server returns `UNAUTHORIZED_ERROR`. ([#2345](https://github.com/expo/eas-cli/pull/2345) by [@szdziedzic](https://github.com/szdziedzic))
- Fill in min expo-updates version for expo-updates CLI. ([#2344](https://github.com/expo/eas-cli/pull/2344) by [@wschurman](https://github.com/wschurman))

## [7.8.4](https://github.com/expo/eas-cli/releases/tag/v7.8.4) - 2024-04-24

### 🧹 Chores

- Update the list of available Android images. ([#2337](https://github.com/expo/eas-cli/pull/2337) by [@radoslawkrzemien](https://github.com/radoslawkrzemien))
- Make multi-select for revoking distribution certificates more readable. ([#2342](https://github.com/expo/eas-cli/pull/2342) by [@szdziedzic](https://github.com/szdziedzic))
- Improve error message displayed when EAS CLI version doesn't satisfy minimal version required specified in eas.json. ([#2341](https://github.com/expo/eas-cli/pull/2341) by [@szdziedzic](https://github.com/szdziedzic))

## [7.8.3](https://github.com/expo/eas-cli/releases/tag/v7.8.3) - 2024-04-23

### 🐛 Bug fixes

- Don't prompt to set `android.package` and `ios.bundleIdentifier` values when running in non-interactive mode. ([#2336](https://github.com/expo/eas-cli/pull/2336) by [@szdziedzic](https://github.com/szdziedzic))

### 🧹 Chores

- Amend credential removal wording. ([#2334](https://github.com/expo/eas-cli/pull/2334) by [@quinlanj](https://github.com/quinlanj))

## [7.8.2](https://github.com/expo/eas-cli/releases/tag/v7.8.2) - 2024-04-15

### 🐛 Bug fixes

- Fix display of errors when expo-updates CLI command fails. ([#2324](https://github.com/expo/eas-cli/pull/2324) by [@wschurman](https://github.com/wschurman))
- Move credentials endpoints to paginated counterparts. ([#2327](https://github.com/expo/eas-cli/pull/2327) by [@quinlanj](https://github.com/quinlanj))

### 🧹 Chores

- Add progress bar for fetching paginated datasets. ([#2326](https://github.com/expo/eas-cli/pull/2326) by [@quinlanj](https://github.com/quinlanj))

## [7.8.1](https://github.com/expo/eas-cli/releases/tag/v7.8.1) - 2024-04-11

### 🐛 Bug fixes

- Fix command source files URLs in autogenerated `README`. ([#2318](https://github.com/expo/eas-cli/pull/2318) by [@szdziedzic](https://github.com/szdziedzic))

### 🧹 Chores

- Upgrade [`eas-build`](https://github.com/expo/eas-build) dependencies. ([#2316](https://github.com/expo/eas-cli/pull/2316) by [@expo-bot](https://github.com/expo-bot))
- Stop querying `Build.resourceClass` field. ([#2320](https://github.com/expo/eas-cli/pull/2320) by [@szdziedzic](https://github.com/szdziedzic))

## [7.8.0](https://github.com/expo/eas-cli/releases/tag/v7.8.0) - 2024-04-08

### 🎉 New features

- Add `auto`, `sdk-50` and `sdk-49` image tags. ([#2298](https://github.com/expo/eas-cli/pull/2298) by [@szdziedzic](https://github.com/szdziedzic))
- Add `--build-logger-level` flag to `eas build` command. ([#2313](https://github.com/expo/eas-cli/pull/2313) by [@szdziedzic](https://github.com/szdziedzic))

### 🧹 Chores

- Deprecate the `default` image tag. ([#2298](https://github.com/expo/eas-cli/pull/2298) by [@szdziedzic](https://github.com/szdziedzic))
- Deprecate iOS images with Xcode version lower then 15. ([#2298](https://github.com/expo/eas-cli/pull/2298) by [@szdziedzic](https://github.com/szdziedzic))

## [7.7.0](https://github.com/expo/eas-cli/releases/tag/v7.7.0) - 2024-04-05

### 🎉 New features

- Generate metadata file for project archive ([#2149](https://github.com/expo/eas-cli/pull/2149) by [@khamilowicz](https://github.com/khamilowicz))
- Add --verbose-fastlane flag to eas submit command for more robust fastlane pilot logs. ([#2276](https://github.com/expo/eas-cli/pull/2276) by [@khamilowicz](https://github.com/khamilowicz))
- Add `eas credentials:configure-build` subcommand. ([#2282](https://github.com/expo/eas-cli/pull/2282) by [@fiberjw](https://github.com/fiberjw))

### 🧹 Chores

- Add info about the Xcode 15.3 image to `eas.schema.json`. ([#2312](https://github.com/expo/eas-cli/pull/2312) by [@szdziedzic](https://github.com/szdziedzic))

## [7.6.2](https://github.com/expo/eas-cli/releases/tag/v7.6.2) - 2024-03-27

### 🧹 Chores

- Upgrade [`eas-build`](https://github.com/expo/eas-build) dependencies. ([#2301](https://github.com/expo/eas-cli/pull/2301) by [@expo-bot](https://github.com/expo-bot))
- Upgrade [`eas-build`](https://github.com/expo/eas-build) dependencies. ([#2304](https://github.com/expo/eas-cli/pull/2304) by [@expo-bot](https://github.com/expo-bot))

## [7.6.1](https://github.com/expo/eas-cli/releases/tag/v7.6.1) - 2024-03-25

### 🧹 Chores

- Upgrade [`eas-build`](https://github.com/expo/eas-build) dependencies. ([#2291](https://github.com/expo/eas-cli/pull/2291) by [@expo-bot](https://github.com/expo-bot))
- Fix asset limit punctuation. ([#2296](https://github.com/expo/eas-cli/pull/2296) by [@quinlanj](https://github.com/quinlanj))
- Upgrade [`eas-build`](https://github.com/expo/eas-build) dependencies. ([#2293](https://github.com/expo/eas-cli/pull/2293) by [@expo-bot](https://github.com/expo-bot))

## [7.6.0](https://github.com/expo/eas-cli/releases/tag/v7.6.0) - 2024-03-18

### 🎉 New features

- Print uncommitted files in non-interactive mode if they fail the execution. ([#2288](https://github.com/expo/eas-cli/pull/2288) by [@sjchmiela](https://github.com/sjchmiela))

### 🐛 Bug fixes

- Use a custom build config path with POSIX separator when sending data to the EAS Build server. ([#2285](https://github.com/expo/eas-cli/pull/2285) by [@szdziedzic](https://github.com/szdziedzic))
- Improve resolving vcsClient as a part of the project context. ([#2295](https://github.com/expo/eas-cli/pull/2295) by [@szdziedzic](https://github.com/szdziedzic))

### 🧹 Chores

- Upgrade [`eas-build`](https://github.com/expo/eas-build) dependencies. ([#2277](https://github.com/expo/eas-cli/pull/2277) by [@expo-bot](https://github.com/expo-bot))
- Upgrade [`eas-build`](https://github.com/expo/eas-build) dependencies. ([#2283](https://github.com/expo/eas-cli/pull/2283) by [@expo-bot](https://github.com/expo-bot))
- Bump the `@expo/apple-utils` version to switch between the `developer.apple.com` and `developer-mdn.apple.com` domains when one of them doesn't work. ([#2290](https://github.com/expo/eas-cli/pull/2290) by [@szdziedzic](https://github.com/szdziedzic))

## [7.5.0](https://github.com/expo/eas-cli/releases/tag/v7.5.0) - 2024-03-11

### 🎉 New features

- Add `--auto-submit` option to `eas build:internal` command. ([#2271](https://github.com/expo/eas-cli/pull/2271) by [@szdziedzic](https://github.com/szdziedzic))

### 🧹 Chores

- Upgrade [`eas-build`](https://github.com/expo/eas-build) dependencies. ([#2274](https://github.com/expo/eas-cli/pull/2274) by [@expo-bot](https://github.com/expo-bot))

## [7.4.0](https://github.com/expo/eas-cli/releases/tag/v7.4.0) - 2024-03-10

### 🎉 New features

- Use new expo-updates configuration:syncnative for versioned native sync. ([#2269](https://github.com/expo/eas-cli/pull/2269) by [@wschurman](https://github.com/wschurman))

### 🐛 Bug fixes

- Fix expo-updates package version detection for canaries. ([#2243](https://github.com/expo/eas-cli/pull/2243) by [@wschurman](https://github.com/wschurman))
- Add missing `config` property to `eas.json` schema. ([#2248](https://github.com/expo/eas-cli/pull/2248) by [@sjchmiela](https://github.com/sjchmiela))
- Use expo-updates runtime version CLI to generate runtime versions. ([#2251](https://github.com/expo/eas-cli/pull/2251) by [@wschurman](https://github.com/wschurman))
- Update @expo/apple-utils to handle changes in API. ([73ba19de6662763cc6bff9fac6b7700ffbd0e88a](https://github.com/expo/eas-cli/commit/73ba19de6662763cc6bff9fac6b7700ffbd0e88a) by [@brentvatne](https://github.com/brentvatne))

### 🧹 Chores

- Upgrade [`eas-build`](https://github.com/expo/eas-build) dependencies. ([#2237](https://github.com/expo/eas-cli/pull/2237) by [@expo-bot](https://github.com/expo-bot))
- Upgrade [`eas-build`](https://github.com/expo/eas-build) dependencies. ([#2240](https://github.com/expo/eas-cli/pull/2240) by [@expo-bot](https://github.com/expo-bot))
- Upgrade [`eas-build`](https://github.com/expo/eas-build) dependencies. ([#2253](https://github.com/expo/eas-cli/pull/2253) by [@expo-bot](https://github.com/expo-bot))
- Include src/\*\*/build directories in vscode search and replace. ([#2250](https://github.com/expo/eas-cli/pull/2250) by [@wschurman](https://github.com/wschurman))
- Upgrade [`eas-build`](https://github.com/expo/eas-build) dependencies. ([#2259](https://github.com/expo/eas-cli/pull/2259) by [@expo-bot](https://github.com/expo-bot))

## [7.3.0](https://github.com/expo/eas-cli/releases/tag/v7.3.0) - 2024-02-19

### 🎉 New features

- Fix expo-updates fingerprinting during update. ([#2231](https://github.com/expo/eas-cli/pull/2231) by [@wschurman](https://github.com/wschurman))

### 🐛 Bug fixes

- Don't require expo on fresh react-native project. ([#2235](https://github.com/expo/eas-cli/pull/2235) by [@radoslawkrzemien](https://github.com/radoslawkrzemien))

### 🧹 Chores

- Upgrade [`eas-build`](https://github.com/expo/eas-build) dependencies. ([#2229](https://github.com/expo/eas-cli/pull/2229) by [@expo-bot](https://github.com/expo-bot))
- Upgrade [`eas-build`](https://github.com/expo/eas-build) dependencies. ([#2230](https://github.com/expo/eas-cli/pull/2230) by [@expo-bot](https://github.com/expo-bot))
- Reword update configuration warning. ([#2234](https://github.com/expo/eas-cli/pull/2234) by [@quinlanj](https://github.com/quinlanj))

## [7.2.0](https://github.com/expo/eas-cli/releases/tag/v7.2.0) - 2024-02-11

### 🎉 New features

- Support configuring a Google Service Account Key via eas credentials, for sending Android Notifications via FCM V1. ([#2197](https://github.com/expo/eas-cli/pull/2197) by [@christopherwalter](https://github.com/christopherwalter))

### 🐛 Bug fixes

- Revert expose expo export dev flag as an option in eas update. ([#2214](https://github.com/expo/eas-cli/pull/2214) by [@wschurman](https://github.com/wschurman))

### 🧹 Chores

- Upgrade [`eas-build`](https://github.com/expo/eas-build) dependencies. ([#2223](https://github.com/expo/eas-cli/pull/2223) by [@expo-bot](https://github.com/expo-bot))

## [7.1.3](https://github.com/expo/eas-cli/releases/tag/v7.1.3) - 2024-02-07

### 🧹 Chores

- Remove duplicated log message when creating ASC API key. ([#2208](https://github.com/expo/eas-cli/pull/2208) by [@radoslawkrzemien](https://github.com/radoslawkrzemien))
- Add simulator flag to metadata. ([#2073](https://github.com/expo/eas-cli/pull/2073) by [@radoslawkrzemien](https://github.com/radoslawkrzemien))
- Upgrade [`eas-build`](https://github.com/expo/eas-build) dependencies. ([#2220](https://github.com/expo/eas-cli/pull/2220) by [@expo-bot](https://github.com/expo-bot))

## [7.1.2](https://github.com/expo/eas-cli/releases/tag/v7.1.2) - 2024-01-30

### 🧹 Chores

- Add better validation for EAS Submit inputs. ([#2202](https://github.com/expo/eas-cli/pull/2202) by [@szdziedzic](https://github.com/szdziedzic))

## [7.1.1](https://github.com/expo/eas-cli/releases/tag/v7.1.1) - 2024-01-26

### 🐛 Bug fixes

- Revert incorrect EAS Submit input validation changes. ([#2200](https://github.com/expo/eas-cli/pull/2200) by [@szdziedzic](https://github.com/szdziedzic))

## [7.1.0](https://github.com/expo/eas-cli/releases/tag/v7.1.0) - 2024-01-26

### 🎉 New features

- Support requireCommit for EAS Update. ([#2196](https://github.com/expo/eas-cli/pull/2196) by [@wschurman](https://github.com/wschurman))

### 🧹 Chores

- Remove support for classic updates release channel in 50+. ([#2189](https://github.com/expo/eas-cli/pull/2189) by [@wschurman](https://github.com/wschurman))
- Validate EAS Submit inputs better. ([#2198](https://github.com/expo/eas-cli/pull/2198) by [@szdziedzic](https://github.com/szdziedzic))

## [7.0.0](https://github.com/expo/eas-cli/releases/tag/v7.0.0) - 2024-01-19

### 🛠 Breaking changes

- Stop generating eas-update-metadata.json on publish. ([#2187](https://github.com/expo/eas-cli/pull/2187) by [@quinlanj](https://github.com/quinlanj))

### 🧹 Chores

- Use branch mapping utility fn. ([#2186](https://github.com/expo/eas-cli/pull/2186) by [@quinlanj](https://github.com/quinlanj))

## [6.1.0](https://github.com/expo/eas-cli/releases/tag/v6.1.0) - 2024-01-18

### 🎉 New features

- Add `build:delete` command. ([#2178](https://github.com/expo/eas-cli/pull/2178) by [@radoslawkrzemien](https://github.com/radoslawkrzemien))
- Add filter flags for `platform` and `profile` to `build:cancel` and `build:delete` commands. ([#2178](https://github.com/expo/eas-cli/pull/2178) by [@radoslawkrzemien](https://github.com/radoslawkrzemien))

### 🧹 Chores

- Remove "bare"-specific **eas.json** template. ([#2179](https://github.com/expo/eas-cli/pull/2179) by [@sjchmiela](https://github.com/sjchmiela))
- Prompt users if they want to continue if EAS CLI fails to provision the devices. ([#2181](https://github.com/expo/eas-cli/pull/2181) by [@szdziedzic](https://github.com/szdziedzic))
- Update `eas-cli` and `@expo/eas-json` dependencies. ([#2176](https://github.com/expo/eas-cli/pull/2176) by [@szdziedzic](https://github.com/szdziedzic))
- Update `eas.schema.json` to after adding Xcode 15.2 image. ([#2184](https://github.com/expo/eas-cli/pull/2184) by [@szdziedzic](https://github.com/szdziedzic))
- Upgrade packages from the expo/expo repo. ([#2145](https://github.com/expo/eas-cli/pull/2145) by [@wschurman](https://github.com/wschurman))

## [6.0.0](https://github.com/expo/eas-cli/releases/tag/v6.0.0) - 2024-01-12

### 🛠 Breaking changes

- Drop support for Node 14. ([#2175](https://github.com/expo/eas-cli/pull/2175) by [@szdziedzic](https://github.com/szdziedzic))

### 🎉 New features

- Allow undefined update message for EAS Update publishing when no VCS. ([#2148](https://github.com/expo/eas-cli/pull/2148) by [@wschurman](https://github.com/wschurman))

### 🧹 Chores

- Upgrade `@expo/eas-build-job` to `1.0.56`, thus removing unused (since [#1524](https://github.com/expo/eas-cli/pull/1524)) support for S3 project archives. ([#2165](https://github.com/expo/eas-cli/pull/2165) by [@sjchmiela](https://github.com/sjchmiela))

## [5.9.3](https://github.com/expo/eas-cli/releases/tag/v5.9.3) - 2023-12-19

### 🧹 Chores

- Rename getUpdateGroupJsonInfo. ([#2157](https://github.com/expo/eas-cli/pull/2157) by [@quinlanj](https://github.com/quinlanj))
- Add new Xcode 15.1 image to `eas.schema.json`. ([#2155](https://github.com/expo/eas-cli/pull/2155) by [@szdziedzic](https://github.com/szdziedzic))

## [5.9.2](https://github.com/expo/eas-cli/releases/tag/v5.9.2) - 2023-12-15

### 🧹 Chores

- Throw error if custom build config is gitignored. ([#2123](https://github.com/expo/eas-cli/pull/2123) by [@szdziedzic](https://github.com/szdziedzic))
- Update `@expo/steps` library to `1.0.51`. ([#2130](https://github.com/expo/eas-cli/pull/2130) by [@szdziedzic](https://github.com/szdziedzic))
- Update `eas.schema.json` to include changes after some of our images were migrated from Ubuntu 18.04 to Ubuntu 20.04. ([#2137](https://github.com/expo/eas-cli/pull/2137) by [@szdziedzic](https://github.com/szdziedzic))
- Update oclif dependencies. ([#2008](https://github.com/expo/eas-cli/pull/2008) by [@radoslawkrzemien](https://github.com/radoslawkrzemien))
- Upgrade `eas-build-job` and unify how we're handling `buildMode`. ([#2138](https://github.com/expo/eas-cli/pull/2138) by [@sjchmiela](https://github.com/sjchmiela))

## [5.9.1](https://github.com/expo/eas-cli/releases/tag/v5.9.1) - 2023-11-20

### 🐛 Bug fixes

- Don't ask a user to install the dev client if running in non-interactive mode. ([#2124](https://github.com/expo/eas-cli/pull/2124) by [@szdziedzic](https://github.com/szdziedzic))
- Always refresh existing provisioning profile before use. ([#2125](https://github.com/expo/eas-cli/pull/2125) by [@radoslawkrzemien](https://github.com/radoslawkrzemien))

## [5.9.0](https://github.com/expo/eas-cli/releases/tag/v5.9.0) - 2023-11-15

### 🎉 New features

- Add `--profile` flag to `eas build:run` command. ([#2035](https://github.com/expo/eas-cli/pull/2035) by [@szdziedzic](https://github.com/szdziedzic))

## [5.8.0](https://github.com/expo/eas-cli/releases/tag/v5.8.0) - 2023-11-13

### 🎉 New features

- Move channel:rollout out of developer preview. ([#2114](https://github.com/expo/eas-cli/pull/2114) by [@quinlanj](https://github.com/quinlanj))

### 🐛 Bug fixes

- Fixed provisioning of new devices into an existing profile. ([#2119](https://github.com/expo/eas-cli/pull/2119) by [@radoslawkrzemien](https://github.com/radoslawkrzemien))

### 🧹 Chores

- Update `@expo/package-manager` to `1.1.2` to change package manager resolution order. ([#2118](https://github.com/expo/eas-cli/pull/2118) by [@szdziedzic](https://github.com/szdziedzic))

## [5.7.0](https://github.com/expo/eas-cli/releases/tag/v5.7.0) - 2023-11-08

### 🎉 New features

- Add `EXPO_APPLE_TEAM_ID` and `EXPO_APPLE_PROVIDER_ID` support. ([#2091](https://github.com/expo/eas-cli/pull/2091) by [@EvanBacon](https://github.com/EvanBacon))

### 🧹 Chores

- Add link to SDK upgrade page for SDK-gated command error. ([#2106](https://github.com/expo/eas-cli/pull/2106) by [@wschurman](https://github.com/wschurman))
- Add `selectedImage` and `customNodeVersion` information to build metadata. ([#2113](https://github.com/expo/eas-cli/pull/2113) by [@szdziedzic](https://github.com/szdziedzic))

## [5.6.0](https://github.com/expo/eas-cli/releases/tag/v5.6.0) - 2023-10-27

### 🎉 New features

- Use corresponding submit profile when selecting build from EAS. ([#2101](https://github.com/expo/eas-cli/pull/2101) by [@radoslawkrzemien](https://github.com/radoslawkrzemien))

### 🐛 Bug fixes

- Added `buildArtifactsUrl` to `eas-cli build:view --json` output. ([#2102](https://github.com/expo/eas-cli/pull/2102) by [@sjchmiela](https://github.com/sjchmiela))

## [5.5.0](https://github.com/expo/eas-cli/releases/tag/v5.5.0) - 2023-10-25

### 🎉 New features

- Add account type to the items in the prompt to select project owner. ([#2083](https://github.com/expo/eas-cli/pull/2083) by [@alanjhughes](https://github.com/alanjhughes))
- Gate roll back to embedded to expo-updates >= 0.19.0. ([#2094](https://github.com/expo/eas-cli/pull/2094) by [@wschurman](https://github.com/wschurman))

### 🐛 Bug fixes

- EAS Update: Increase asset upload timeout to 90s and reset on upload retry for slow connections. ([#2085](https://github.com/expo/eas-cli/pull/2085) by [@wschurman](https://github.com/wschurman))

### 🧹 Chores

- Add `requiredPackageManager` to metadata. ([#2067](https://github.com/expo/eas-cli/pull/2067) by [@kadikraman](https://github.com/kadikraman))
- Move `getVcsClient` into command context. ([#2086](https://github.com/expo/eas-cli/pull/2086) by [@Josh-McFarlin](https://github.com/Josh-McFarlin))
- Display Apple device creation date when listing devices. ([#2092](https://github.com/expo/eas-cli/pull/2092) by [@radoslawkrzemien](https://github.com/radoslawkrzemien))
- Clean up Intel resource classes code after their deletion. ([#2093](https://github.com/expo/eas-cli/pull/2093) by [@szdziedzic](https://github.com/szdziedzic))
- Update images descriptions in `eas.schema.json` and add info about the new JDK 17 image. ([#2099](https://github.com/expo/eas-cli/pull/2099) by [@szdziedzic](https://github.com/szdziedzic))

## [5.4.0](https://github.com/expo/eas-cli/releases/tag/v5.4.0) - 2023-09-28

### 🎉 New features

- Add support for the Tap to Pay on iPhone iOS entitlement. ([#2069](https://github.com/expo/eas-cli/pull/2069) by [@fobos531](https://github.com/fobos531))

## [5.3.1](https://github.com/expo/eas-cli/releases/tag/v5.3.1) - 2023-09-28

### 🧹 Chores

- Update EAS Build images description in our VSCode plugin. Add new `macos-ventura-13.6-xcode-15.0` image. ([#2068](https://github.com/expo/eas-cli/pull/2068) by [@szdziedzic](https://github.com/szdziedzic))

## [5.3.0](https://github.com/expo/eas-cli/releases/tag/v5.3.0) - 2023-09-25

### 🎉 New features

- Update: expose expo cli `--dev` flag as an argument. ([#2050](https://github.com/expo/eas-cli/pull/2050) by [@nderscore](https://github.com/nderscore))
- Support `bun` option in eas.json. ([#2055](https://github.com/expo/eas-cli/pull/2055) by [@kadikraman](https://github.com/kadikraman))

### 🐛 Bug fixes

- Support node aliases in .nvmrc. ([#2052](https://github.com/expo/eas-cli/pull/2052) by [@khamilowicz](https://github.com/khamilowicz))

### 🧹 Chores

- Rollouts: more robust printing function. ([#2047](https://github.com/expo/eas-cli/pull/2047) by [@quinlanj](https://github.com/quinlanj))

## [5.2.0](https://github.com/expo/eas-cli/releases/tag/v5.2.0) - 2023-09-05

### 🎉 New features

- Rollouts: json output for ci. ([#2037](https://github.com/expo/eas-cli/pull/2037) by [@quinlanj](https://github.com/quinlanj))

### 🐛 Bug fixes

- Update: only print channel-branch pairing if we created a channel. ([#2036](https://github.com/expo/eas-cli/pull/2036) by [@quinlanj](https://github.com/quinlanj))

### 🧹 Chores

- Added rollout tests. ([#2042](https://github.com/expo/eas-cli/pull/2042) by [@quinlanj](https://github.com/quinlanj))
- Remove unreachable codesigning option. ([#2041](https://github.com/expo/eas-cli/pull/2041) by [@quinlanj](https://github.com/quinlanj))
- Fix generated graphql tsc errors. ([#2039](https://github.com/expo/eas-cli/pull/2039) by [@quinlanj](https://github.com/quinlanj))
- Rollouts: view action for CI. ([#2040](https://github.com/expo/eas-cli/pull/2040) by [@quinlanj](https://github.com/quinlanj))

## [5.1.0](https://github.com/expo/eas-cli/releases/tag/v5.1.0) - 2023-09-01

### 🎉 New features

- Support `pnpm` option in eas.json. ([#1988](https://github.com/expo/eas-cli/pull/1988) by [@khamilowicz](https://github.com/khamilowicz))

### 🐛 Bug fixes

- Make app config error not repeat indefinitely. ([#2020](https://github.com/expo/eas-cli/pull/2020) by [@radoslawkrzemien](https://github.com/radoslawkrzemien))

## [5.0.2](https://github.com/expo/eas-cli/releases/tag/v5.0.2) - 2023-08-29

### 🐛 Bug fixes

- Add proper expo cli `--platform` flag handling when exporting updates. ([#1939](https://github.com/expo/eas-cli/pull/1939) by [@byCedric](https://github.com/byCedric))

## [5.0.1](https://github.com/expo/eas-cli/releases/tag/v5.0.1) - 2023-08-28

### 🐛 Bug fixes

- Pass `platform` argument to expo-cli correctly when using the `eas update` command. ([#2028](https://github.com/expo/eas-cli/pull/2028) by [@szdziedzic](https://github.com/szdziedzic))

## [5.0.0](https://github.com/expo/eas-cli/releases/tag/v5.0.0) - 2023-08-28

### 🛠 Breaking changes

- Only export at most ios and android dist for EAS updates. ([#2002](https://github.com/expo/eas-cli/pull/2002) by [@wschurman](https://github.com/wschurman))

### 🎉 New features

- Add rollback disambiguation command. ([#2004](https://github.com/expo/eas-cli/pull/2004) by [@wschurman](https://github.com/wschurman))
- Detect devices that fail to be provisioned, list them to the user and show the explanation message with the link to the devices page to check actual status. ([#2011](https://github.com/expo/eas-cli/pull/2011) by [@radoslawkrzemien](https://github.com/radoslawkrzemien))
- Add info to EAS Update asset upload process about asset counts and limits. ([#2013](https://github.com/expo/eas-cli/pull/2013) by [@wschurman](https://github.com/wschurman))
- .nvmrc support for setting node version. ([#1954](https://github.com/expo/eas-cli/pull/1954) by [@khamilowicz](https://github.com/khamilowicz))

### 🐛 Bug fixes

- Support republishing roll back to embedded updates. ([#2006](https://github.com/expo/eas-cli/pull/2006) by [@wschurman](https://github.com/wschurman))
- Configure updates as well when somebody tries to run a build with channel set. ([#2016](https://github.com/expo/eas-cli/pull/2016) by [@wschurman](https://github.com/wschurman))
- Fix printing bug: branch with no update. ([#2023](https://github.com/expo/eas-cli/pull/2023) by [@quinlanj](https://github.com/quinlanj))

### 🧹 Chores

- More branch map utility functions. ([#2001](https://github.com/expo/eas-cli/pull/2001) by [@quinlanj](https://github.com/quinlanj))
- More branch mapping utils. ([#2003](https://github.com/expo/eas-cli/pull/2003) by [@quinlanj](https://github.com/quinlanj))
- Create a linked channel on build if not exists. ([#2017](https://github.com/expo/eas-cli/pull/2017) by [@quinlanj](https://github.com/quinlanj))
- Add `developmentClient` to metadata. ([#2015](https://github.com/expo/eas-cli/pull/2015) by [@szdziedzic](https://github.com/szdziedzic))

## [4.1.2](https://github.com/expo/eas-cli/releases/tag/v4.1.2) - 2023-08-10

### 🧹 Chores

- Make branch mapping utility files have no dependencies. ([#1993](https://github.com/expo/eas-cli/pull/1993) by [@quinlanj](https://github.com/quinlanj))

## [4.1.1](https://github.com/expo/eas-cli/releases/tag/v4.1.1) - 2023-08-08

### 🧹 Chores

- Logger to say website support is coming soon for rollouts. ([#1997](https://github.com/expo/eas-cli/pull/1997) by [@quinlanj](https://github.com/quinlanj))

## [4.1.0](https://github.com/expo/eas-cli/releases/tag/v4.1.0) - 2023-08-08

### 🎉 New features

- Pass credentials to custom iOS builds. ([#1989](https://github.com/expo/eas-cli/pull/1989) by [@szdziedzic](https://github.com/szdziedzic))
- Add the `withoutCredentials` option as a common build profile field in `eas.json`. ([#1994](https://github.com/expo/eas-cli/pull/1994) by [@szdziedzic](https://github.com/szdziedzic))

## [4.0.1](https://github.com/expo/eas-cli/releases/tag/v4.0.1) - 2023-08-08

### 🐛 Bug fixes

- Fix `eas channel:*` to work with empty branch mappings. ([#1992](https://github.com/expo/eas-cli/pull/1992) by [@quinlanj](https://github.com/quinlanj))

## [4.0.0](https://github.com/expo/eas-cli/releases/tag/v4.0.0) - 2023-08-07

### 🛠 Breaking changes

- Release redesigned `eas channel:rollout` into developer preview. The set of flag arguments are different, in addition to the workflow. ([#1986](https://github.com/expo/eas-cli/pull/1986) by [@quinlanj](https://github.com/quinlanj))

### 🎉 New features

- Option to add current Apple Silicon device without the need to manually provide the provisioning UDID. ([#1943](https://github.com/expo/eas-cli/pull/1943) by [@radoslawkrzemien](https://github.com/radoslawkrzemien))

### 🐛 Bug fixes

- Fix rollout-preview ending with republish with code signing. ([#1978](https://github.com/expo/eas-cli/pull/1978) by [@wschurman](https://github.com/wschurman))
- Rollouts: fix fp precision. ([#1985](https://github.com/expo/eas-cli/pull/1985) by [@quinlanj](https://github.com/quinlanj))

### 🧹 Chores

- Fixing more grammar errors. ([#1980](https://github.com/expo/eas-cli/pull/1980) by [@quinlanj](https://github.com/quinlanj))
- Handle rollout edit edge case. ([#1981](https://github.com/expo/eas-cli/pull/1981) by [@quinlanj](https://github.com/quinlanj))
- Linked expo.fyi rollout article. ([#1991](https://github.com/expo/eas-cli/pull/1991) by [@quinlanj](https://github.com/quinlanj))
- Rollout ux improvements. ([#1984](https://github.com/expo/eas-cli/pull/1984) by [@quinlanj](https://github.com/quinlanj))

## [3.18.3](https://github.com/expo/eas-cli/releases/tag/v3.18.3) - 2023-08-03

### 🐛 Bug fixes

- Fix republishing with code signing. ([#1973](https://github.com/expo/eas-cli/pull/1973) by [@wschurman](https://github.com/wschurman))

### 🧹 Chores

- Add relationships flag to rollouts-preview. ([#1972](https://github.com/expo/eas-cli/pull/1972) by [@quinlanj](https://github.com/quinlanj))
- Get channel:{view,list,edit} to play nice with rollouts. ([#1974](https://github.com/expo/eas-cli/pull/1974) by [@quinlanj](https://github.com/quinlanj))
- Use 'roll out' instead of rollout for verbs. ([#1979](https://github.com/expo/eas-cli/pull/1979) by [@quinlanj](https://github.com/quinlanj))

## [3.18.2](https://github.com/expo/eas-cli/releases/tag/v3.18.2) - 2023-08-03

### 🐛 Bug fixes

- Revert adding `.nvmrc` support for setting node version. ([#1976](https://github.com/expo/eas-cli/pull/1976) by [@szdziedzic](https://github.com/szdziedzic))

### 🧹 Chores

- Use just a comma instead of `, ` when concatenating `keywords` in `eas metadata`. ([#1967](https://github.com/expo/eas-cli/pull/1967) by [@szdziedzic](https://github.com/szdziedzic))

## [3.18.1](https://github.com/expo/eas-cli/releases/tag/v3.18.1) - 2023-08-03

### 🐛 Bug fixes

- Pass correct group into `update:republish`. ([#1971](https://github.com/expo/eas-cli/pull/1971) by [@quinlanj](https://github.com/quinlanj))

### 🧹 Chores

- Make new rollouts version available for internal dogfooding. ([#1966](https://github.com/expo/eas-cli/pull/1966) by [@quinlanj](https://github.com/quinlanj))
- Change default runtime version policy for EAS Update to appVersion. ([#1968](https://github.com/expo/eas-cli/pull/1968) by [@quinlanj](https://github.com/quinlanj))

## [3.18.0](https://github.com/expo/eas-cli/releases/tag/v3.18.0) - 2023-08-02

### 🎉 New features

- .nvmrc support for setting node version. ([#1954](https://github.com/expo/eas-cli/pull/1954) by [@khamilowicz](https://github.com/khamilowicz))
- Provide credentials for custom Android builds. ([#1969](https://github.com/expo/eas-cli/pull/1969) by [@szdziedzic](https://github.com/szdziedzic))

### 🧹 Chores

- More branch mapping utility. ([#1957](https://github.com/expo/eas-cli/pull/1957) by [@quinlanj](https://github.com/quinlanj))
- Utility classes to select existing rollouts and channels. ([#1958](https://github.com/expo/eas-cli/pull/1958) by [@quinlanj](https://github.com/quinlanj))

## [3.17.1](https://github.com/expo/eas-cli/releases/tag/v3.17.1) - 2023-07-27

### 🧹 Chores

- Unify channel graphql query types. ([#1949](https://github.com/expo/eas-cli/pull/1949) by [@quinlanj](https://github.com/quinlanj))
- Revert UpdateBranchWithCurrentGroupFragment. ([#1952](https://github.com/expo/eas-cli/pull/1952) by [@quinlanj](https://github.com/quinlanj))
- Fetch entire relay compliant dataset. ([#1953](https://github.com/expo/eas-cli/pull/1953) by [@quinlanj](https://github.com/quinlanj))

## [3.17.0](https://github.com/expo/eas-cli/releases/tag/v3.17.0) - 2023-07-24

### 🎉 New features

- Add `rollout` option for configuring Android submissions. ([#1938](https://github.com/expo/eas-cli/pull/1938) by [@szdziedzic](https://github.com/szdziedzic))

### 🧹 Chores

- Added branch mapping utility functions. ([#1944](https://github.com/expo/eas-cli/pull/1944) by [@quinlanj](https://github.com/quinlanj))
- Amend branch mapping utility functions. ([#1945](https://github.com/expo/eas-cli/pull/1945) by [@quinlanj](https://github.com/quinlanj))
- Handle error thrown when `intel-medium` resource class is not available as server-side defined error. ([#1947](https://github.com/expo/eas-cli/pull/1947) by [@szdziedzic](https://github.com/szdziedzic))
- Remove `intel-medium` from `eas.schema.json`, so it's not suggested as a valid value by our VSCode plugin. ([#1947](https://github.com/expo/eas-cli/pull/1947) by [@szdziedzic](https://github.com/szdziedzic))

## [3.16.0](https://github.com/expo/eas-cli/releases/tag/v3.16.0) - 2023-07-18

### 🎉 New features

- Add styling to SSO auth redirect completion page. ([#1929](https://github.com/expo/eas-cli/pull/1929) by [@wschurman](https://github.com/wschurman))
- Ignore entitlements from native template when `/ios` is gitignored. ([#1906](https://github.com/expo/eas-cli/pull/1906) by [@byCedric](https://github.com/byCedric))
- Use node server default port selection for SSO login server. ([#1930](https://github.com/expo/eas-cli/pull/1930) by [@wschurman](https://github.com/wschurman))

### 🐛 Bug fixes

- Fix incorrect handling of valid `inProgress` Android submission release status. ([#1934](https://github.com/expo/eas-cli/pull/1934) by [@szdziedzic](https://github.com/szdziedzic))

### 🧹 Chores

- Print friendly error msg in case account doesn't have required permission. ([#1867](https://github.com/expo/eas-cli/pull/1867) by [@firasrg](https://github.com/firasrg))
- Limit project file upload size to 2GB. ([#1928](https://github.com/expo/eas-cli/pull/1928) by [@khamilowicz](https://github.com/khamilowicz))
- Bump urql graphql client major version. ([#1936](https://github.com/expo/eas-cli/pull/1936) by [@quinlanj](https://github.com/quinlanj))

## [3.15.1](https://github.com/expo/eas-cli/releases/tag/v3.15.1) - 2023-07-11

### 🐛 Bug fixes

- Ensure useClassicUpdates is not set when using EAS Update commands. ([#1915](https://github.com/expo/eas-cli/pull/1915) by [@ide](https://github.com/ide))
- Handle multiple GraphQLErrors when receiving a CombinedError. ([#1924](https://github.com/expo/eas-cli/pull/1924) by [@radoslawkrzemien](https://github.com/radoslawkrzemien))

### 🧹 Chores

- Bump Expo package dependencies. ([#1911](https://github.com/expo/eas-cli/pull/1911) by [@brentvatne](https://github.com/brentvatne))
- Better bare workflow runtimeVersion error. ([#1910](https://github.com/expo/eas-cli/pull/1910) by [@quinlanj](https://github.com/quinlanj))
- Fix runtime version print logs. ([#1925](https://github.com/expo/eas-cli/pull/1925) by [@quinlanj](https://github.com/quinlanj))
- Add info about new `macos-ventura-13.4-xcode-14.3.1` image to `eas.schema.json`. ([#1920](https://github.com/expo/eas-cli/pull/1920) by [@szdziedzic](https://github.com/szdziedzic))

## [3.15.0](https://github.com/expo/eas-cli/releases/tag/v3.15.0) - 2023-06-30

### 🎉 New features

- Show build profile when selecting a build for eas build:run. ([#1901](https://github.com/expo/eas-cli/pull/1901) by [@keith-kurak](https://github.com/keith-kurak))
- Adds -m alias to --message in update/republish and removed README comment. ([#1905](https://github.com/expo/eas-cli/pull/1905) by [@pusongqi](https://github.com/pusongqi))

### 🧹 Chores

- Better runtimeVersion output. ([#1894](https://github.com/expo/eas-cli/pull/1894) by [@quinlanj](https://github.com/quinlanj))
- Print better error message when uploading project archive tarball fails. ([#1897](https://github.com/expo/eas-cli/pull/1897) by [@szdziedzic](https://github.com/szdziedzic))
- Adds support for 2 new server-side errors related to build limits. ([#1921](https://github.com/expo/eas-cli/pull/1921) by [@sundeeppeswani](https://github.com/sundeeppeswani))

## [3.14.0](https://github.com/expo/eas-cli/releases/tag/v3.14.0) - 2023-06-20

### 🎉 New features

- Added support for SSO users. ([#1875](https://github.com/expo/eas-cli/pull/1875) by [@lzkb](https://github.com/lzkb))
- Added new bundle identifier capabilities and entitlements from WWDC23. ([#1870](https://github.com/expo/eas-cli/pull/1870) by [@EvanBacon](https://github.com/EvanBacon))
- Selecting default keystore via CLI. ([#1889](https://github.com/expo/eas-cli/pull/1889) by [@khamilowicz](https://github.com/khamilowicz))

### 🧹 Chores

- Change sso flag display. ([#1890](https://github.com/expo/eas-cli/pull/1890) by [@lzkb](https://github.com/lzkb))
- Build:configure -- add channels to eas.json if using eas updates. ([#1887](https://github.com/expo/eas-cli/pull/1887) by [@quinlanj](https://github.com/quinlanj))
- Eas update: Error gracefully if no git repo. ([#1884](https://github.com/expo/eas-cli/pull/1884) by [@quinlanj](https://github.com/quinlanj))
- Error gracefully if expo pkg not installed. ([#1883](https://github.com/expo/eas-cli/pull/1883) by [@quinlanj](https://github.com/quinlanj))
- Update `eas build:configure` command to show the link of `eas.json` when generated. ([#1878](https://github.com/expo/eas-cli/pull/1878) by [@amandeepmittal](https://github.com/amandeepmittal))
- Create app.json or add the "expo" key if either are missing, before modifying or reading the file. ([#1881](https://github.com/expo/eas-cli/pull/1881) by [@brentvatne](https://github.com/brentvatne))
- Include the original stack in re-thrown errors thrown from EAS CLI commands. ([#1882](https://github.com/expo/eas-cli/pull/1882) by [@brentvatne](https://github.com/brentvatne))
- Make `update:configure` less verbose. ([#1888](https://github.com/expo/eas-cli/pull/1888) by [@quinlanj](https://github.com/quinlanj))
- Improve validation for values from app config. ([#1893](https://github.com/expo/eas-cli/pull/1893) by [@wkozyra95](https://github.com/wkozyra95))
- Improve `expo-updates` validation for builds with `channel` property set. ([#1885](https://github.com/expo/eas-cli/pull/1885) by [@szdziedzic](https://github.com/szdziedzic))

## [3.13.3](https://github.com/expo/eas-cli/releases/tag/v3.13.3) - 2023-06-05

### 🐛 Bug fixes

- Show original GraphQL error message in case of an unexpected error. ([#1862](https://github.com/expo/eas-cli/pull/1862) by [@dsokal](https://github.com/dsokal))
- Fix updates synchronization of native files to include strings.xml for bare projects. ([#1865](https://github.com/expo/eas-cli/pull/1865) by [@wschurman](https://github.com/wschurman))

## [3.13.2](https://github.com/expo/eas-cli/releases/tag/v3.13.2) - 2023-05-26

### 🧹 Chores

- Refactor getExpoConfig to remove dangerous default. ([#1857](https://github.com/expo/eas-cli/pull/1857) by [@wschurman](https://github.com/wschurman))
- Add support for pending-cancel build status. ([#1855](https://github.com/expo/eas-cli/pull/1855) by [@radoslawkrzemien](https://github.com/radoslawkrzemien))

## [3.13.1](https://github.com/expo/eas-cli/releases/tag/v3.13.1) - 2023-05-24

### 🧹 Chores

- Short format for selecting devices prompt. ([#1840](https://github.com/expo/eas-cli/pull/1840) by [@khamilowicz](https://github.com/khamilowicz))
- Improve typescript types for user display. ([#1851](https://github.com/expo/eas-cli/pull/1851) by [@wschurman](https://github.com/wschurman))
- Add error for `large` resource class not available on the free plan to server-side defined errors. ([#1848](https://github.com/expo/eas-cli/pull/1848) by [@szdziedzic](https://github.com/szdziedzic))

## [3.13.0](https://github.com/expo/eas-cli/releases/tag/v3.13.0) - 2023-05-17

### 🎉 New features

- Add clear cache flag to eas update. ([#1839](https://github.com/expo/eas-cli/pull/1839) by [@quinlanj](https://github.com/quinlanj))
- Print EAS Update assets that timed out during upload or processing. ([#1849](https://github.com/expo/eas-cli/pull/1849) by [@wschurman](https://github.com/wschurman))

### 🐛 Bug fixes

- Fix building iOS projects with framework targets. ([#1835](https://github.com/expo/eas-cli/pull/1835) by [@dsokal](https://github.com/dsokal))

### 🧹 Chores

- Ignore dirty workingdir when building from GitHub. ([#1842](https://github.com/expo/eas-cli/pull/1842) by [@wkozyra95](https://github.com/wkozyra95))
- Remove App Specific Password prompt. ([#1843](https://github.com/expo/eas-cli/pull/1843) by [@quinlanj](https://github.com/quinlanj))
- Validate `CFBundleShortVersionString`. ([#1846](https://github.com/expo/eas-cli/pull/1846) by [@khamilowicz](https://github.com/khamilowicz))

## [3.12.1](https://github.com/expo/eas-cli/releases/tag/v3.12.1) - 2023-05-15

### 🐛 Bug fixes

- Don't submit expired builds. ([#1837](https://github.com/expo/eas-cli/pull/1837) by [@dsokal](https://github.com/dsokal))

### 🧹 Chores

- Change red apple icon to green apple icon on successful build. ([#1828](https://github.com/expo/eas-cli/pull/1828) by [@dchhetri](https://github.com/dchhetri))

## [3.12.0](https://github.com/expo/eas-cli/releases/tag/v3.12.0) - 2023-05-08

### 🎉 New features

- Add `build:version:get` command. ([#1815](https://github.com/expo/eas-cli/pull/1815) by [@wkozyra95](https://github.com/wkozyra95))

### 🧹 Chores

- Upgrade dependencies. ([#1824](https://github.com/expo/eas-cli/pull/1824) by [@dsokal](https://github.com/dsokal))

## [3.11.0](https://github.com/expo/eas-cli/releases/tag/v3.11.0) - 2023-05-05

### 🎉 New features

- Add account list to `eas whoami`/`eas account:view`. ([#1814](https://github.com/expo/eas-cli/pull/1814) by [@wschurman](https://github.com/wschurman))
- Add `large` resource class for iOS as allowed value in `eas.json`. ([#1817](https://github.com/expo/eas-cli/pull/1817) by [@szdziedzic](https://github.com/szdziedzic))

### 🧹 Chores

- Print request ID on unforeseen GraphQL error for easier tracking and follow up. ([#1813](https://github.com/expo/eas-cli/pull/1813) by [@radoslawkrzemien](https://github.com/radoslawkrzemien))

## [3.10.2](https://github.com/expo/eas-cli/releases/tag/v3.10.2) - 2023-04-25

### 🧹 Chores

- Add info about Xcode 14.3 image to `eas.schema.json`. ([#1808](https://github.com/expo/eas-cli/pull/1808) by [@szdziedzic](https://github.com/szdziedzic))
- Allow users to select an app to run using the `build:run` command if multiple apps are found in the tarball. ([#1807](https://github.com/expo/eas-cli/pull/1807) by [@szdziedzic](https://github.com/szdziedzic))
- Don't resolve `default` resource class for iOS in CLI. ([#1734](https://github.com/expo/eas-cli/pull/1734) by [@szdziedzic](https://github.com/szdziedzic))

## [3.10.1](https://github.com/expo/eas-cli/releases/tag/v3.10.1) - 2023-04-25

### 🧹 Chores

- Add `cache.paths` field and deprecate `cache.customPaths`. ([#1794](https://github.com/expo/eas-cli/pull/1794) by [@radoslawkrzemien](https://github.com/radoslawkrzemien))

## [3.10.0](https://github.com/expo/eas-cli/releases/tag/v3.10.0) - 2023-04-21

### 🎉 New features

- Added eas device:rename command. ([#1787](https://github.com/expo/eas-cli/pull/1787) by [@keith-kurak](https://github.com/keith-kurak))

### 🐛 Bug fixes

- Fix `device:delete` not disabling on Apple. ([#1803](https://github.com/expo/eas-cli/pull/1803) by [@keith-kurak](https://github.com/keith-kurak))
- Fix message truncation for updates. ([#1801](https://github.com/expo/eas-cli/pull/1801) by [@wschurman](https://github.com/wschurman))

### 🧹 Chores

- Throw an error if somebody tries to start iOS build with the `large` resource class selected using the deprecated `--resource-class` flag. ([#1795](https://github.com/expo/eas-cli/pull/1795) by [@szdziedzic](https://github.com/szdziedzic))

## [3.9.3](https://github.com/expo/eas-cli/releases/tag/v3.9.3) - 2023-04-18

### 🐛 Bug fixes

- Fix prompts in `eas update`. ([#1797](https://github.com/expo/eas-cli/pull/1797) by [@wschurman](https://github.com/wschurman))

## [3.9.2](https://github.com/expo/eas-cli/releases/tag/v3.9.2) - 2023-04-13

### 🐛 Bug fixes

- Fixes the rollout percentages when ending a rollout. ([#1781](https://github.com/expo/eas-cli/pull/1781) by [@jonsamp](https://github.com/jonsamp))
- Print meaningful error message if `extra.eas.projectId` is not a string. ([#1788](https://github.com/expo/eas-cli/pull/1788) by [@dsokal](https://github.com/dsokal))

### 🧹 Chores

- Show output of `expo install expo-updates`. ([#1782](https://github.com/expo/eas-cli/pull/1782) by [@wkozyra95](https://github.com/wkozyra95))
- Print deprecation warnings for deprecated `eas.json` fields. ([#1768](https://github.com/expo/eas-cli/pull/1768) by [@szdziedzic](https://github.com/szdziedzic))

## [3.9.1](https://github.com/expo/eas-cli/releases/tag/v3.9.1) - 2023-04-10

### 🐛 Bug fixes

- Update apple utilities to work around the maintenance error. ([#1780](https://github.com/expo/eas-cli/pull/1780) by [@byCedric](https://github.com/byCedric))

### 🧹 Chores

- Don't use defaults for the `cache.cacheDefaultPaths` build profile field. ([#1769](https://github.com/expo/eas-cli/pull/1769) by [@szdziedzic](https://github.com/szdziedzic))

## [3.9.0](https://github.com/expo/eas-cli/releases/tag/v3.9.0) - 2023-04-06

### 🎉 New features

- Add support for roll back to embedded updates. ([#1754](https://github.com/expo/eas-cli/pull/1754), [#1755](https://github.com/expo/eas-cli/pull/1755) by [@wschurman](https://github.com/wschurman))

### 🐛 Bug fixes

- Update `expoCommandAsync` to support the new Expo CLI bin path. ([#1772](https://github.com/expo/eas-cli/pull/1772) by [@gabrieldonadel](https://github.com/gabrieldonadel))

### 🧹 Chores

- Use the `eas-cli` npm tag for checking for the local build plugin updates. ([#1759](https://github.com/expo/eas-cli/pull/1759) by [@dsokal](https://github.com/dsokal))
- Ignore `requireCommit` option in `eas build:internal`. ([#1760](https://github.com/expo/eas-cli/pull/1760) by [@wkozyra95](https://github.com/wkozyra95))
- Support parsing eas.json from a string. ([#1766](https://github.com/expo/eas-cli/pull/1766) by [@wkozyra95](https://github.com/wkozyra95))

## [3.8.1](https://github.com/expo/eas-cli/releases/tag/v3.8.1) - 2023-03-16

### 🐛 Bug fixes

- Ensure public config is used as update. ([#1745](https://github.com/expo/eas-cli/pull/1745) by [@byCedric](https://github.com/byCedric))

### 🧹 Chores

- Unify how the command errors are displayed. ([#1738](https://github.com/expo/eas-cli/pull/1738) by [@radoslawkrzemien](https://github.com/radoslawkrzemien))
- Unify the case of base error messages for command failures. ([#1744](https://github.com/expo/eas-cli/pull/1744) by [@radoslawkrzemien](https://github.com/radoslawkrzemien))

## [3.8.0](https://github.com/expo/eas-cli/releases/tag/v3.8.0) - 2023-03-13

### 🎉 New features

- Add new `m-medium` and `m-large` resource classes. ([#1739](https://github.com/expo/eas-cli/pull/1739) by [@szdziedzic](https://github.com/szdziedzic))

## [3.7.2](https://github.com/expo/eas-cli/releases/tag/v3.7.2) - 2023-02-24

### 🐛 Bug fixes

- Implement Apple's proprietary Hashcash algorithm for signing authentication requests. ([#1719](https://github.com/expo/eas-cli/pull/1719) by [@EvanBacon](https://github.com/EvanBacon))

## [3.7.1](https://github.com/expo/eas-cli/releases/tag/v3.7.1) - 2023-02-23

### 🐛 Bug fixes

- Bump `@expo/apple-utils` to fix Apple developer auth. ([03c76c1](https://github.com/expo/eas-cli/commit/03c76c1e0efb9ec55e40b45e33c80b3479f920c3) by [@brentvatne](https://github.com/brentvatne))

## [3.7.0](https://github.com/expo/eas-cli/releases/tag/v3.7.0) - 2023-02-23

### 🎉 New features

- Support variant detection for package\*UniversalApk Gradle Commands. ([#1708](https://github.com/expo/eas-cli/pull/1708) by [@frw](https://github.com/frw))

## [3.6.1](https://github.com/expo/eas-cli/releases/tag/v3.6.1) - 2023-02-20

### 🐛 Bug fixes

- Disable analytics when running behind a proxy. ([#1696](https://github.com/expo/eas-cli/pull/1696) by [@wkozyra95](https://github.com/wkozyra95))
- Clarify missing owner field error message for Robot users. ([#1702](https://github.com/expo/eas-cli/pull/1702) by [@wschurman](https://github.com/wschurman))

### 🧹 Chores

- Validate the platform for local builds earlier. ([#1698](https://github.com/expo/eas-cli/pull/1698) by [@wkozyra95](https://github.com/wkozyra95))
- Display build message when picking build in `eas submit`, `eas build:resign`, and `eas build:run` commands. ([#1700](https://github.com/expo/eas-cli/pull/1700) by [@szdziedzic](https://github.com/szdziedzic))
- Add a link directly to a build phase logs in the EAS CLI build error message. ([#1699](https://github.com/expo/eas-cli/pull/1699) by [@szdziedzic](https://github.com/szdziedzic))

## [3.6.0](https://github.com/expo/eas-cli/releases/tag/v3.6.0) - 2023-02-14

### 🎉 New features

- Use `sdkVersion` as default runtime version policy when running `eas update:configure`. ([#1669](https://github.com/expo/eas-cli/pull/1669) by [@jonsamp](https://github.com/jonsamp))
- Warn when project ID but no owner specified and mismatch logged in user. ([#1667](https://github.com/expo/eas-cli/pull/1667) by [@wschurman](https://github.com/wschurman))
- Return the build `message` if one is available. ([#1691](https://github.com/expo/eas-cli/pull/1691) by [@raulriera](https://github.com/raulriera))

### 🐛 Bug fixes

- Fix suggested application identifier to match owning account name. ([#1670](https://github.com/expo/eas-cli/pull/1670) by [@wschurman](https://github.com/wschurman))

### 🧹 Chores

- Add Xcode 14.2 image to the VSCode schema. ([#1693](https://github.com/expo/eas-cli/pull/1693) by [@szdziedzic](https://github.com/szdziedzic))

## [3.5.2](https://github.com/expo/eas-cli/releases/tag/v3.5.2) - 2023-02-05

### 🐛 Bug fixes

- Use the new developer-mdn.apple.com subdomain instead of developer.apple.com. ([#1673](https://github.com/expo/eas-cli/pull/1673) by [@brentvatne](https://github.com/brentvatne))

## [3.5.1](https://github.com/expo/eas-cli/releases/tag/v3.5.1) - 2023-02-01

### 🐛 Bug fixes

- Fix the issue with the `eas.json` envs being not available when resolving dynamic config. ([#1666](https://github.com/expo/eas-cli/pull/1666) by [@szdziedzic](https://github.com/szdziedzic))

## [3.5.0](https://github.com/expo/eas-cli/releases/tag/v3.5.0) - 2023-01-31

### 🎉 New features

- Set `m1-medium` resource class for SDK version `>=48` and RN version `>=0.71` builds with unspecified resource class. ([#1655](https://github.com/expo/eas-cli/pull/1655) by [@szdziedzic](https://github.com/szdziedzic))

### 🐛 Bug fixes

- Fix undefined branchMappingLogic. ([#1653](https://github.com/expo/eas-cli/pull/1653) by [@quinlanj](https://github.com/quinlanj))
- Fix using local credentials for internal distribution builds with universal provisioning. ([#1657](https://github.com/expo/eas-cli/pull/1657) by [@wkozyra95](https://github.com/wkozyra95))

### 🧹 Chores

- Move image validation to the server side and better handle server validation errors in the eas-cli. ([#1650](https://github.com/expo/eas-cli/pull/1650) by [@szdziedzic](https://github.com/szdziedzic))
- Update metadata on the worker when using git-based builds. ([#1651](https://github.com/expo/eas-cli/pull/1651) by [@wkozyra95](https://github.com/wkozyra95))

## [3.4.1](https://github.com/expo/eas-cli/releases/tag/v3.4.1) - 2023-01-23

### 🐛 Bug fixes

- Fix incorrect exit code for successful local builds. ([#1649](https://github.com/expo/eas-cli/pull/1649) by [@dsokal](https://github.com/dsokal))

## [3.4.0](https://github.com/expo/eas-cli/releases/tag/v3.4.0) - 2023-01-20

### 🎉 New features

- Add `--json` flag to `eas config` command. ([#1568](https://github.com/expo/eas-cli/pull/1568) by [@wkozyra95](https://github.com/wkozyra95))
- Add M1 resource class configuration to default eas.json when running eas build:configure on a new project. ([#1637](https://github.com/expo/eas-cli/pull/1637) by [@brentvatne](https://github.com/brentvatne))
- Add prompt to switch iOS builds to M1 if the build queue is long. ([#1642](https://github.com/expo/eas-cli/pull/1642) by [@dsokal](https://github.com/dsokal))

### 🐛 Bug fixes

- Fix running commands with `--json` flag when EAS_NO_VCS is set. ([#1641](https://github.com/expo/eas-cli/pull/1641) by [@wkozyra95](https://github.com/wkozyra95))

### 🧹 Chores

- Remove unnecessary workaround for trailing backslash in .gitignore. ([#1622](https://github.com/expo/eas-cli/pull/1622) by [@wkozyra95](https://github.com/wkozyra95))
- Internal command that will be run on EAS worker when building from GitHub. ([#1568](https://github.com/expo/eas-cli/pull/1568) by [@wkozyra95](https://github.com/wkozyra95))
- Make the disabled tier error message more descriptive. ([#1635](https://github.com/expo/eas-cli/pull/1635) by [@dsokal](https://github.com/dsokal))
- Control some of the EAS Build error messages server-side. ([#1639](https://github.com/expo/eas-cli/pull/1639) by [@wkozyra95](https://github.com/wkozyra95))

## [3.3.2](https://github.com/expo/eas-cli/releases/tag/v3.3.2) - 2023-01-12

### 🐛 Bug fixes

- Add missing key information about updates in `eas update --json` and `eas update:view --json`. ([#1619](https://github.com/expo/eas-cli/pull/1619) by [@byCedric](https://github.com/byCedric))

### 🧹 Chores

- Upgrade dependencies. ([#1617](https://github.com/expo/eas-cli/pull/1617) by [@dsokal](https://github.com/dsokal))
- Improve handling `SSOUser` type. ([#1621](https://github.com/expo/eas-cli/pull/1621) by [@szdziedzic](https://github.com/szdziedzic))

## [3.3.1](https://github.com/expo/eas-cli/releases/tag/v3.3.1) - 2023-01-11

### 🐛 Bug fixes

- Revert missing key information about updates in `eas update --json` and `eas update:view --json`. ([d20db0f](https://github.com/expo/eas-cli/commit/d20db0fff42a6f4512fea426a66cb6f168e37f7c) by [@ide](https://github.com/ide))

## [3.3.0](https://github.com/expo/eas-cli/releases/tag/v3.3.0) - 2023-01-11

### 🎉 New features

- Add ability to select resource class for a build in build profile. ([#1609](https://github.com/expo/eas-cli/pull/1609) by [@dsokal](https://github.com/dsokal))
- Deprecate `--resource-class` flag. ([#1615](https://github.com/expo/eas-cli/pull/1615) by [@dsokal](https://github.com/dsokal))
- Add new resource classes and update already available. ([#1616](https://github.com/expo/eas-cli/pull/1616) by [@szdziedzic](https://github.com/szdziedzic))

### 🐛 Bug fixes

- Add missing key information about updates in `eas update --json` and `eas update:view --json`. ([#1611](https://github.com/expo/eas-cli/pull/1611) by [@byCedric](https://github.com/byCedric))

## [3.2.1](https://github.com/expo/eas-cli/releases/tag/v3.2.1) - 2023-01-09

### 🐛 Bug fixes

- Validate chosen build in the `eas build:run` command. ([#1614](https://github.com/expo/eas-cli/pull/1614) by [@szdziedzic](https://github.com/szdziedzic))

## [3.2.0](https://github.com/expo/eas-cli/releases/tag/v3.2.0) - 2023-01-09

### 🎉 New features

- Add `--channel` option to `update:republish`. ([#1580](https://github.com/expo/eas-cli/pull/1580) by [@byCedric](https://github.com/byCedric))
- Use `appVersion` as default runtime version policy when running `eas update:configure`. ([#1588](https://github.com/expo/eas-cli/pull/1588) by [@jonsamp](https://github.com/jonsamp))
- Support `--json` flag in webhook list command. ([#1605](https://github.com/expo/eas-cli/pull/1605) by [@sheddy7](https://github.com/sheddy7))

### 🐛 Bug fixes

- Makes eas.json configuration to only run on `update:configure`. ([#1598](https://github.com/expo/eas-cli/pull/1598) by [@jonsamp](https://github.com/jonsamp))
- Fix issue with invisible build info in some terminals in the `eas build:run` and `eas build:resign` commands. ([#1602](https://github.com/expo/eas-cli/pull/1602) by [@szdziedzic](https://github.com/szdziedzic))
- Fix issues with invisible build info in some terminals while using the `eas submit` command. ([#1603](https://github.com/expo/eas-cli/pull/1603) by [@szdziedzic](https://github.com/szdziedzic))
- Use the `completedAt` timestamp as the build finish date instead of the `updatedAt` timestamp in the `eas build:run` command. ([#1604](https://github.com/expo/eas-cli/pull/1604) by [@szdziedzic](https://github.com/szdziedzic))

### 🧹 Chores

- Make all URLs in logs clickable in terminals supporting hyperlinks. ([#1591](https://github.com/expo/eas-cli/pull/1591) by [@Simek](https://github.com/Simek))
- Use paginated select prompt for the `eas build:run` command. ([#1601](https://github.com/expo/eas-cli/pull/1601) by [@szdziedzic](https://github.com/szdziedzic))

## [3.1.1](https://github.com/expo/eas-cli/releases/tag/v3.1.1) - 2022-12-19

### 🐛 Bug fixes

- Fix update `--channel` and `--branch` flag validation. ([#1579](https://github.com/expo/eas-cli/pull/1579) by [@byCedric](https://github.com/byCedric))

## [3.1.0](https://github.com/expo/eas-cli/releases/tag/v3.1.0) - 2022-12-17

### 🎉 New features

- Adds `--channel` flag to `eas update`. ([#1567](https://github.com/expo/eas-cli/pull/1567) by [@jonsamp](https://github.com/jonsamp))
- Add channel configurations to **eas.json** during `eas update:configure`. ([#1570](https://github.com/expo/eas-cli/pull/1570) by [@jonsamp](https://github.com/jonsamp))
- Add `build:resign` command. ([#1575](https://github.com/expo/eas-cli/pull/1575) by [@wkozyra95](https://github.com/wkozyra95))

## [3.0.0](https://github.com/expo/eas-cli/releases/tag/v3.0.0) - 2022-12-07

### 🛠 Breaking changes

- Move update republish to separate command. ([#1533](https://github.com/expo/eas-cli/pull/1533) by [@byCedric](https://github.com/byCedric))

### 🐛 Bug fixes

- Make the not recognized image error handler run only if the image is present under a valid key and has an invalid value. ([#1565](https://github.com/expo/eas-cli/pull/1565) by [@szdziedzic](https://github.com/szdziedzic))
- Fix the `node:assert` import error by using imports from `assert` instead of from `node:assert`. ([#1569](https://github.com/expo/eas-cli/pull/1569) by [@szdziedzic](https://github.com/szdziedzic))

### 🧹 Chores

- Remove old republish code from the update command. ([#1535](https://github.com/expo/eas-cli/pull/1535) by [@byCedric](https://github.com/byCedric))

## [2.9.0](https://github.com/expo/eas-cli/releases/tag/v2.9.0) - 2022-12-05

### 🎉 New features

- Add caching for `eas build:run` command. ([#1542](https://github.com/expo/eas-cli/pull/1542) by [@szdziedzic](https://github.com/szdziedzic))
- Add `isGitWorkingTreeDirty` to EAS Update records. ([#1550](https://github.com/expo/eas-cli/pull/1550) by [@FiberJW](https://github.com/FiberJW))
- Prompt developer to download the app after the simulator build is finished. ([#1554](https://github.com/expo/eas-cli/pull/1554) by [@szdziedzic](https://github.com/szdziedzic))

### 🐛 Bug fixes

- Ask for the missing application identifier consistently in `eas build:version:sync` command. ([#1543](https://github.com/expo/eas-cli/pull/1543) by [@wkozyra95](https://github.com/wkozyra95))
- Disable selecting builds whose artifacts have expired in the `eas build:run` command. ([#1547](https://github.com/expo/eas-cli/pull/1547) by [@szdziedzic](https://github.com/szdziedzic))
- Change intent with which the `eas build:run` command opens an Android app to `android.intent.action.MAIN`. ([#1556](https://github.com/expo/eas-cli/pull/1556) by [@szdziedzic](https://github.com/szdziedzic))

## [2.8.0](https://github.com/expo/eas-cli/releases/tag/v2.8.0) - 2022-11-28

### 🎉 New features

- Add `eas build:run` support for Android. ([#1485](https://github.com/expo/eas-cli/pull/1485) by [@szdziedzic](https://github.com/szdziedzic))

### 🐛 Bug fixes

- Only create a new channel when update branch is new. ([#1507](https://github.com/expo/eas-cli/pull/1507) by [@byCedric](https://github.com/byCedric))

### 🧹 Chores

- Better wording in eas submit. ([#1527](https://github.com/expo/eas-cli/pull/1527) by [@dsokal](https://github.com/dsokal))
- Upload project sources for EAS Build and archives for EAS Submit to GCS. ([#1524](https://github.com/expo/eas-cli/pull/1524) by [@wkozyra95](https://github.com/wkozyra95))
- Add a better error message for when an invalid `image` is set in `eas-json`. ([#1531](https://github.com/expo/eas-cli/pull/1531) by [@szdziedzic](https://github.com/szdziedzic))
- Remove internal expo id from device formatter. ([#1541](https://github.com/expo/eas-cli/pull/1541) by [@dsokal](https://github.com/dsokal))

## [2.7.1](https://github.com/expo/eas-cli/releases/tag/v2.7.1) - 2022-11-16

### 🐛 Bug fixes

- Use envs from the build profile to resolve credentials in `eas credentials`. ([#1520](https://github.com/expo/eas-cli/pull/1520) by [@wkozyra95](https://github.com/wkozyra95))

### 🧹 Chores

- Print prompt message when failing because of the non-interactive shell. ([#1523](https://github.com/expo/eas-cli/pull/1523) by [@wkozyra95](https://github.com/wkozyra95))
- Add SDK version to the analytics build events. ([#1529](https://github.com/expo/eas-cli/pull/1529) by [@wkozyra95](https://github.com/wkozyra95))
- Add Xcode 14.1 image to `eas-json`. ([#1511](https://github.com/expo/eas-cli/pull/1511) by [@szdziedzic](https://github.com/szdziedzic))

## [2.7.0](https://github.com/expo/eas-cli/releases/tag/v2.7.0) - 2022-11-11

### 🎉 New features

- Support uploading different platform combinations in `eas update`. ([#1461](https://github.com/expo/eas-cli/pull/1461) by [@EvanBacon](https://github.com/EvanBacon))
- Add Git commit to EAS Update record. ([#1499](https://github.com/expo/eas-cli/pull/1499) by [@fiberjw](https://github.com/fiberjw))
- Use local CLI for `expo export` in SDK +46. ([#1474](https://github.com/expo/eas-cli/pull/1474) by [@EvanBacon](https://github.com/EvanBacon))
- Validate icon PNGs before running Android build. ([#1477](https://github.com/expo/eas-cli/pull/1477) by [@dsokal](https://github.com/dsokal))

### 🐛 Bug fixes

- Fixed the values of the distribution enum on the build profile schema receiving the incorrect descriptions. ([#1504](https://github.com/expo/eas-cli/pull/1504) by [@macksal](https://github.com/macksal))
- Remove hard dependency on expo package being installed to init a project. ([#1517](https://github.com/expo/eas-cli/pull/1517) by [@brentvatne](https://github.com/brentvatne))

### 🧹 Chores

- Remove friction from the initial EAS update setup. ([#1479](https://github.com/expo/eas-cli/pull/1479) by [@byCedric](https://github.com/byCedric))
- Improve choice formatting when selecting a build to submit in the `eas submit` command. ([#1502](https://github.com/expo/eas-cli/pull/1502) by [@szdziedzic](https://github.com/szdziedzic))

## [2.6.0](https://github.com/expo/eas-cli/releases/tag/v2.6.0) - 2022-10-27

### 🎉 New features

- Add custom metadata validation command with more complex rules. ([#1416](https://github.com/expo/eas-cli/pull/1416) by [@byCedric](https://github.com/byCedric))
- Add `eas build:run` command which runs iOS simulator builds from the CLI. ([#1447](https://github.com/expo/eas-cli/pull/1447) by [@szdziedzic](https://github.com/szdziedzic))
- Add feature gate support. ([#1475](https://github.com/expo/eas-cli/pull/1475) by [@wschurman](https://github.com/wschurman))
- Warn about outdated build deployment when configuring EAS Update. ([#1467](https://github.com/expo/eas-cli/pull/1467) by [@fiberjw](https://github.com/fiberjw))

### 🧹 Chores

- Replace `secret:list` table with formatted fields. ([#1464](https://github.com/expo/eas-cli/pull/1464) by [@byCedric](https://github.com/byCedric))
- Replace `device:create` input table with formatted fields. ([#1465](https://github.com/expo/eas-cli/pull/1465) by [@byCedric](https://github.com/byCedric))
- Replace `channel:view` table with formatted fields. ([#1466](https://github.com/expo/eas-cli/pull/1466) by [@byCedric](https://github.com/byCedric))
- Upgrade dependencies. ([#1480](https://github.com/expo/eas-cli/pull/1480) by [@dsokal](https://github.com/dsokal))
- Replace all remaining tables with formatted fields. ([#1481](https://github.com/expo/eas-cli/pull/1481) by [@byCedric](https://github.com/byCedric))

## [2.5.1](https://github.com/expo/eas-cli/releases/tag/v2.5.1) - 2022-10-24

### 🐛 Bug fixes

- Revert using local CLI for `expo export` ([#1460](https://github.com/expo/eas-cli/pull/1460)). ([#1472](https://github.com/expo/eas-cli/pull/1472) by [@dsokal](https://github.com/dsokal))

## [2.5.0](https://github.com/expo/eas-cli/releases/tag/v2.5.0) - 2022-10-24

### 🎉 New features

- Update init command to handle slug and owner. ([#1452](https://github.com/expo/eas-cli/pull/1452) by [@wschurman](https://github.com/wschurman))
- Add `eas secret:push`. ([#1457](https://github.com/expo/eas-cli/pull/1457) by [@dsokal](https://github.com/dsokal))

### 🐛 Bug fixes

- Initialize analytics consistently and move analytics into context. ([#1444](https://github.com/expo/eas-cli/pull/1444) by [@wschurman](https://github.com/wschurman))
- - Skip using `--non-interactive` and `--experimental-bundle` flags when local Expo CLI is installed. ([#1460](https://github.com/expo/eas-cli/pull/1460) by [@EvanBacon](https://github.com/EvanBacon))

### 🧹 Chores

- Handle case where git is installed but not working properly. ([#1454](https://github.com/expo/eas-cli/pull/1454) by [@brentvatne](https://github.com/brentvatne))
- Remove table logging in `update:view`. ([#1463](https://github.com/expo/eas-cli/pull/1463) by [@EvanBacon](https://github.com/EvanBacon))
- Fix install prompt language. ([#1462](https://github.com/expo/eas-cli/pull/1462) by [@EvanBacon](https://github.com/EvanBacon))

## [2.4.1](https://github.com/expo/eas-cli/releases/tag/v2.4.1) - 2022-10-17

### 🐛 Bug fixes

- Bump `eas-cli-local-build-plugin` to 0.0.144 to not require `yarn` for local builds. ([c05ef](https://github.com/expo/eas-cli/commit/c05ef9cccaa819d8e5fb84858cb09cadaae90134) by [@dsokal](https://github.com/dsokal))

### 🧹 Chores

- Remove EAS Submit errors from codebase. The errors have been moved to the server side. ([#1443](https://github.com/expo/eas-cli/pull/1443) by [@dsokal](https://github.com/dsokal))

## [2.4.0](https://github.com/expo/eas-cli/releases/tag/v2.4.0) - 2022-10-14

### 🎉 New features

- Handle more common errors for EAS Submit. ([#1440](https://github.com/expo/eas-cli/pull/1440) by [@dsokal](https://github.com/dsokal))

### 🧹 Chores

- Move graphql and session into command context. ([#1435](https://github.com/expo/eas-cli/pull/1435), [#1436](https://github.com/expo/eas-cli/pull/1436) by [@wschurman](https://github.com/wschurman))

## [2.3.0](https://github.com/expo/eas-cli/releases/tag/v2.3.0) - 2022-10-10

### 🎉 New features

- Add new experimental resource class for M1 Macs. ([#1425](https://github.com/expo/eas-cli/pull/1425) by [@szdziedzic](https://github.com/szdziedzic))

## [2.2.1](https://github.com/expo/eas-cli/releases/tag/v2.2.1) - 2022-10-05

### 🐛 Bug fixes

- Make Apple Platform detection more robust. ([#1417](https://github.com/expo/eas-cli/pull/1417) by [@quinlanj](https://github.com/quinlanj))
- Fix creating EAS secret from file. ([#1423](https://github.com/expo/eas-cli/pull/1423) by [@dsokal](https://github.com/dsokal))

## [2.2.0](https://github.com/expo/eas-cli/releases/tag/v2.2.0) - 2022-10-04

### 🛠 Breaking changes

- Prompt before configuring EAS project. ([#1356](https://github.com/expo/eas-cli/pull/1356) by [@wschurman](https://github.com/wschurman))
- Adds paginated support to device commands. Removes the ability to delete multiple devices at once. ([#1381](https://github.com/expo/eas-cli/pull/1381) by [@kgc00](https://github.com/kgc00))

### 🎉 New features

- Add `-e` as a shortcut for `--profile` flag. ([#1342](https://github.com/expo/eas-cli/pull/1342) by [@szdziedzic](https://github.com/szdziedzic))
- Support JSON5 in **eas.json**. ([#1350](https://github.com/expo/eas-cli/pull/1350) by [@dsokal](https://github.com/dsokal))
- Add pagination and interactivity to update commands. ([#1323](https://github.com/expo/eas-cli/pull/1323) by [@kgc00](https://github.com/kgc00))
- Add support for uploading files to EAS Secret. ([#1354](https://github.com/expo/eas-cli/pull/1354) by [@dsokal](https://github.com/dsokal))
- Add pagination to channel commands. ([#1352](https://github.com/expo/eas-cli/pull/1352) by [@kgc00](https://github.com/kgc00))
- Add pagination to build commands. ([#1353](https://github.com/expo/eas-cli/pull/1353) by [@kgc00](https://github.com/kgc00))
- Provide suggestions for developers when archive size is large. ([#1363](https://github.com/expo/eas-cli/pull/1363) by [@szdziedzic](https://github.com/szdziedzic))
- Improve `eas init` command. ([#1376](https://github.com/expo/eas-cli/pull/1376) by [@wschurman](https://github.com/wschurman))
- Warn about outdated channel configuration before build when using eas update. ([#1397](https://github.com/expo/eas-cli/pull/1397) by [@kbrandwijk](https://github.com/kbrandwijk))
- Validate that owner and projectId and slug all are in alignment. ([#1405](https://github.com/expo/eas-cli/pull/1405) by [@wschurman](https://github.com/wschurman))

### 🐛 Bug fixes

- Fix automatic eas.json generation when running `eas build`. ([#1415](https://github.com/expo/eas-cli/pull/1415) by [@wkozyra95](https://github.com/wkozyra95))

### 🧹 Chores

- Standardize the GQL 'Update' schema using UpdateFragmentNode. ([#1348](https://github.com/expo/eas-cli/pull/1348) by [@kgc00](https://github.com/kgc00))
- Remove 'owner' app config field dependency. ([#1368](https://github.com/expo/eas-cli/pull/1368), [#1369](https://github.com/expo/eas-cli/pull/1369), [#1371](https://github.com/expo/eas-cli/pull/1371), [#1372](https://github.com/expo/eas-cli/pull/1372), [#1373](https://github.com/expo/eas-cli/pull/1373) by [@wschurman](https://github.com/wschurman))
- Add Xcode 14 image. ([#1365](https://github.com/expo/eas-cli/pull/1365) by [@szdziedzic](https://github.com/szdziedzic))
- Update max `versionCode` for Android. ([#1400](https://github.com/expo/eas-cli/pull/1400) by [@wkozyra95](https://github.com/wkozyra95))
- Add and use command context to declare command dependencies. ([#1383](https://github.com/expo/eas-cli/pull/1383), [#1384](https://github.com/expo/eas-cli/pull/1384), [#1387](https://github.com/expo/eas-cli/pull/1387), [#1388](https://github.com/expo/eas-cli/pull/1388), [#1390](https://github.com/expo/eas-cli/pull/1390), [#1391](https://github.com/expo/eas-cli/pull/1391), [#1394](https://github.com/expo/eas-cli/pull/1394), [#1402](https://github.com/expo/eas-cli/pull/1402), [#1403](https://github.com/expo/eas-cli/pull/1403) by [@wschurman](https://github.com/wschurman))
- Fix typo in the ad hoc build message. ([#1407](https://github.com/expo/eas-cli/pull/1407) by [@Simek](https://github.com/Simek))
- Improve errors and error messages formatting related to **eas.json**. ([#1414](https://github.com/expo/eas-cli/pull/1414) by [@Simek](https://github.com/Simek))
- Handle errors from platform-specific kill switches to disable free tier builds. ([#1401](https://github.com/expo/eas-cli/pull/1401) by [@szdziedzic](https://github.com/szdziedzic))
- Surface invalid eas.json errors in an optional project context. ([#1418](https://github.com/expo/eas-cli/pull/1418) by [@quinlanj](https://github.com/quinlanj))
- Improve message when project ID doesn't match either slug or owner. ([#1420](https://github.com/expo/eas-cli/pull/1420) by [@brentvatne](https://github.com/brentvatne))

## [2.1.0](https://github.com/expo/eas-cli/releases/tag/v2.1.0) - 2022-09-05

### 🎉 New features

- Add tvOS credentials compatibility for Adhoc and App store builds. ([#1325](https://github.com/expo/eas-cli/pull/1325) by [@quinlanj](https://github.com/quinlanj))
- Add `eas open` command for opening project page in web browser. ([#1337](https://github.com/expo/eas-cli/pull/1337) by [@dsokal](https://github.com/dsokal))
- Add support for buildArtifactPaths. Rename artifactPath to applicationArchivePath. ([#1321](https://github.com/expo/eas-cli/pull/1321) by [@dsokal](https://github.com/dsokal))

### 🐛 Bug fixes

- Fix viewing branch list when a branch has no associated platforms. ([#1326](https://github.com/expo/eas-cli/pull/1326) by [@hbiede](https://github.com/hbiede))
- Fix description of `help` command in help prompt. ([#1341](https://github.com/expo/eas-cli/pull/1341) by [@Simek](https://github.com/Simek))
- Resolve paths from the root when checking for gitignored values. ([#1336](https://github.com/expo/eas-cli/pull/1336) by [@wkozyra95](https://github.com/wkozyra95))

### 🧹 Chores

- Add noImplicitOverride to tsconfigs. ([#1327](https://github.com/expo/eas-cli/pull/1327) by [@wschurman](https://github.com/wschurman))
- Fix typos. ([#1340](https://github.com/expo/eas-cli/pull/1340) by [@hbiede](https://github.com/hbiede))

## [2.0.0](https://github.com/expo/eas-cli/releases/tag/v2.0.0) - 2022-09-01

### 🛠 Breaking changes

- Fix typo in `cli.promptToConfigurePushNotifications` field in **eas.json**. EAS CLI will throw an error if the old field name is in **eas.json**. ([#1332](https://github.com/expo/eas-cli/pull/1332) by [@dsokal](https://github.com/dsokal))

### 🐛 Bug fixes

- Fix dynamic config update warning. ([#1322](https://github.com/expo/eas-cli/pull/1322) by [@wschurman](https://github.com/wschurman))

## [1.2.0](https://github.com/expo/eas-cli/releases/tag/v1.2.0) - 2022-08-29

### 🎉 New features

- Add 2022 Apple capabilities. ([#1307](https://github.com/expo/eas-cli/pull/1307) by [@EvanBacon](https://github.com/EvanBacon))
- Print warning when eas-cli is installed as project dependency. ([#1310](https://github.com/expo/eas-cli/pull/1310) by [@dsokal](https://github.com/dsokal))
- Add eas.json to skip push notifications credentials setup. ([#1315](https://github.com/expo/eas-cli/pull/1315) by [@dsokal](https://github.com/dsokal))
- Warn about EAS outages when running `build`, `submit`, and `update` commands. ([#1312](https://github.com/expo/eas-cli/pull/1312) by [@szdziedzic](https://github.com/szdziedzic))

### 🐛 Bug fixes

- Replace promptToCreateProjectIfNotExistsAsync with getProjectIdAsync. ([#1303](https://github.com/expo/eas-cli/pull/1303) by [@wschurman](https://github.com/wschurman))
- Use AppQuery instead of ProjectQuery. ([#1304](https://github.com/expo/eas-cli/pull/1304) by [@wschurman](https://github.com/wschurman))

### 🧹 Chores

- Improve instructions on setting `extra.eas.projectId` in app configuration. ([#1316](https://github.com/expo/eas-cli/pull/1316) by [@dsokal](https://github.com/dsokal))
- Improve copy in EAS Submit - "e-mail" -> email, and make the link to app on App Store go directly to the TestFlight tab. ([#1318](https://github.com/expo/eas-cli/pull/1318) by [@brentvatne](https://github.com/brentvatne))

## [1.1.1](https://github.com/expo/eas-cli/releases/tag/v1.1.1) - 2022-08-23

### 🎉 New features

- Add support for `autoIncrement` option at the root of the build profile. ([#1298](https://github.com/expo/eas-cli/pull/1298) by [@szdziedzic](https://github.com/szdziedzic))

### 🐛 Bug fixes

- Handle trailing backslash in `.gitignore`. ([#1306](https://github.com/expo/eas-cli/pull/1306) by [@wkozyra95](https://github.com/wkozyra95))
- Retry ASC Api Key downloads if it has not fully propagated on Apple's infrastructure. ([#1302](https://github.com/expo/eas-cli/pull/1302) by [@quinlanj](https://github.com/quinlanj))

## [1.1.0](https://github.com/expo/eas-cli/releases/tag/v1.1.0) - 2022-08-23

### 🎉 New features

- Add support for passing platform flag to `credentials` command. ([#1277](https://github.com/expo/eas-cli/pull/1277) by [@Simek](https://github.com/Simek))

### 🐛 Bug fixes

- Prevent throwing dynamic app config write error when configuring project ID. ([#1301](https://github.com/expo/eas-cli/pull/1301) by [@wschurman](https://github.com/wschurman))

### 🧹 Chores

- Remove unused dependency and devDependency from the CLI. ([#1297](https://github.com/expo/eas-cli/pull/1297) by [@Simek](https://github.com/Simek))

## [1.0.0](https://github.com/expo/eas-cli/releases/tag/v1.0.0) - 2022-08-22

### 🛠 Breaking changes

- Remove timeout when waiting for build / submission. ([#1289](https://github.com/expo/eas-cli/pull/1289) by [@dsokal](https://github.com/dsokal))

### 🎉 New features

- Add metadata support for dynamic store.config.js files. ([#1270](https://github.com/expo/eas-cli/pull/1270) by [@byCedric](https://github.com/byCedric))
- Improve reliability of update asset presigned upload requests. ([#1278](https://github.com/expo/eas-cli/pull/1278) by [@wschurman](https://github.com/wschurman))

### 🐛 Bug fixes

- Rebind `console.info` correctly after `ora` instance stops. ([#1113](https://github.com/expo/eas-cli/pull/1113) by [@EvanBacon](https://github.com/EvanBacon))
- Fix initializing git repository in monorepo. ([#1279](https://github.com/expo/eas-cli/pull/1279) by [@dsokal](https://github.com/dsokal))
- Limit the number of SignedAssetUploadSpecifications fetched at a time. ([#1287](https://github.com/expo/eas-cli/pull/1287) by [@wschurman](https://github.com/wschurman))

### 🧹 Chores

- Remove unused install script. ([#1280](https://github.com/expo/eas-cli/pull/1280), [#1281](https://github.com/expo/eas-cli/pull/1281) by [@wkozyra95](https://github.com/wkozyra95))
- Remove "please" from output ([#1250](https://github.com/expo/eas-cli/pull/1250) by [@jonsamp](https://github.com/jonsamp))

## [0.60.0](https://github.com/expo/eas-cli/releases/tag/v0.60.0) - 2022-08-12

### 🎉 New features

- Add `appVersion` runtime policy. ([#1267](https://github.com/expo/eas-cli/pull/1267) by [@wkozyra95](https://github.com/wkozyra95))

### 🧹 Chores

- Add JSON Schema `metadataPath` to iOS submission profile. ([#1269](https://github.com/expo/eas-cli/pull/1269) by [@byCedric](https://github.com/byCedric))
- Add warning when `appVersion` runtime policy is not supported. ([#1271](https://github.com/expo/eas-cli/pull/1271) by [@wkozyra95](https://github.com/wkozyra95))

## [0.59.0](https://github.com/expo/eas-cli/releases/tag/v0.59.0) - 2022-08-10

### 🐛 Bug fixes

- Fix building Android projects locally that don't have execute permissions set for `gradlew`. ([82231](https://github.com/expo/eas-cli/commit/822313e90e94bd6ddd3872061a0c25a8aa4db7cd) by [@dsokal](https://github.com/dsokal))
- Disable `nativeVersion` policy only for remote version source. ([#1261](https://github.com/expo/eas-cli/pull/1261) by [@wkozyra95](https://github.com/wkozyra95))

### 🧹 Chores

- Improve wording on version auto-increment. ([#1260](https://github.com/expo/eas-cli/pull/1260) by [@wkozyra95](https://github.com/wkozyra95))
- Upgrade dependencies. ([#1262](https://github.com/expo/eas-cli/pull/1262) by [@dsokal](https://github.com/dsokal))

## [0.58.0](https://github.com/expo/eas-cli/releases/tag/v0.58.0) - 2022-08-09

### 🎉 New features

- Managed app versions support. ([#1209](https://github.com/expo/eas-cli/pull/1209), [#1219](https://github.com/expo/eas-cli/pull/1219), [#1232](https://github.com/expo/eas-cli/pull/1232) by [@wkozyra95](https://github.com/wkozyra95))
- Add a warning when publishing an update with too many assets. ([#1243](https://github.com/expo/eas-cli/pull/1243) by [@kgc00](https://github.com/kgc00))
- Add submission info when building with `--json` option. ([#1246](https://github.com/expo/eas-cli/pull/1246) by [@wkozyra95](https://github.com/wkozyra95))
- Set all environment variables (documented in https://docs.expo.dev/build-reference/variables/) when running local build. ([#1256](https://github.com/expo/eas-cli/pull/1256) by [@dsokal](https://github.com/dsokal))

### 🧹 Chores

- Do not include sources in `eas-json` npm package. ([#1248](https://github.com/expo/eas-cli/pull/1248) by [@wkozyra95](https://github.com/wkozyra95))
- Swallow error when unable to track file in no commit workflow. ([#1109](https://github.com/expo/eas-cli/pull/1109) by [@brentvatne](https://github.com/brentvatne))

## [0.57.0](https://github.com/expo/eas-cli/releases/tag/v0.57.0) - 2022-08-03

### 🎉 New features

- Add new option to `eas device:create` - allow importing devices from Apple Developer Portal. ([#1236](https://github.com/expo/eas-cli/pull/1236) by [@dsokal](https://github.com/dsokal))
- Add support for attaching messages to builds. ([#1237](https://github.com/expo/eas-cli/pull/1237) by [@dsokal](https://github.com/dsokal))
- Introduce interactive pagination for `branch` commands. ([#1213](https://github.com/expo/eas-cli/pull/1213) by [@kgc00](https://github.com/kgc00))

## [0.56.0](https://github.com/expo/eas-cli/releases/tag/v0.56.0) - 2022-07-28

### 🎉 New features

- Display build queue type when waiting. ([#1217](https://github.com/expo/eas-cli/pull/1217) by [@dsokal](https://github.com/dsokal))
- Add better message on how to upgrade EAS CLI. ([#1222](https://github.com/expo/eas-cli/pull/1222) by [@jeremybarbet](https://github.com/jeremybarbet), [#1231](https://github.com/expo/eas-cli/pull/1231) by [@wkozyra95](https://github.com/wkozyra95))
- Invoke export with sourcemaps on update. ([#1228](https://github.com/expo/eas-cli/pull/1228) by [@kbrandwijk](https://github.com/kbrandwijk))

### 🐛 Bug fixes

- Show spinner instead of silently timing out during asset upload. ([#1206](https://github.com/expo/eas-cli/pull/1206) by [@wschurman](https://github.com/wschurman))
- Fix build archive S3 URLs. ([#1207](https://github.com/expo/eas-cli/pull/1207) by [@dsokal](https://github.com/dsokal))
- `autoIncrement` option on iOS will update versions of all targets that depend on an application target. ([#1219](https://github.com/expo/eas-cli/pull/1219) by [@wkozyra95](https://github.com/wkozyra95))

### 🧹 Chores

- Increase max number of chained "extends" in build profiles. ([#1208](https://github.com/expo/eas-cli/pull/1208) by [@wkozyra95](https://github.com/wkozyra95))
- Change wording on build warning for bundle id/package name. ([#1211](https://github.com/expo/eas-cli/pull/1211) by [@kbrandwijk](https://github.com/kbrandwijk))

## [0.55.1](https://github.com/expo/eas-cli/releases/tag/v0.55.1) - 2022-07-12

### 🐛 Bug fixes

- Fix asset upload crash. ([#1205](https://github.com/expo/eas-cli/pull/1205) by [@wschurman](https://github.com/wschurman))

## [0.55.0](https://github.com/expo/eas-cli/releases/tag/v0.55.0) - 2022-07-11

### 🎉 New features

- Show bundler output by default for eas update command. ([#1171](https://github.com/expo/eas-cli/pull/1171) by [@kgc00](https://github.com/kgc00))
- Allow users to skip metadata validation. ([#1175](https://github.com/expo/eas-cli/pull/1175) by [@byCedric](https://github.com/byCedric))
- Add experimental `--resource-class` flag for Build commands. ([#1138](https://github.com/expo/eas-cli/pull/1138) by [@christopherwalter](https://github.com/christopherwalter))
- Truncate long messages for `eas update` command, rather than failing. ([#1178](https://github.com/expo/eas-cli/pull/1178) by [@kgc00](https://github.com/kgc00))
- Add review details to metadata store configuration. ([#1184](https://github.com/expo/eas-cli/pull/1184) by [@byCedric](https://github.com/byCedric))
- Override applicationId via env. ([#1203](https://github.com/expo/eas-cli/pull/1203) by [@wkozyra95](https://github.com/wkozyra95))

### 🐛 Bug fixes

- Fix submission archive URLs. ([#1179](https://github.com/expo/eas-cli/pull/1179) by [@dsokal](https://github.com/dsokal))

### 🧹 Chores

- Update validation rules for metadata info locales. ([#1174](https://github.com/expo/eas-cli/pull/1174) by [@byCedric](https://github.com/byCedric))
- Improve store configuration defaults and schema documentation. ([#1183](https://github.com/expo/eas-cli/pull/1183) by [@byCedric](https://github.com/byCedric))
- Improve store config categories configuration. ([#1187](https://github.com/expo/eas-cli/pull/1187) by [@byCedric](https://github.com/byCedric))
- Remove deprecated idfa and price tier from store config. ([#1193](https://github.com/expo/eas-cli/pull/1193) by [@byCedric](https://github.com/byCedric))

## [0.54.1](https://github.com/expo/eas-cli/releases/tag/v0.54.1) - 2022-06-15

### 🎉 New features

- Add App Store Connect link after `eas metadata:push`. ([#1168](https://github.com/expo/eas-cli/pull/1168) by [@byCedric](https://github.com/byCedric))

### 🐛 Bug fixes

- Surface ASC errors in metadata for normal API rejections. ([#1167](https://github.com/expo/eas-cli/pull/1167) by [@byCedric](https://github.com/byCedric))
- Add metadata schema to bundled eas-cli package. ([#1166](https://github.com/expo/eas-cli/pull/1166) by [@byCedric](https://github.com/byCedric))

## [0.54.0](https://github.com/expo/eas-cli/releases/tag/v0.54.0) - 2022-06-15

### 🛠 Breaking changes

- Remove fallback for legacy format in `eas.json`. ([#1158](https://github.com/expo/eas-cli/pull/1158), [#1163](https://github.com/expo/eas-cli/pull/1163) by [@wkozyra95](https://github.com/wkozyra95))

### 🎉 New features

- `eas update` now provides more information about the publish process including real-time feedback on asset uploads, update ids, and website links. ([#1152](https://github.com/expo/eas-cli/pull/1152) by [@kgc00](https://github.com/kgc00))
- Added first beta of `eas metadata` to sync store information using store configuration files ([#1136](https://github.com/expo/eas-cli/pull/1136) by [@bycedric](https://github.com/bycedric))

### 🐛 Bug fixes

- Improved support for working on branches with many updates. ([#1144](https://github.com/expo/eas-cli/pull/1144), [#1148](https://github.com/expo/eas-cli/pull/1148) by [@kgc00](https://github.com/kgc00))
- `eas update` project links no longer contain a `)` on unsupported terminals. ([#1152](https://github.com/expo/eas-cli/pull/1152) by [@kgc00](https://github.com/kgc00))

### 🧹 Chores

- Update `eas-build-job`. ([#1162](https://github.com/expo/eas-cli/pull/1162) by [@wkozyra95](https://github.com/wkozyra95))

## [0.53.1](https://github.com/expo/eas-cli/releases/tag/v0.53.1) - 2022-06-07

### 🐛 Bug fixes

- No longer timeout on publishing updates for branches with many updates. ([#1119](https://github.com/expo/eas-cli/pull/1119) by [@kgc00](https://github.com/kgc00))

### 🧹 Chores

- Display project archive docs before compressing/uploading to EAS Build. ([#1127](https://github.com/expo/eas-cli/pull/1127) by [@dsokal](https://github.com/dsokal))
- Add new common error code for submits. ([#1129](https://github.com/expo/eas-cli/pull/1129) by [@dsokal](https://github.com/dsokal))

## [0.53.0](https://github.com/expo/eas-cli/releases/tag/v0.53.0) - 2022-05-30

### 🛠 Breaking changes

- Drop support for Node < 14. ([#1098](https://github.com/expo/eas-cli/pull/1098) by [@dsokal](https://github.com/dsokal))

### 🐛 Bug fixes

- Match bundle identifier capabilities more accurately. ([#1112](https://github.com/expo/eas-cli/pull/1112) by [@EvanBacon](https://github.com/EvanBacon))
- Limit concurrent asset uploads. ([#1153](https://github.com/expo/eas-cli/pull/1153) by [@wschurman](https://github.com/wschurman))

### 🧹 Chores

- Update dependencies. ([#1095](https://github.com/expo/eas-cli/pull/1095), [#1115](https://github.com/expo/eas-cli/pull/1115) by [@dsokal](https://github.com/dsokal))
- Better spinner placement for multiple builds. ([#1105](https://github.com/expo/eas-cli/pull/1105) by [@dsokal](https://github.com/dsokal))
- Use getExpoConfig to access config. ([#1122](https://github.com/expo/eas-cli/pull/1122) by [@wkozyra95](https://github.com/wkozyra95))

## [0.52.0](https://github.com/expo/eas-cli/releases/tag/v0.52.0) - 2022-04-26

### 🎉 New features

- Support target specific entitlements. ([#1078](https://github.com/expo/eas-cli/pull/1078) by [@wkozyra95](https://github.com/wkozyra95))

## [0.51.0](https://github.com/expo/eas-cli/releases/tag/v0.51.0) - 2022-04-19

### 🎉 New features

- Add non-interactive flag to eas update command. ([#1066](https://github.com/expo/eas-cli/pull/1066) by [@wschurman](https://github.com/wschurman))
- Handle new EAS Submit common error - expired Apple's certificates. ([#1068](https://github.com/expo/eas-cli/pull/1068) by [@dsokal](https://github.com/dsokal))

### 🐛 Bug fixes

- Enable full bundling logging for eas update when debugging. ([#1070](https://github.com/expo/eas-cli/pull/1070) by [@byCedric](https://github.com/byCedric))

### 🧹 Chores

- Upgrade `@expo/apple-utils@0.0.0-alpha.31` (now with license). ([#1064](https://github.com/expo/eas-cli/pull/1064) by [@EvanBacon](https://github.com/EvanBacon))
- Unify Google Service Account key prompts. ([#1063](https://github.com/expo/eas-cli/pull/1063) by [@dsokal](https://github.com/dsokal))

## [0.50.0](https://github.com/expo/eas-cli/releases/tag/v0.50.0) - 2022-04-11

### 🎉 New features

- Provide queue position progress and estimated wait time. ([#1049](https://github.com/expo/eas-cli/pull/1049), [#1058](https://github.com/expo/eas-cli/pull/1058) by [@dsokal](https://github.com/dsokal))
- Enable App Store authentication for ASC Api Keys with environment variables. ([#1051](https://github.com/expo/eas-cli/pull/1051) by [@quinlanj](https://github.com/quinlanj))

### 🐛 Bug fixes

- Prompt for user/password authentication where required. ([#1055](https://github.com/expo/eas-cli/pull/1055) by [@quinlanj](https://github.com/quinlanj))
- Require private-key-path to be specified for updating when code signing configured. ([#1059](https://github.com/expo/eas-cli/pull/1059) by [@wschurman](https://github.com/wschurman))

## [0.49.0](https://github.com/expo/eas-cli/releases/tag/v0.49.0) - 2022-04-05

### 🎉 New features

- Added experimental App Store Connect API provisioning profile regeneration. ([#1038](https://github.com/expo/eas-cli/pull/1038) by [@EvanBacon](https://github.com/EvanBacon))
- Experimental support for iOS App Extensions in managed projects. ([#1039](https://github.com/expo/eas-cli/pull/1039) by [@wkozyra95](https://github.com/wkozyra95))

### 🐛 Bug fixes

- Fix proxy support. ([#1032](https://github.com/expo/eas-cli/pull/1032) by [@wkozyra95](https://github.com/wkozyra95))

### 🧹 Chores

- Add annotations regarding App Store Connect Token session support. ([#1029](https://github.com/expo/eas-cli/pull/1029) by [@EvanBacon](https://github.com/EvanBacon))
- Upgrade dependencies. ([#1043](https://github.com/expo/eas-cli/pull/1043) by [@dsokal](https://github.com/dsokal))
- Make default deprecation message more generic. ([#1047](https://github.com/expo/eas-cli/pull/1047) by [@wkozyra95](https://github.com/wkozyra95))

## [0.48.2](https://github.com/expo/eas-cli/releases/tag/v0.48.2) - 2022-03-21

### 🎉 New features

- Add proxy support. ([#1005](https://github.com/expo/eas-cli/pull/1005) by [@wkozyra95](https://github.com/wkozyra95))

### 🐛 Bug fixes

- Do not retry build requests. ([#1024](https://github.com/expo/eas-cli/pull/1024) by [@wkozyra95](https://github.com/wkozyra95))

## [0.48.1](https://github.com/expo/eas-cli/releases/tag/v0.48.1) - 2022-03-15

### 🐛 Bug fixes

- Fix code signing error when not yet configured. ([#1018](https://github.com/expo/eas-cli/pull/1018) by [@wschurman](https://github.com/wschurman))
- Fix link to build details page to use `project.slug`. ([#1021](https://github.com/expo/eas-cli/pull/1021) by [@giautm](https://github.com/giautm))

### 🧹 Chores

- Improve apple login prompt for internal distribution builds. ([#1016](https://github.com/expo/eas-cli/pull/1016) by [@wkozyra95](https://github.com/wkozyra95))

## [0.48.0](https://github.com/expo/eas-cli/releases/tag/v0.48.0) - 2022-03-14

### 🎉 New features

- Add code signing. ([#964](https://github.com/expo/eas-cli/pull/964) by [@wschurman](https://github.com/wschurman))
- Install expo-updates when running update:configure. ([#977](https://github.com/expo/eas-cli/pull/977) by [@jkhales](https://github.com/jkhales))
- Make `update:configure` work on native files. ([#978](https://github.com/expo/eas-cli/pull/978) by [@jkhales](https://github.com/jkhales))

### 🐛 Bug fixes

- Fix `"Unknown status"` error when a build is canceled. ([#1012](https://github.com/expo/eas-cli/pull/1012) by [@wkozyra95](https://github.com/wkozyra95))

### 🧹 Chores

- Add error message when package.json is outside git repository. ([#971](https://github.com/expo/eas-cli/pull/971) by [@wkozyra95](https://github.com/wkozyra95))
- Make runtime version policy warning on the update command more descriptive. ([#979](https://github.com/expo/eas-cli/pull/979) by [@kbrandwijk](https://github.com/kbrandwijk))
- Remove unused flag. ([#995](https://github.com/expo/eas-cli/pull/995) by [@wkozyra95](https://github.com/wkozyra95))
- Replace `got` with `node-fetch`. ([#1000](https://github.com/expo/eas-cli/pull/1000) by [@wkozyra95](https://github.com/wkozyra95))
- Upgrade dependencies. ([#1015](https://github.com/expo/eas-cli/pull/1015) by [@dsokal](https://github.com/dsokal))

## [0.47.0](https://github.com/expo/eas-cli/releases/tag/v0.47.0) - 2022-02-08

### 🐛 Bug fixes

- Return informative error when running `eas channel:rollout` with a channel that does not exist. ([#930](https://github.com/expo/eas-cli/pull/930) by [@jkhales](https://github.com/jkhales))
- Check if `expo-updates` is installed before publish. ([#953](https://github.com/expo/eas-cli/pull/953) by [@jkhales](https://github.com/jkhales))

### 🧹 Chores

- Upgrade dependencies. ([#946](https://github.com/expo/eas-cli/pull/946) by [@dsokal](https://github.com/dsokal))

## [0.46.0](https://github.com/expo/eas-cli/releases/tag/v0.46.0) - 2022-01-26

### 🛠 Breaking changes

- Drop support for building iOS builds on macOS Catalina. ([#939](https://github.com/expo/eas-cli/pull/939) by [@dsokal](https://github.com/dsokal))

### 🐛 Bug fixes

- Fix URL placeholder for iOS submits. ([#941](https://github.com/expo/eas-cli/pull/941) by [@dsokal](https://github.com/dsokal))

### 🧹 Chores

- Unify EAS command descriptions style. ([#925](https://github.com/expo/eas-cli/pull/925) by [@dsokal](https://github.com/dsokal))
- Upgrade dependencies. ([#939](https://github.com/expo/eas-cli/pull/939) by [@dsokal](https://github.com/dsokal))

## [0.45.1](https://github.com/expo/eas-cli/releases/tag/v0.45.1) - 2022-01-19

### 🎉 New features

- Add json output for started builds when using `--no-wait`. ([#921](https://github.com/expo/eas-cli/pull/921) by [@kbrandwijk](https://github.com/kbrandwijk))
- Add support to `eas build` for specifying a custom `prebuildCommand` in `eas.json`. ([#919](https://github.com/expo/eas-cli/pull/919) by [@kbrandwijk](https://github.com/kbrandwijk))

### 🧹 Chores

- Add macOS Monterey image. ([#922](https://github.com/expo/eas-cli/pull/922) by [@wkozyra95](https://github.com/wkozyra95))

## [0.45.0](https://github.com/expo/eas-cli/releases/tag/v0.45.0) - 2022-01-18

### 🎉 New features

- Add `eas device:delete`. ([#890](https://github.com/expo/eas-cli/pull/890) by [@kbrandwijk](https://github.com/kbrandwijk))

### 🧹 Chores

- Upgrade dependencies. ([#872](https://github.com/expo/eas-cli/pull/872) by [@dsokal](https://github.com/dsokal))

## [0.44.1](https://github.com/expo/eas-cli/releases/tag/v0.44.1) - 2022-01-11

### 🐛 Bug fixes

- Fix build:configure expo-updates configuration to only run on generic projects. ([#904](https://github.com/expo/eas-cli/pull/904) by [@brentvatne](https://github.com/brentvatne))

### 🧹 Chores

- Upgrade `node-forge` to 1.0.0. ([#902](https://github.com/expo/eas-cli/pull/902) by [@dependabot](https://github.com/apps/dependabot), [@dsokal](https://github.com/dsokal))
- Replace `@expo/plugin-autocomplete` with `@oclif/plugin-autocomplete`. Upgrade oclif deps. ([#903](https://github.com/expo/eas-cli/pull/903) by [@dsokal](https://github.com/dsokal))

## [0.44.0](https://github.com/expo/eas-cli/releases/tag/v0.44.0) - 2022-01-11

### 🛠 Breaking changes

- No longer enable APNS (iOS Push Notifications) capability by default anymore. ([#797](https://github.com/expo/eas-cli/pull/797) by [@EvanBacon](https://github.com/EvanBacon))
- Don't configure Android projects locally. Clean up old Gradle signing config. Streamline `expo-updates` configuration. ([#888](https://github.com/expo/eas-cli/pull/888) by [@dsokal](https://github.com/dsokal))

### 🎉 New features

- Add `update:list` command. ([#884](https://github.com/expo/eas-cli/pull/884) by [@jkhales](https://github.com/jkhales))
- Improve error message for outdated Apple PLA error. ([#889](https://github.com/expo/eas-cli/pull/889) by [@EvanBacon](https://github.com/EvanBacon))
- Add `--output` flag to the build command. ([#885](https://github.com/expo/eas-cli/pull/885) by [@wkozyra95](https://github.com/wkozyra95))

### 🐛 Bug fixes

- Fix creating project archive with symlink cycle. ([#891](https://github.com/expo/eas-cli/pull/891) by [@wkozyra95](https://github.com/wkozyra95))
- Sign Android debug builds with the correct keystore. Previously, all debug builds would be signed with a default debug keystore. ([#888](https://github.com/expo/eas-cli/pull/888) by [@dsokal](https://github.com/dsokal))

## [0.43.0](https://github.com/expo/eas-cli/releases/tag/v0.43.0) - 2022-01-03

### 🎉 New features

- Add `eas channel:delete`. ([#846](https://github.com/expo/eas-cli/pull/846), [#869](https://github.com/expo/eas-cli/pull/869) by [@jkhales](https://github.com/jkhales))
- Add `eas autocomplete`. ([#870](https://github.com/expo/eas-cli/pull/870) by [@dsokal](https://github.com/dsokal))

### 🐛 Bug fixes

- Fix saving `build:inspect` results to project subdirectory. ([#863](https://github.com/expo/eas-cli/pull/863) by [@wkozyra95](https://github.com/wkozyra95))

## [0.42.4](https://github.com/expo/eas-cli/releases/tag/v0.42.4) - 2021-12-21

### 🐛 Bug fixes

- Add missing dependency - `@oclif/plugin-help`. ([#865](https://github.com/expo/eas-cli/pull/865) by [@dsokal](https://github.com/dsokal))

## [0.42.3](https://github.com/expo/eas-cli/releases/tag/v0.42.3) - 2021-12-21

### 🐛 Bug fixes

- Allow select eas commands to be run outside of a project. ([#851](https://github.com/expo/eas-cli/pull/851) by [@jkhales](https://github.com/jkhales))

### 🧹 Chores

- Replace all oclif dependencies with `@oclif/core`. ([#858](https://github.com/expo/eas-cli/pull/858) by [@dsokal](https://github.com/dsokal))

## [0.41.1](https://github.com/expo/eas-cli/releases/tag/v0.41.1) - 2021-12-16

### 🎉 New features

- Adds commands for EAS Update, which is now in preview for subscribers. EAS Update makes fixing small bugs and pushing quick fixes a snap in between app store submissions. It accomplishes this by allowing an end-user's app to swap out the non-native parts of their app (for example, JS, styling, and image changes) with a new update that contains bug fixes and other updates. ([#854](https://github.com/expo/eas-cli/pull/854) by [@jonsamp](https://github.com/jonsamp))
  - Adds `eas update`, which can bundle and publish updates on a branch.
  - Adds `eas branch`, which manages branches. Branches contain a list of updates and are linked to channels.
  - Adds `eas channel`, which manages channels. Channels are specified inside builds and are linked to branches, allowing us to link specific updates with specific builds.
  - Read more in our [feature preview docs](https://docs.expo.dev/eas-update/introduction/).

### 🐛 Bug fixes

- Fix `eas submit` displaying a prompt in non-interactive mode when some ASC API credentials are missing in `eas.json`. ([#841](https://github.com/expo/eas-cli/pull/841) by [@barthap](https://github.com/barthap))

## [0.41.0](https://github.com/expo/eas-cli/releases/tag/v0.41.0) - 2021-12-13

### 🎉 New features

- Ask user to select profile if `release` does not exist. ([#829](https://github.com/expo/eas-cli/pull/829) by [@dsokal](https://github.com/dsokal))
- Add `build:inspect` command. ([#834](https://github.com/expo/eas-cli/pull/834) by [@wkozyra95](https://github.com/wkozyra95))

### 🐛 Bug fixes

- Fix validating tool versions in eas.json. ([#832](https://github.com/expo/eas-cli/pull/832) by [@dsokal](https://github.com/dsokal))
- Fix submission URL. ([#845](https://github.com/expo/eas-cli/pull/845) by [@dsokal](https://github.com/dsokal))

### 🧹 Chores

- Warn when building managed project with SDK < 41. ([#833](https://github.com/expo/eas-cli/pull/833) by [@dsokal](https://github.com/dsokal))

## [0.40.0](https://github.com/expo/eas-cli/releases/tag/v0.40.0) - 2021-12-08

### 🛠 Breaking changes

- [eas-cli] change eas update:publish to eas update. ([#830](https://github.com/expo/eas-cli/pull/830) by [@jkhales](https://github.com/jkhales))

### 🐛 Bug fixes

- Pass build profile environment to credentials command. ([#828](https://github.com/expo/eas-cli/pull/828) by [@quinlanj](https://github.com/quinlanj))

## [0.39.0](https://github.com/expo/eas-cli/releases/tag/v0.39.0) - 2021-12-06

### 🎉 New features

- Set runtime version in `eas update:configure`. ([#811](https://github.com/expo/eas-cli/pull/811) by [@jkhales](https://github.com/jkhales))
- Print project workflow in `eas diagnostics`. ([#822](https://github.com/expo/eas-cli/pull/822) by [@dsokal](https://github.com/dsokal))

### 🐛 Bug fixes

- Fix submit for multi-target projects where ascAppId is not specified. ([#809](https://github.com/expo/eas-cli/pull/809) by [@wkozyra95](https://github.com/wkozyra95))
- Fix building iOS projects with Apple Watch companion app. ([#812](https://github.com/expo/eas-cli/pull/812), [#817](https://github.com/expo/eas-cli/pull/817), [#821](https://github.com/expo/eas-cli/pull/821) by [@jkhales](https://github.com/jkhales), [@dsokal](https://github.com/dsokal))

### 🧹 Chores

- Improve error message for missing ascAppId. ([#813](https://github.com/expo/eas-cli/pull/813) by [@wkozyra95](https://github.com/wkozyra95))
- Add `react-native` version to metadata. ([#823](https://github.com/expo/eas-cli/pull/823) by [@wkozyra95](https://github.com/wkozyra95))

## [0.38.3](https://github.com/expo/eas-cli/releases/tag/v0.38.3) - 2021-11-29

### 🐛 Bug fixes

- Print warning about outdated version to stderr. ([#805](https://github.com/expo/eas-cli/pull/805) by [@wkozyra95](https://github.com/wkozyra95))
- Fix Apple sign in capabilities. ([#806](https://github.com/expo/eas-cli/pull/806) by [@brentvatne](https://github.com/brentvatne))

## [0.38.2](https://github.com/expo/eas-cli/releases/tag/v0.38.2) - 2021-11-26

### 🎉 New features

- Add support for extending submit profiles. ([#794](https://github.com/expo/eas-cli/pull/794) by [@dsokal](https://github.com/dsokal))
- Add command: `eas update:configure`. ([#800](https://github.com/expo/eas-cli/pull/800) by [@jkhales](https://github.com/jkhales))

### 🐛 Bug fixes

- Fix reading app version and app build version of iOS projects. ([#798](https://github.com/expo/eas-cli/pull/798) by [@dsokal](https://github.com/dsokal))
- Fix push notifications entitlements. ([#801](https://github.com/expo/eas-cli/pull/801) by [@brentvatne](https://github.com/brentvatne))

## [0.38.1](https://github.com/expo/eas-cli/releases/tag/v0.38.1) - 2021-11-25

### 🐛 Bug fixes

- Fix building iOS projects with whitespace in the project name. ([#792](https://github.com/expo/eas-cli/pull/792) by [@dsokal](https://github.com/dsokal))

## [0.38.0](https://github.com/expo/eas-cli/releases/tag/v0.38.0) - 2021-11-24

### 🎉 New features

- Improve unknown capability syncing error message. ([#775](https://github.com/expo/eas-cli/pull/775) by [@EvanBacon](https://github.com/EvanBacon))
- Add submit webhooks. ([#777](https://github.com/expo/eas-cli/pull/777) by [@dsokal](https://github.com/dsokal))

### 🐛 Bug fixes

- Compute runtime version policies. ([#783](https://github.com/expo/eas-cli/pull/783), [#785](https://github.com/expo/eas-cli/pull/785) by [@jkhales](https://github.com/jkhales))
- Fix local builds with npm < 7. ([#787](https://github.com/expo/eas-cli/pull/787) by [@dsokal](https://github.com/dsokal))
- Override `applicationId`/`bundleIdentifier` when auto-submitting after build. ([#780](https://github.com/expo/eas-cli/pull/780) by [@wkozyra95](https://github.com/wkozyra95))

### 🧹 Chores

- Upgrade `typescript` to 4.5.2. Upgrade oclif dependencies. ([#781](https://github.com/expo/eas-cli/pull/781) by [@dsokal](https://github.com/dsokal))
- Make missing `git` command error message more descriptive. ([#784](https://github.com/expo/eas-cli/pull/784) by [@dsokal](https://github.com/dsokal))

## [0.37.0](https://github.com/expo/eas-cli/releases/tag/v0.37.0) - 2021-11-18

### 🛠 Breaking changes

- Require explicitly defined applicationId/bundleIdentifier for EAS Submit in case of bare projects consisting of multiple product flavors on Android or multiple schemes/targets on iOS. ([#765](https://github.com/expo/eas-cli/pull/765) by [@wkozyra95](https://github.com/wkozyra95))

### 🎉 New features

- Auto create channel on publish. ([#766](https://github.com/expo/eas-cli/pull/766) by [@jkhales](https://github.com/jkhales))
- Interactively configure Git `user.name` and `user.email`. ([#772](https://github.com/expo/eas-cli/pull/772) by [@dsokal](https://github.com/dsokal))

### 🐛 Bug fixes

- Validate release channel in eas.json. ([#764](https://github.com/expo/eas-cli/pull/764) by [@dsokal](https://github.com/dsokal))
- Make the missing profile error message more descriptive. ([#761](https://github.com/expo/eas-cli/pull/761) by [@dsokal](https://github.com/dsokal))

### 🧹 Chores

- Better error message when missing eas.json. ([#770](https://github.com/expo/eas-cli/pull/770) by [@quinlanj](https://github.com/quinlanj))

## [0.36.1](https://github.com/expo/eas-cli/releases/tag/v0.36.1) - 2021-11-15

### 🐛 Bug fixes

- Fix `dateformat` import issue when building with `--local` flag. ([a520d](https://github.com/expo/eas-cli/commit/a520d1750736d61d6489da6487879f35ed3deb23) by [@dsokal](https://github.com/dsokal))

## [0.36.0](https://github.com/expo/eas-cli/releases/tag/v0.36.0) - 2021-11-15

### 🛠 Breaking changes

- Do not require manual `eas-cli-local-build-plugin` installation. An existing global installation (either with `yarn global add` or `npm install -g`) will not be used anymore. ([#753](https://github.com/expo/eas-cli/pull/753) by [@dsokal](https://github.com/dsokal))

### 🎉 New features

- Use Keystore Service when `keytool` is not installed. ([#754](https://github.com/expo/eas-cli/pull/754) by [@dsokal](https://github.com/dsokal))
- Add applicationId/bundleIdentifier fields to the submit profile. ([#765](https://github.com/expo/eas-cli/pull/765) by [@wkozyra95](https://github.com/wkozyra95))

### 🐛 Bug fixes

- Fix auto-submitting with `--auto-submit-with-profile`. ([#748](https://github.com/expo/eas-cli/pull/748) by [@dsokal](https://github.com/dsokal))
- Pass env from build profile when resolving entitlements. ([#751](https://github.com/expo/eas-cli/pull/751) by [@wkozyra95](https://github.com/wkozyra95))
- Only prompt for Apple Id username if authenticating with an App Specific Password. ([#745](https://github.com/expo/eas-cli/pull/745) by [@quinlanj](https://github.com/quinlanj))

### 🧹 Chores

- Use same URL paths for local development of EAS CLI as production. ([#750](https://github.com/expo/eas-cli/pull/750) by [@ide](https://github.com/ide))
- Grammar: Api -> API. ([#755](https://github.com/expo/eas-cli/pull/755) by [@quinlanj](https://github.com/quinlanj))
- Add analytics for EAS Submit. ([#752](https://github.com/expo/eas-cli/pull/752) by [@quinlanj](https://github.com/quinlanj))
- Add an 'attempt' event to build and submit analytics. ([#757](https://github.com/expo/eas-cli/pull/757) by [@quinlanj](https://github.com/quinlanj))

## [0.35.0](https://github.com/expo/eas-cli/releases/tag/v0.35.0) - 2021-11-08

### 🎉 New features

- Add ASC API Key generation workflow. ([#718](https://github.com/expo/eas-cli/pull/718) by [@quinlanj](https://github.com/quinlanj))
- Add support for removal of ASC API Keys. ([#721](https://github.com/expo/eas-cli/pull/721) by [@quinlanj](https://github.com/quinlanj))
- Allow users to assign an ASC API Key to their project. ([#719](https://github.com/expo/eas-cli/pull/719) by [@quinlanj](https://github.com/quinlanj))
- Add setup support for ASC API Keys. ([#733](https://github.com/expo/eas-cli/pull/733) by [@quinlanj](https://github.com/quinlanj))
- Show initiating user display name when selecting a build to submit. ([#730](https://github.com/expo/eas-cli/pull/730) by [@barthap](https://github.com/barthap))
- Handle Apple servers maintenance error in `eas submit`. ([#738](https://github.com/expo/eas-cli/pull/738) by [@barthap](https://github.com/barthap))
- Integrate ASC API Key with submissions workflow. ([#737](https://github.com/expo/eas-cli/pull/737) by [@quinlanj](https://github.com/quinlanj))
- Change EAS API server domain. ([#744](https://github.com/expo/eas-cli/pull/744) by [@ide](https://github.com/ide))

### 🧹 Chores

- Clean up credentials prompt method. ([#728](https://github.com/expo/eas-cli/pull/728) by [@quinlanj](https://github.com/quinlanj))
- Bump `@expo/apple-utils` to 0.0.0-alpha.26. ([#723](https://github.com/expo/eas-cli/pull/723) by [@brentvatne](https://github.com/brentvatne))
- Grammar: replace setup with set up. ([#735](https://github.com/expo/eas-cli/pull/735) by [@quinlanj](https://github.com/quinlanj))
- Improve VCS workflow migration experience. ([#732](https://github.com/expo/eas-cli/pull/732) by [@wkozyra95](https://github.com/wkozyra95))

## [0.34.1](https://github.com/expo/eas-cli/releases/tag/v0.34.1) - 2021-11-02

### 🐛 Bug fixes

- Don't show commit prompt in no-commit workflow after installing `expo-dev-client`. ([#722](https://github.com/expo/eas-cli/pull/722) by [@wkozyra95](https://github.com/wkozyra95))

### 🧹 Chores

- Add App Store Connect API Key graphql type and print support. ([#717](https://github.com/expo/eas-cli/pull/717) by [@quinlanj](https://github.com/quinlanj))

## [0.34.0](https://github.com/expo/eas-cli/releases/tag/v0.34.0) - 2021-11-01

### 🛠 Breaking changes

- Use new build job format. ([#701](https://github.com/expo/eas-cli/pull/701), [#711](https://github.com/expo/eas-cli/pull/711) by [@dsokal](https://github.com/dsokal))
- Don't print logs to `stderr`. ([#708](https://github.com/expo/eas-cli/pull/708) by [@dsokal](https://github.com/dsokal))
- Remove automatic migration for legacy `eas.json` format introduced in [v0.22.2](https://github.com/expo/eas-cli/releases/tag/v0.22.2). ([#695](https://github.com/expo/eas-cli/pull/695) by [@wkozyra95](https://github.com/wkozyra95))
- Implement no-commit build workflow. Add required `cli` field in root of `eas.json`. ([#695](https://github.com/expo/eas-cli/pull/695) by [@wkozyra95](https://github.com/wkozyra95))

### 🐛 Bug fixes

- Better error message when eas.json is invalid. ([#707](https://github.com/expo/eas-cli/pull/707) by [@dsokal](https://github.com/dsokal))
- Fix credentials workflow for new users: add additionalTypenames for credentials. ([#703](https://github.com/expo/eas-cli/pull/703) by [@quinlanj](https://github.com/quinlanj))

### 🧹 Chores

- Add additionalTypenames for other queries. ([#704](https://github.com/expo/eas-cli/pull/704) by [@quinlanj](https://github.com/quinlanj))
- Fix errors after pulling down most recent graphql schema changes. ([#713](https://github.com/expo/eas-cli/pull/713) by [@quinlanj](https://github.com/quinlanj))
- Refactor credentials manager. ([#712](https://github.com/expo/eas-cli/pull/712) by [@quinlanj](https://github.com/quinlanj))
- Remove unneeded parameters. ([#710](https://github.com/expo/eas-cli/pull/710) by [@quinlanj](https://github.com/quinlanj))
- Enforce additionalTypenames for graphql queries. ([#709](https://github.com/expo/eas-cli/pull/709) by [@quinlanj](https://github.com/quinlanj))

## [0.33.1](https://github.com/expo/eas-cli/releases/tag/v0.33.1) - 2021-10-22

### 🎉 New features

- Compute runtime version using config-plugins. ([#697](https://github.com/expo/eas-cli/pull/697) by [@jkhales](https://github.com/jkhales))

### 🐛 Bug fixes

- [eas-cli] Skip validating updates scripts integration, which no longer exist in SDK 43+ ([#706](https://github.com/expo/eas-cli/pull/706) by [@brentvatne](https://github.com/brentvatne))

## [0.33.0](https://github.com/expo/eas-cli/releases/tag/v0.33.0) - 2021-10-20

### 🎉 New features

- Make "production" the default profile for building and submitting. ([#677](https://github.com/expo/eas-cli/pull/677) by [@jonsamp](https://github.com/jonsamp))
  - Previously, the default profile when running `eas build` or `eas submit` was "release". We're changing it to a more recognizable name that is consistent with our docs, which is now "production". You can always specify a profile manually with the `--profile` flag. For this major version, if you do not have a profile named "production", and still have a profile named "release", we will fall back to the "release" profile as the default, however you'll see a warning as we're going to remove that behavior in the next major release of EAS CLI.
  - To upgrade, update **eas.json** to have a "production" profile in both the `build` and `submit` objects. If you already have a project set up, this will replace the existing "release" profile. After the change, eas.json should have the following profiles:
    ```json
      {
        "build": {
          "production": { ... }
        },
        "submit": {
          "production": { ... }
        }
      }
    ```

### 🐛 Bug fixes

- Skip the second prompt for Apple ID if the user is already signed in with Apple. ([#691](https://github.com/expo/eas-cli/pull/691) by [@dsokal](https://github.com/dsokal))
- Unify reading `app.json`. ([#692](https://github.com/expo/eas-cli/pull/692) by [@dsokal](https://github.com/dsokal))

## [0.32.0](https://github.com/expo/eas-cli/releases/tag/v0.32.0) - 2021-10-15

### 🎉 New features

- Add App Store Connect API Key support to iOS submissions. ([#678](https://github.com/expo/eas-cli/pull/678) by [@quinlanj](https://github.com/quinlanj))
- Create/list/revoke App Store Connect Api keys via Apple apis. ([#687](https://github.com/expo/eas-cli/pull/687) by [@quinlanj](https://github.com/quinlanj))
- Add ability to select a build from a list in `eas submit` interactive mode. ([#688](https://github.com/expo/eas-cli/pull/688) by [@barthap](https://github.com/barthap))

### 🐛 Bug fixes

- Fix printing App Store Connect URL after submission. ([#683](https://github.com/expo/eas-cli/pull/683) by [@brentvatne](https://github.com/brentvatne))

### 🧹 Chores

- Add App Store Connect API Key fields to `eas.json`. ([#684](https://github.com/expo/eas-cli/pull/684) by [@quinlanj](https://github.com/quinlanj))
- Enable no-underscore-dangle eslint rule. ([#686](https://github.com/expo/eas-cli/pull/686) by [@dsokal](https://github.com/dsokal))

## [0.31.1](https://github.com/expo/eas-cli/releases/tag/v0.31.1) - 2021-10-08

### 🐛 Bug fixes

- Google Service Account Keys: Fix non-interactive bug in credentials service workflow ([#682](https://github.com/expo/eas-cli/pull/682) by [@quinlanj](https://github.com/quinlanj))

## [0.31.0](https://github.com/expo/eas-cli/releases/tag/v0.31.0) - 2021-10-08

### 🛠 Breaking changes

- Don't resolve the iOS builder image on the client side. EAS Build will use the appropriate iOS image for a given Expo SDK version unless the `image` is defined. This only applies to managed projects. ([#675](https://github.com/expo/eas-cli/pull/675) by [@wkozyra95](https://github.com/wkozyra95), [@dsokal](https://github.com/dsokal))

### 🎉 New features

- Integrate credentials service with Android submissions. ([#664](https://github.com/expo/eas-cli/pull/664) by [@quinlanj](https://github.com/quinlanj))
- Add option to review ad-hoc devices when reusing provisioning profile. ([#673](https://github.com/expo/eas-cli/pull/673) by [@dsokal](https://github.com/dsokal))

## [0.30.1](https://github.com/expo/eas-cli/releases/tag/v0.30.1) - 2021-10-06

### 🐛 Bug fixes

- Fix `--json` flag when running EAS CLI on GitHub actions. ([#669](https://github.com/expo/eas-cli/pull/669) by [@dsokal](https://github.com/dsokal))
- Fix `"ios: mods.ios.infoPlist: Failed to find Info.plist linked to Xcode project."` warning when running `eas build` in a managed project. ([#670](https://github.com/expo/eas-cli/pull/670) by [@brentvatne](https://github.com/brentvatne))
- Fix building monorepo projects on Windows. ([#671](https://github.com/expo/eas-cli/pull/671) by [@dsokal](https://github.com/dsokal))

## [0.30.0](https://github.com/expo/eas-cli/releases/tag/v0.30.0) - 2021-10-05

### 🛠 Breaking changes

- Enable auto-incrementing on Android. ([#645](https://github.com/expo/eas-cli/pull/645) by [@jkhales](https://github.com/jkhales))

### 🧹 Chores

- Ports detection for Google Service Account Keys into the credentials service. ([#660](https://github.com/expo/eas-cli/pull/660) by [@quinlanj](https://github.com/quinlanj))
- Improve iOS credentials printing. ([#657](https://github.com/expo/eas-cli/pull/657) by [@quinlanj](https://github.com/quinlanj))
- Automate `eas-cli` releases. ([#668](https://github.com/expo/eas-cli/pull/668) by [@dsokal](https://github.com/dsokal))

## [0.29.1](https://github.com/expo/eas-cli/releases/tag/v0.29.1) - 2021-09-29

### 🎉 New features

- More upload support for Google Service Account Keys. ([#649](https://github.com/expo/eas-cli/pull/649) by [@quinlanj](https://github.com/quinlanj))
- Allow the user to assign an existing Google Service Account Key to their project. ([#650](https://github.com/expo/eas-cli/pull/650) by [@quinlanj](https://github.com/quinlanj))
- Allow the user to remove a Google Service Account Key from their account. ([#658](https://github.com/expo/eas-cli/pull/658) by [@quinlanj](https://github.com/quinlanj))
- Adds setup support for Google Service Account Keys. ([#659](https://github.com/expo/eas-cli/pull/659) by [@quinlanj](https://github.com/quinlanj))

### 🐛 Bug fixes

- Fix double prompt for Apple credentials when running `eas build --auto-submit`. ([#654](https://github.com/expo/eas-cli/pull/654) by [@dsokal](https://github.com/dsokal))

### 🧹 Chores

- Always use async `fs` functions. ([#652](https://github.com/expo/eas-cli/pull/652) by [@dsokal](https://github.com/dsokal))
- Improve Android credentials printing. ([#656](https://github.com/expo/eas-cli/pull/656) by [@quinlanj](https://github.com/quinlanj))

## [0.29.0](https://github.com/expo/eas-cli/releases/tag/v0.29.0) - 2021-09-28

### 🎉 New features

- Added upload support for Google Service Account Keys. ([#642](https://github.com/expo/eas-cli/pull/642) by [@quinlanj](https://github.com/quinlanj))
- Add Xcode 13 image. ([#651](https://github.com/expo/eas-cli/pull/651) by [@wkozyra95](https://github.com/wkozyra95))

### 🐛 Bug fixes

- Credentials manager: stop prompting for an Android build profile every iteration. ([#641](https://github.com/expo/eas-cli/pull/641) by [@quinlanj](https://github.com/quinlanj))
- Don't display prompt in non-interactive mode when the metro config seems invalid. ([#644](https://github.com/expo/eas-cli/pull/644) by [@dsokal](https://github.com/dsokal))
- Read versions from correct `Info.plist`. ([#635](https://github.com/expo/eas-cli/pull/635) by [@wkozyra95](https://github.com/wkozyra95))

### 🧹 Chores

- Move away from weird convention of exports. ([#647](https://github.com/expo/eas-cli/pull/647) by [@quinlanj](https://github.com/quinlanj))

## [0.28.2](https://github.com/expo/eas-cli/releases/tag/v0.28.2) - 2021-09-23

### 🐛 Bug fixes

- Use `log-symbols` to unify green ticks style. ([#639](https://github.com/expo/eas-cli/pull/639) by [@dsokal](https://github.com/dsokal))
- Fix `eas build --auto-submit` in fresh projects. ([#640](https://github.com/expo/eas-cli/pull/640) by [@dsokal](https://github.com/dsokal))

## [0.28.1](https://github.com/expo/eas-cli/releases/tag/v0.28.1) - 2021-09-22

### 🐛 Bug fixes

- Prevent ora spinners breaking when debug logs are enabled. ([#575](https://github.com/expo/eas-cli/pull/575) by [@EvanBacon](https://github.com/EvanBacon))
- Do not fail `eas build` when transient network errors occur. ([#638](https://github.com/expo/eas-cli/pull/638) by [@dsokal](https://github.com/dsokal))

### 🧹 Chores

- Add GraphQL support for GoogleServiceAccountKey. ([#632](https://github.com/expo/eas-cli/pull/632) by [@quinlanj](https://github.com/quinlanj))
- Remove GraphQL support for the App Specific Password. ([#633](https://github.com/expo/eas-cli/pull/633) by [@quinlanj](https://github.com/quinlanj))

## [0.28.0](https://github.com/expo/eas-cli/releases/tag/v0.28.0) - 2021-09-20

### 🎉 New features

- Use envs from build profile to resolve app config when auto-submitting. ([#614](https://github.com/expo/eas-cli/pull/614) by [@dsokal](https://github.com/dsokal))
- Support multi flavor Android projects. ([#595](https://github.com/expo/eas-cli/pull/595) by [@wkozyra95](https://github.com/wkozyra95))
- Improve experience when using the build details page as a build artifact URL in `eas submit`. ([#620](https://github.com/expo/eas-cli/pull/620) by [@dsokal](https://github.com/dsokal))
- Better error message when eas.json is invalid JSON. ([#618](https://github.com/expo/eas-cli/pull/618) by [@dsokal](https://github.com/dsokal))
- Add warning about the legacy build service IDs in `eas submit`. ([#624](https://github.com/expo/eas-cli/pull/624) by [@dsokal](https://github.com/dsokal))
- Validate that project includes `expo-dev-client` when building with `developmentClient` flag. ([#627](https://github.com/expo/eas-cli/pull/627) by [@dsokal](https://github.com/dsokal))
- Better experience when not logged in in non-interactive mode. ([#628](https://github.com/expo/eas-cli/pull/628) by [@dsokal](https://github.com/dsokal))

### 🧹 Chores

- Reduce `eas-cli` size by almost getting rid of `lodash` from dependencies. ([#605](https://github.com/expo/eas-cli/pull/605) by [@dsokal](https://github.com/dsokal))
- Enforce explicit return type in all functions. ([#619](https://github.com/expo/eas-cli/pull/619) by [@wkozyra95](https://github.com/wkozyra95))
- Enforce `Async` suffix for async functions. ([#623](https://github.com/expo/eas-cli/pull/623) by [@dsokal](https://github.com/dsokal))

## [0.27.1](https://github.com/expo/eas-cli/releases/tag/v0.27.1) - 2021-09-10

### 🐛 Bug fixes

- Fixed force-creation, app secret creation, and secret deletion mutations. ([#606](https://github.com/expo/eas-cli/pull/606) by [@fiberjw](https://github.com/fiberjw))

## [0.27.0](https://github.com/expo/eas-cli/releases/tag/v0.27.0) - 2021-09-10

### 🎉 New features

- Implement support for `--platform all` in `eas submit`. ([#598](https://github.com/expo/eas-cli/pull/598) by [@dsokal](https://github.com/dsokal))
- Implement support for `--non-interactive` in `eas submit`. ([#600](https://github.com/expo/eas-cli/pull/600) by [@dsokal](https://github.com/dsokal))
- Add auto-submit feature. Run `eas build --auto-submit` to submit automatically on build complete. ([#603](https://github.com/expo/eas-cli/pull/603) by [@dsokal](https://github.com/dsokal))
- Allow using env var for `android.serviceAccountKeyPath` in submit profiles. ([#604](https://github.com/expo/eas-cli/pull/604) by [@dsokal](https://github.com/dsokal))

### 🐛 Bug fixes

- Fix detecting `googleServicesFile` on Windows. ([#602](https://github.com/expo/eas-cli/pull/602) by [@wkozyra95](https://github.com/wkozyra95))

## [0.26.0](https://github.com/expo/eas-cli/releases/tag/v0.26.0) - 2021-09-08

### 🛠 Breaking changes

- Require `eas submit` to be configured with eas.json submit profiles (see [https://docs.expo.dev/submit/eas-json/](https://docs.expo.dev/submit/eas-json/) for details). Drop support for CLI params. ([#590](https://github.com/expo/eas-cli/pull/590) by [@dsokal](https://github.com/dsokal))

### 🎉 New features

- Add `eas diagnostics` command. ([#594](https://github.com/expo/eas-cli/pull/594) by [@dsokal](https://github.com/dsokal))

### 🐛 Bug fixes

- Fix `eas build` from throwing an exception when detecting the git `core.ignorecase` setting. ([#592](https://github.com/expo/eas-cli/pull/592) by [@mwillbanks](https://github.com/mwillbanks))
- Support app names that consist only of unicode characters. ([#596](https://github.com/expo/eas-cli/pull/596) by [@wkozyra95](https://github.com/wkozyra95))

## [0.25.0](https://github.com/expo/eas-cli/releases/tag/v0.25.0) - 2021-09-01

### 🛠 Breaking changes

- Drop support for node < 12. ([#581](https://github.com/expo/eas-cli/pull/581) by [@dsokal](https://github.com/dsokal))

### 🎉 New features

- Support `--no-wait` in `eas submit`. ([#578](https://github.com/expo/eas-cli/pull/578) by [@dsokal](https://github.com/dsokal))
- Detect changes when `core.ignorecase` is set to true. ([#570](https://github.com/expo/eas-cli/pull/570) by [@wkozyra95](https://github.com/wkozyra95))

### 🐛 Bug fixes

- Fix wrong warning for `metro.config.js` check on Windows. ([#588](https://github.com/expo/eas-cli/pull/588) by [@louisgv](https://github.com/louisgv))
- Fix detecting `googleServicesFile` with `EAS_NO_VCS=1`. ([#583](https://github.com/expo/eas-cli/pull/583) by [@wkozyra95](https://github.com/wkozyra95))

### 🧹 Chores

- Replace `@hapi/joi` with `joi`. Upgrade typescript to 4.4.2. Upgrade dependencies. ([#582](https://github.com/expo/eas-cli/pull/582) by [@dsokal](https://github.com/dsokal))
- Change typescript target from `ES2017` to `ES2019`. ([#584](https://github.com/expo/eas-cli/pull/584) by [@dsokal](https://github.com/dsokal))
- Use `ts-jest` instead of `babel-jest`. ([#585](https://github.com/expo/eas-cli/pull/585) by [@dsokal](https://github.com/dsokal))

## [0.24.1](https://github.com/expo/eas-cli/releases/tag/v0.24.1) - 2021-08-25

### 🐛 Bug fixes

- Fix wrong `EasJsonReader` import causing `eas submit` to fail. ([951ee](https://github.com/expo/eas-cli/commit/951eea2396591bd612aa7cb3038da35e45c33bb8) by [@dsokal](https://github.com/dsokal))

## [0.24.0](https://github.com/expo/eas-cli/releases/tag/v0.24.0) - 2021-08-25

### 🛠 Breaking changes

- Allow publishing of multiple update groups. ([#566](https://github.com/expo/eas-cli/pull/566) by [@jkhales](https://github.com/jkhales))

### 🎉 New features

- Retry status code 500-600 server errors from Apple servers with cookies auth. ([#574](https://github.com/expo/eas-cli/pull/574) by [@EvanBacon](https://github.com/EvanBacon))
- Throw internal server errors when Apple servers fail to authenticate. ([#574](https://github.com/expo/eas-cli/pull/574) by [@EvanBacon](https://github.com/EvanBacon))
- Add --auto flag for eas branch:publish. ([#549](https://github.com/expo/eas-cli/pull/549) by [@jkhales](https://github.com/jkhales))
- Add submissions link in output of `eas submit`. ([#553](https://github.com/expo/eas-cli/pull/553) by [@ajsmth](https://github.com/ajsmth))
- Add submit profiles. ([#555](https://github.com/expo/eas-cli/pull/555) by [@wkozyra95](https://github.com/wkozyra95))
- Add `changesNotSentForReview` option to android submissions. ([#560](https://github.com/expo/eas-cli/pull/560) by [@wkozyra95](https://github.com/wkozyra95))
- Support `--json` flag in build commands. ([#567](https://github.com/expo/eas-cli/pull/567) by [@wkozyra95](https://github.com/wkozyra95))
- Add link to https://expo.fyi/eas-build-archive in `eas build` output to make it easier to understand what is going on in the archive/upload phase of the build. ([#562](https://github.com/expo/eas-cli/pull/562) by [@brentvatne](https://github.com/brentvatne))
- Update QR code URL for Android internal distribution build and generate smaller QR code. ([#573](https://github.com/expo/eas-cli/pull/573) by [@axeldelafosse](https://github.com/axeldelafosse))

### 🐛 Bug fixes

- Fix `--sku` flag being ignored when running `eas submit -p ios`. ([#559](https://github.com/expo/eas-cli/pull/559) by [@barthap](https://github.com/barthap))
- Set correct distribution for simulator builds. ([#556](https://github.com/expo/eas-cli/pull/556) by [@wkozyra95](https://github.com/wkozyra95))

### 🧹 Chores

- Add warnings around common issues (`NODE_ENV=production`, git ignored `googleServicesFile`). ([#569](https://github.com/expo/eas-cli/pull/569) by [@wkozyra95](https://github.com/wkozyra95))

## [0.23.0](https://github.com/expo/eas-cli/releases/tag/v0.23.0) - 2021-08-05

### 🛠 Breaking changes

- Stop including deprecated storageBucket field when publishing. ([#547](https://github.com/expo/eas-cli/pull/547) by [@jkhales](https://github.com/jkhales))

### 🐛 Bug fixes

- Pass through metadata context to app version resolver. ([#550](https://github.com/expo/eas-cli/pull/550) by [@brentvatne](https://github.com/brentvatne))

## [0.22.4](https://github.com/expo/eas-cli/releases/tag/v0.22.4) - 2021-08-02

### 🐛 Bug fixes

- Fix build profile schema validation when `simulator` key is present for iOS. ([#546](https://github.com/expo/eas-cli/pull/546) by [@sallar](https://github.com/sallar))

## [0.22.2](https://github.com/expo/eas-cli/releases/tag/v0.22.2) - 2021-08-02

### 🛠 Breaking changes

- Introduce new format of eas.json (old eas.json will be migrated automatically). ([#537](https://github.com/expo/eas-cli/pull/537) by [@wkozyra95](https://github.com/wkozyra95))

### 🎉 New features

- Validate metro config for managed workflow projects. ([#534](https://github.com/expo/eas-cli/pull/534) by [@dsokal](https://github.com/dsokal))
- Add more filter params to `build:list`. ([#540](https://github.com/expo/eas-cli/pull/540) by [@dsokal](https://github.com/dsokal))
- Evaluate interpolated iOS version strings for metadata. ([#541](https://github.com/expo/eas-cli/pull/541) by [@dsokal](https://github.com/dsokal))

### 🐛 Bug fixes

- Validate metadata client side to print better errors. ([#542](https://github.com/expo/eas-cli/pull/542) by [@wkozyra95](https://github.com/wkozyra95))
- Fix `new` build status when building both paltforms. ([#543](https://github.com/expo/eas-cli/pull/543) by [@wkozyra95](https://github.com/wkozyra95))
- Fix link to build details page where previously we used `project.name` instead of `project.slug` - leave out project segment entirely and depend on redirect. ([#554](https://github.com/expo/eas-cli/pull/554) by [@brentvatne](https://github.com/brentvatne))

## [0.22.1](https://github.com/expo/eas-cli/releases/tag/v0.22.1) - 2021-07-28

### 🎉 New features

- Include the file extension for update's assets in the manifest fragment. ([#535](https://github.com/expo/eas-cli/pull/535) by [@jkhales](https://github.com/jkhales))
- Use env variables from `eas.json` when evaluating `app.config.js`. ([#532](https://github.com/expo/eas-cli/pull/532) by [@dsokal](https://github.com/dsokal))

### 🐛 Bug fixes

- Fix workflow detection when xcodeproj is an empty directory. ([#531](https://github.com/expo/eas-cli/pull/531) by [@wkozyra95](https://github.com/wkozyra95))
- Fix Android Keystore upload. ([#538](https://github.com/expo/eas-cli/pull/538) by [@quinlanj](https://github.com/quinlanj))

### 🧹 Chores

- Upgrade typescript to 4.3.5. ([#533](https://github.com/expo/eas-cli/pull/533) by [@dsokal](https://github.com/dsokal))

## [0.22.0](https://github.com/expo/eas-cli/releases/tag/v0.22.0) - 2021-07-23

### 🎉 New features

- Added support for automatically creating and linking iOS capability identifiers (Apple Pay, iCloud Containers, App Groups). ([#524](https://github.com/expo/eas-cli/pull/524) by [@EvanBacon](https://github.com/EvanBacon))
- Add `secret:create --force` command to overwrite existing secrets. ([#513](https://github.com/expo/eas-cli/pull/513) by [@bycedric](https://github.com/bycedric))
- Fall back to APK when building for internal distribution. ([#527](https://github.com/expo/eas-cli/pull/527) by [@dsokal](https://github.com/dsokal))
- Add `iosEnterpriseProvisioning` to build metadata. ([#522](https://github.com/expo/eas-cli/pull/522) by [@dsokal](https://github.com/dsokal))
- Autodetect Google Services JSON key path in `eas submit -p android`. ([#520](https://github.com/expo/eas-cli/pull/520) by [@barthap](https://github.com/barthap))

### 🐛 Bug fixes

- Fix iOS capability syncing on build. ([#521](https://github.com/expo/eas-cli/pull/521) by [@EvanBacon](https://github.com/EvanBacon))
- Fix unhandled error when amplitude domains are blocked. ([#512](https://github.com/expo/eas-cli/pull/512) by [@wkozyra95](https://github.com/wkozyra95))
- Use default value for `appBuildVersion` in build metadata when building an Android managed project. ([#526](https://github.com/expo/eas-cli/pull/526) by [@dsokal](https://github.com/dsokal))

## [0.21.0](https://github.com/expo/eas-cli/releases/tag/v0.21.0) - 2021-07-12

### 🎉 New features

- Add `project:*` commands. ([#500](https://github.com/expo/eas-cli/pull/500) by [@jkhales](https://github.com/jkhales))
- Added support for iOS 15 capabilities: Communication Notifications, Time Sensitive Notifications, Group Activities, and Family Controls. ([#499](https://github.com/expo/eas-cli/pull/499) by [@EvanBacon](https://github.com/EvanBacon))
- Show more build metadata in `build:view` and `build:list`. ([#504](https://github.com/expo/eas-cli/pull/504), [#508](https://github.com/expo/eas-cli/pull/508) by [@dsokal](https://github.com/dsokal))
- Add runtime version to build metadata. ([#493](https://github.com/expo/eas-cli/pull/493) by [@dsokal](https://github.com/dsokal))

## [0.20.0](https://github.com/expo/eas-cli/releases/tag/v0.20.0) - 2021-07-09

### 🛠 Breaking changes

- Unifify generic and managed workflow, deprecate `workflow` field. ([#497](https://github.com/expo/eas-cli/pull/497) by [@wkozyra95](https://github.com/wkozyra95))

### 🐛 Bug fixes

- Fix runtime version checks. ([#495](https://github.com/expo/eas-cli/pull/495) by [@dsokal](https://github.com/dsokal))
- Resolve `--android-package` correctly in `eas submit` command. ([#494](https://github.com/expo/eas-cli/pull/494) by [@wkozyra95](https://github.com/wkozyra95))

## [0.19.1](https://github.com/expo/eas-cli/releases/tag/v0.19.1) - 2021-07-02

### 🎉 New features

- Improve project workflow detection (fixes the case where the `android` and/or `ios` directories are git-ignored). ([#490](https://github.com/expo/eas-cli/pull/490) by [@dsokal](https://github.com/dsokal))
- Improve credentials workflow with project creation and current working directories ([#491](https://github.com/expo/eas-cli/pull/491) by [@quinlanj](https://github.com/quinlanj))

### 🐛 Bug fixes

- Better debugging experience ([#492](https://github.com/expo/eas-cli/pull/492) by [@quinlanj](https://github.com/quinlanj))

## [0.19.0](https://github.com/expo/eas-cli/releases/tag/v0.19.0) - 2021-07-01

### 🎉 New features

- Auto-suggest application id and bundle identifier when running `eas build:configure` for a managed project. ([#487](https://github.com/expo/eas-cli/pull/487) by [@dsokal](https://github.com/dsokal))
- Support configuring one platform at a time when running `eas build`. ([#483](https://github.com/expo/eas-cli/pull/483) by [@brentvatne](https://github.com/brentvatne))

## [0.18.3](https://github.com/expo/eas-cli/releases/tag/v0.18.3) - 2021-06-28

### 🎉 New features

- Support bundle identifiers that begin with `.`. ([#459](https://github.com/expo/eas-cli/pull/459) by [@EvanBacon](https://github.com/EvanBacon))
- Push Key setup integrated with ios build command ([#473](https://github.com/expo/eas-cli/pull/473) by [@quinlanj](https://github.com/quinlanj))

### 🐛 Bug fixes

- Fix android builds for PKCS12 keystores. ([#484](https://github.com/expo/eas-cli/pull/484) by [@quinlanj](https://github.com/quinlanj))

## [0.18.2](https://github.com/expo/eas-cli/releases/tag/v0.18.2) - 2021-06-25

### 🎉 New features

- Change default iOS image for projects with Expo SDK <= 41 (SDK 41 won't build with Xcode 12.5). ([#479](https://github.com/expo/eas-cli/pull/479) by [@dsokal](https://github.com/dsokal))
- Make Apple team optional in appropriate cases. ([#468](https://github.com/expo/eas-cli/pull/468) by [@quinlanj](https://github.com/quinlanj))
- Show projects that depend on a push key. ([#472](https://github.com/expo/eas-cli/pull/472) by [@quinlanj](https://github.com/quinlanj))

### 🐛 Bug fixes

- Fix inverted conditional so we actually only prompt about commit when index is dirty. ([#481](https://github.com/expo/eas-cli/pull/481) by [@brentvatne](https://github.com/brentvatne))

## [0.18.1](https://github.com/expo/eas-cli/releases/tag/v0.18.1) - 2021-06-24

### 🎉 New features

- Add basic printing support for Apple App Specific Password. ([#474](https://github.com/expo/eas-cli/pull/474) by [@quinlanj](https://github.com/quinlanj))

### 🐛 Bug fixes

- Fix CLI UI getting blocked on credentials migration, leading to partially migrated state. ([#477](https://github.com/expo/eas-cli/pull/477) by [@brentvatne](https://github.com/brentvatne))

## [0.18.0](https://github.com/expo/eas-cli/releases/tag/v0.18.0) - 2021-06-24

### 🛠 Breaking changes

- Drop support for `experimental.npmToken` in credentials.json, EAS Secrets can be used instead. ([#444](https://github.com/expo/eas-cli/pull/444) by [@dsokal](https://github.com/dsokal))
- Remove `--allow-experimental` flag from `eas build:configure` as it has no effect now. ([#444](https://github.com/expo/eas-cli/pull/444) by [@dsokal](https://github.com/dsokal))

### 🎉 New features

- Make credentials manager work with multi-target iOS projects. ([#441](https://github.com/expo/eas-cli/pull/441) by [@dsokal](https://github.com/dsokal))
- Copy over credentials from Expo Classic to EAS. ([#445](https://github.com/expo/eas-cli/pull/445) by [@quinlanj](https://github.com/quinlanj))
- Add Big Sur image for iOS builds. ([#457](https://github.com/expo/eas-cli/pull/457) by [@wkozyra95](https://github.com/wkozyra95))
- New version of Android credentials manager. ([#460](https://github.com/expo/eas-cli/pull/460) by [@quinlanj](https://github.com/quinlanj))
- Add an internal distribution with dev client to `build:configure` defaults. ([#465](https://github.com/expo/eas-cli/pull/465) by [@fson](https://github.com/fson))
- Add `updates.channel` to build metadata. ([#461](https://github.com/expo/eas-cli/pull/461) by [@jkhales](https://github.com/jkhales))
- iOS push key setup and management now available in `eas-cli credentials`. ([#469](https://github.com/expo/eas-cli/pull/469), [#470](https://github.com/expo/eas-cli/pull/470) by [@quinlanj](https://github.com/quinlanj))
- Support new build status: `new`. ([#475](https://github.com/expo/eas-cli/pull/475) by [@dsokal](https://github.com/dsokal))

### 🧹 Chores

- Deprecate `--skip-credentials-check` flag because it doesn't do anything and is no longer needed. ([#442](https://github.com/expo/eas-cli/pull/442) by [@brentvatne](https://github.com/brentvatne))
- Move android credentials code to new Graphql API. ([#439](https://github.com/expo/eas-cli/pull/439), [#440](https://github.com/expo/eas-cli/pull/440), [#438](https://github.com/expo/eas-cli/pull/438), [#443](https://github.com/expo/eas-cli/pull/443), [#447](https://github.com/expo/eas-cli/pull/447), [#451](https://github.com/expo/eas-cli/pull/451), [#455](https://github.com/expo/eas-cli/pull/455) by [@quinlanj](https://github.com/quinlanj))
- Prepare Graphql infra to support iOS push keys. ([#456](https://github.com/expo/eas-cli/pull/456) by [@quinlanj](https://github.com/quinlanj))
- Improve credentials DX ([#448](https://github.com/expo/eas-cli/pull/448), [#449](https://github.com/expo/eas-cli/pull/449) by [@quinlanj](https://github.com/quinlanj))
- Add analytics on dev client builds. ([#454](https://github.com/expo/eas-cli/pull/454) by [@fson](https://github.com/fson))
- Support non-git projects. ([#462](https://github.com/expo/eas-cli/pull/462) by [@wkozyra95](https://github.com/wkozyra95))

## [0.17.0](https://github.com/expo/eas-cli/releases/tag/v0.17.0) - 2021-06-02

### 🐛 Bug fixes

- Fix bundle identifier resolution when native target is not provided. ([#434](https://github.com/expo/eas-cli/pull/434) by [@dsokal](https://github.com/dsokal))
- Fix git repo root path getter on Windows. ([#429](https://github.com/expo/eas-cli/pull/429) by [@brentvatne](https://github.com/brentvatne))
- Fix resolving Android application identifier. ([#431](https://github.com/expo/eas-cli/pull/431) by [@quinlanj](https://github.com/quinlanj))

### 🧹 Chores

- Android credentials setup now on Graphql API. ([#427](https://github.com/expo/eas-cli/pull/427) by [@quinlanj](https://github.com/quinlanj))

## [0.16.0](https://github.com/expo/eas-cli/releases/tag/v0.16.0) - 2021-05-26

### 🎉 New features

- Opt out of capability syncing with `EXPO_NO_CAPABILITY_SYNC=1`. ([#426](https://github.com/expo/eas-cli/pull/426) by [@brentvatne](https://github.com/brentvatne))
- Add more verbose logging around capability syncing to help debug reported issues. ([#426](https://github.com/expo/eas-cli/pull/426) by [@brentvatne](https://github.com/brentvatne))
- Add managed credentials support for multi-target iOS projects. ([#414](https://github.com/expo/eas-cli/pull/414) by [@dsokal](https://github.com/dsokal))

## [0.15.1](https://github.com/expo/eas-cli/releases/tag/v0.15.1) - 2021-05-25

### 🎉 New features

- Support auto capabilities in managed workflow using Expo config plugin introspection. ([#419](https://github.com/expo/eas-cli/pull/419) by [@EvanBacon](https://github.com/EvanBacon))

### 🐛 Bug fixes

- Fix sending `appBuildVersion` as part of the build metadata. ([#423](https://github.com/expo/eas-cli/pull/423) by [@dsokal](https://github.com/dsokal))

## [0.15.0](https://github.com/expo/eas-cli/releases/tag/v0.15.0) - 2021-05-20

### 🛠 Breaking changes

- Remove "Auto" option for `schemeBuildConfiguration` and make the old "Auto" behaviour the default. ([#394](https://github.com/expo/eas-cli/pull/394) by [@randomhajile](https://github.com/randomhajile))
- Remove `experimental.disableIosBundleIdentifierValidation` flag from eas.json. ([#407](https://github.com/expo/eas-cli/pull/407) by [@dsokal](https://github.com/dsokal))
- Deprecate `android.package` and `ios.bundleIdentifier` in app config for generic projects. EAS CLI depends on the values in native code now. ([#407](https://github.com/expo/eas-cli/pull/407) by [@dsokal](https://github.com/dsokal))
- Remove application id synchronization (`android.package` and `ios.bundleIdentifier`) between app.json and native code when running builds. ([#407](https://github.com/expo/eas-cli/pull/407) by [@dsokal](https://github.com/dsokal))

### 🎉 New features

- Auto sync associated domains capability before building. ([#384](https://github.com/expo/eas-cli/pull/384) by [@EvanBacon](https://github.com/EvanBacon))
- Add eas init command. ([#402](https://github.com/expo/eas-cli/pull/402) by [@jkhales](https://github.com/jkhales))
- Allow for arbitrary string values in `schemeBuildConfiguration`. ([#394](https://github.com/expo/eas-cli/pull/394) by [@randomhajile](https://github.com/randomhajile))
- Allow for installing custom `expo-cli` version on EAS Build. ([#409](https://github.com/expo/eas-cli/pull/409) by [@randomhajile](https://github.com/randomhajile))
- Support PKCS kesytores for Android. ([#398](https://github.com/expo/eas-cli/pull/398) by [@wkozyra95](https://github.com/wkozyra95))
- Support empty passwords in Android and iOS keystores. ([#398](https://github.com/expo/eas-cli/pull/398) by [@wkozyra95](https://github.com/wkozyra95))
- Add more build metadata - `appBuildVersion`. ([#413](https://github.com/expo/eas-cli/pull/413) by [@dsokal](https://github.com/dsokal))

### 🐛 Bug fixes

- Fix failure when publishing without the platform flag. ([#415](https://github.com/expo/eas-cli/pull/415) by [@jkhales](https://github.com/jkhales))
- Pin versions in package.json. ([#399](https://github.com/expo/eas-cli/pull/399) by [@dsokal](https://github.com/dsokal))
  - Revert [0ac2f](https://github.com/expo/eas-cli/commit/0ac2fb77a118df609381c4e350aa68609340c3cd) as the root cause of the issue has been fixed in [#399](https://github.com/expo/eas-cli/pull/399).
- Include development-client in valid buildType for internal distribution. ([#410](https://github.com/expo/eas-cli/pull/410) by [@brentvatne](https://github.com/brentvatne))

## [0.14.1](https://github.com/expo/eas-cli/releases/tag/v0.14.1) - 2021-05-11

### 🐛 Bug fixes

- Make the default urql requestPolicy 'network-only'. ([#397](https://github.com/expo/eas-cli/pull/397) by [@jkhales](https://github.com/jkhales))

## [0.14.0](https://github.com/expo/eas-cli/releases/tag/v0.14.0) - 2021-05-10

### 🛠 Breaking changes

- Make eas branch:publish work with expo-cli >= 4.4.3 ([#366](https://github.com/expo/eas-cli/pull/366) by [@jkhales](https://github.com/jkhales))
- Create asset keys without an extension. ([#366](https://github.com/expo/eas-cli/pull/366) by [@jkhales](https://github.com/jkhales))

### 🎉 New features

- Display platforms supported by an update group ([#391](https://github.com/expo/eas-cli/pull/391) by [@jkhales](https://github.com/jkhales))
- Add a --platform flag to branch:publish command ([#389](https://github.com/expo/eas-cli/pull/389) by [@jkhales](https://github.com/jkhales))
- Release new credentials manager. ([#363](https://github.com/expo/eas-cli/pull/363) by [@quinlanj](https://github.com/quinlanj))
- Add QR code to install internal distribution build on device. ([#371](https://github.com/expo/eas-cli/pull/371) by [@axeldelafosse](https://github.com/axeldelafosse))

### 🧹 Chores

- Cleanup unused code. ([#364](https://github.com/expo/eas-cli/pull/364), [#365](https://github.com/expo/eas-cli/pull/365) by [@quinlanj](https://github.com/quinlanj))
- Redesign UX in beta credentials manager. ([#360](https://github.com/expo/eas-cli/pull/360) by [@quinlanj](https://github.com/quinlanj))
- Port more options to the beta credentials manager. ([#352](https://github.com/expo/eas-cli/pull/352), [#357](https://github.com/expo/eas-cli/pull/357), [#361](https://github.com/expo/eas-cli/pull/361) by [@quinlanj](https://github.com/quinlanj))
- Add getBuildProfileNamesAsync helper to EasJsonReader. ([#351](https://github.com/expo/eas-cli/pull/351) by [@quinlanj](https://github.com/quinlanj))
- Increase build timeout to 1 hour. ([#370](https://github.com/expo/eas-cli/pull/370) by [@wkozyra95](https://github.com/wkozyra95))
- Remove check for pending builds. ([#373](https://github.com/expo/eas-cli/pull/373) by [@wkozyra95](https://github.com/wkozyra95))

## [0.13.0](https://github.com/expo/eas-cli/releases/tag/v0.13.0) - 2021-04-22

### 🎉 New features

- Implement offline distribution certificate validation when running a build in non-interactive mode. ([#344](https://github.com/expo/eas-cli/pull/344) by [@dsokal](https://github.com/dsokal))
- Add support for building internal distribution apps for Apple Enterprise Teams. ([#344](https://github.com/expo/eas-cli/pull/344) by [@dsokal](https://github.com/dsokal))

### 🐛 Bug fixes

- Display descriptive error message when API for EAS Build changes. ([#359](https://github.com/expo/eas-cli/pull/359) by [@wkozyra95](https://github.com/wkozyra95))

## [0.12.0](https://github.com/expo/eas-cli/releases/tag/v0.12.0) - 2021-04-22

### 🎉 New features

- Add the initiating user's username to the build metadata. ([#354](https://github.com/expo/eas-cli/pull/354) by [@dsokal](https://github.com/dsokal))
- Add `--clear-cache` flag for `eas build`. ([#355](https://github.com/expo/eas-cli/pull/355) by [@wkozyra95](https://github.com/wkozyra95))

### 🐛 Bug fixes

- Fix the bug where the account name was used as the username. ([#354](https://github.com/expo/eas-cli/pull/354) by [@dsokal](https://github.com/dsokal))

## [0.11.1](https://github.com/expo/eas-cli/releases/tag/v0.11.1) - 2021-04-20

### 🎉 New features

- Resolve ios distribution types. ([#348](https://github.com/expo/eas-cli/pull/348) by [@quinlanj](https://github.com/quinlanj))

### 🐛 Bug fixes

- Bump version of `@expo/apple-utils` to fix capabilities sync immediately after initial identifier registration. ([593c4](https://github.com/expo/eas-cli/commit/593c42f601396deba1751489343ec07b0a8876da) by [@brentvatne](https://github.com/brentvatne))

## [0.11.0](https://github.com/expo/eas-cli/releases/tag/v0.11.0) - 2021-04-20

### 🛠 Breaking changes

- `"credentialsSource": "auto"` is now deprecated. The option will use `"remote"` as the default value. ([#345](https://github.com/expo/eas-cli/pull/345) by [@dsokal](https://github.com/dsokal))

### 🎉 New features

- Add validation when setting up ad-hoc provisioning profile in non-interactive mode. ([#338](https://github.com/expo/eas-cli/pull/338) by [@dsokal](https://github.com/dsokal))
- Allow for registering devices when running an ad-hoc build for the first time. ([#340](https://github.com/expo/eas-cli/pull/340) by [@dsokal](https://github.com/dsokal))

### 🐛 Bug fixes

- Fix the bug where all Android managed builds produced AAB archives. The `buildType` property from `eas.json` is not ignored now. ([#349](https://github.com/expo/eas-cli/pull/349) by [@dsokal](https://github.com/dsokal))

## [0.10.0](https://github.com/expo/eas-cli/releases/tag/v0.10.0) - 2021-04-16

### 🛠 Breaking changes

- `secrets:<COMMAND>` is renamed to `secret:<COMMAND>` ([#315](https://github.com/expo/eas-cli/pull/315) by [@fiberjw](https://github.com/fiberjw))
- `secret:delete` now accepts `id` through a flag rather than an argument ([#315](https://github.com/expo/eas-cli/pull/315) by [@fiberjw](https://github.com/fiberjw))

### 🎉 New features

- Use special Expo SDK runtime version for managed projects ([#336](https://github.com/expo/eas-cli/pull/336) by [@wschurman](https://github.com/wschurman))

### 🐛 Bug fixes

- Fix the behavior where the provisioning profile was invalidated after syncing bundle id capabilities. ([#334](https://github.com/expo/eas-cli/pull/334) by [@dsokal](https://github.com/dsokal))

### 🧹 Chores

- Change build credentials summary format. ([#321](https://github.com/expo/eas-cli/pull/321) by [@dsokal](https://github.com/dsokal))

## [0.9.1](https://github.com/expo/eas-cli/releases/tag/v0.9.1) - 2021-04-09

### 🐛 Bug fixes

- Fix provisioning profile validation to actually check status. ([#318](https://github.com/expo/eas-cli/pull/318) by [@quinlanj](https://github.com/quinlanj))

### 🧹 Chores

- Replace Credentials REST API calls with GraphQL counterparts, also improved DX. ([#293](https://github.com/expo/eas-cli/pull/293), [#299](https://github.com/expo/eas-cli/pull/299), [#301](https://github.com/expo/eas-cli/pull/301), [#317](https://github.com/expo/eas-cli/pull/317) by [@quinlanj](https://github.com/quinlanj))

## [0.9.0](https://github.com/expo/eas-cli/releases/tag/v0.9.0) - 2021-04-09

### 🎉 New features

- Retry graphQL call on network or transient server errors. ([#320](https://github.com/expo/eas-cli/pull/320) by [@jkhales](https://github.com/jkhales))
- Display more friendly error messages when `eas submit` fails. ([#311](https://github.com/expo/eas-cli/pull/311) by [@barthap](https://github.com/barthap))
- Add support for managing webhooks (new commands: `webhook:create`, `webhook:view`, `webhook:list`, `webhook:update`, and `webhook:delete`). ([#314](https://github.com/expo/eas-cli/pull/314) by [@dsokal](https://github.com/dsokal))
- Support for local builds [experimental]. ([#305](https://github.com/expo/eas-cli/pull/305) by [@wkozyra95](https://github.com/wkozyra95))

### 🐛 Bug fixes

- Fix the issue where the first iOS build fails for a project without `ios.bundleIdentifier` set in `app.json`. ([#319](https://github.com/expo/eas-cli/pull/319) by [@dsokal](https://github.com/dsokal))
- Bump @expo/config-plugins to fix `eas build:configure` on Windows. ([d0f3e](https://github.com/expo/eas-cli/commit/d0f3e387e7f31dbce4c3b93b8d083c7d20d9e30d) by [@brentvatne](https://github.com/brentvatne))
- Replace REST API calls with GraphQL counterparts. ([#333](https://github.com/expo/eas-cli/pull/333) by [@barthap](https://github.com/barthap))

## [0.8.1](https://github.com/expo/eas-cli/releases/tag/v0.8.1) - 2021-04-06

### 🐛 Bug fixes

- Fix the issue where the build status never got updated when running `eas build`. ([#310](https://github.com/expo/eas-cli/pull/310) by [@dsokal](https://github.com/dsokal))

## [0.8.0](https://github.com/expo/eas-cli/releases/tag/v0.8.0) - 2021-04-06

### 🛠 Breaking changes

- Change the way of disabling cache - add `cache.disabled` field. ([#295](https://github.com/expo/eas-cli/pull/295) by [@dsokal](https://github.com/dsokal))
- `secrets:create` now uses flags rather than positional arguments ([#300](https://github.com/expo/eas-cli/pull/300) by [@fiberjw](https://github.com/fiberjw))
- `secrets:create`'s `target` arg is now called `scope` ([#300](https://github.com/expo/eas-cli/pull/300) by [@fiberjw](https://github.com/fiberjw))
- `secrets:list`'s `target` property is now called `scope` ([#300](https://github.com/expo/eas-cli/pull/300) by [@fiberjw](https://github.com/fiberjw))
- `secrets:delete`'s `ID` arg is now optional ([#309](https://github.com/expo/eas-cli/pull/309) by [@fiberjw](https://github.com/fiberjw))
- `secrets:delete`'s now allows users to choose secrets from a list ([#309](https://github.com/expo/eas-cli/pull/309) by [@fiberjw](https://github.com/fiberjw))

### 🎉 New features

- `build:view` and `build:list` now showing the distribution type (store / internal) and release channel. ([#284](https://github.com/expo/eas-cli/pull/284) by [@vthibault](https://github.com/vthibault))
- Add analytics to EAS Build. ([#162](https://github.com/expo/eas-cli/pull/162) by [@wkozyra95](https://github.com/wkozyra95))
- Improve tar archive support in EAS Submit. ([#297](https://github.com/expo/eas-cli/pull/297) by [@barthap](https://github.com/barthap))

### 🐛 Bug fixes

- Fix environment secret creation prompt. ([#298](https://github.com/expo/eas-cli/pull/298) by [@fiberjw](https://github.com/fiberjw))

### 🧹 Chores

- Replace REST API calls with GraphQL counterparts. ([#286](https://github.com/expo/eas-cli/pull/286), [#288](https://github.com/expo/eas-cli/pull/288), [#303](https://github.com/expo/eas-cli/pull/303), [#306](https://github.com/expo/eas-cli/pull/306), [#307](https://github.com/expo/eas-cli/pull/307) by [@dsokal](https://github.com/dsokal))

## [0.7.0](https://github.com/expo/eas-cli/releases/tag/v0.7.0) - 2021-03-22

### 🎉 New features

- Print common error messages when builds fail. ([#272](https://github.com/expo/eas-cli/pull/272) by [@dsokal](https://github.com/dsokal))
- Commit automatically if `EAS_BUILD_AUTOCOMMIT` is set. ([#271](https://github.com/expo/eas-cli/pull/271) by [@wkozyra95](https://github.com/wkozyra95))
- Allow for installing custom `bundler` version on EAS Build. ([#277](https://github.com/expo/eas-cli/pull/277) by [@dsokal](https://github.com/dsokal))
- Add support for managing environment secrets. ([#275](https://github.com/expo/eas-cli/pull/275) by [@fiberjw](https://github.com/fiberjw))

### 🐛 Bug fixes

- Fix `eas submit` local archive prompt for `.aab` files when submitting for iOS. ([#273](https://github.com/expo/eas-cli/pull/273) by [@barthap](https://github.com/barthap))
- Verify whether "name" field in app.json contains any alphanumeric characters. ([#280](https://github.com/expo/eas-cli/pull/280) by [@wkozyra95](https://github.com/wkozyra95))
- Detect dependency cycles in eas.json build profiles. ([#283](https://github.com/expo/eas-cli/pull/283) by [@wkozyra95](https://github.com/wkozyra95))

## [0.6.0](https://github.com/expo/eas-cli/releases/tag/v0.6.0) - 2021-03-09

### 🛠 Breaking changes

- Generic iOS projects: build release builds by default. ([#266](https://github.com/expo/eas-cli/pull/266) by [@dsokal](https://github.com/dsokal))

### 🎉 New features

- Log the size of the archived project when uploading. ([#264](https://github.com/expo/eas-cli/pull/264) by [@wkozyra95](https://github.com/wkozyra95))
- Add more build metadata (release channel, build profile name, git commit hash). ([#265](https://github.com/expo/eas-cli/pull/265) by [@dsokal](https://github.com/dsokal))
- Display App Store link after successful submission. ([#144](https://github.com/expo/eas-cli/pull/144) by [@barthap](https://github.com/barthap))
- Add `experimental.disableIosBundleIdentifierValidation` flag to eas.json. ([#263](https://github.com/expo/eas-cli/pull/263) by [@wkozyra95](https://github.com/wkozyra95))
- Support internal distribution in non-interactive builds. ([#269](https://github.com/expo/eas-cli/pull/269) by [@dsokal](https://github.com/dsokal))

### 🐛 Bug fixes

- Print Apple Team ID in the output of `device:list` when the team name is unknown. ([#268](https://github.com/expo/eas-cli/pull/268) by [@wkozyra95](https://github.com/wkozyra95))

## [0.5.0](https://github.com/expo/eas-cli/releases/tag/v0.5.0) - 2021-03-02

### 🎉 New features

- Add support for build cache. ([#247](https://github.com/expo/eas-cli/pull/247) by [@wkozyra95](https://github.com/wkozyra95))
- Enable internal distribution support for self-managed credentials. ([#256](https://github.com/expo/eas-cli/pull/256) by [@dsokal](https://github.com/dsokal))

### 🐛 Bug fixes

- Make sure all files are committed before build. ([#251](https://github.com/expo/eas-cli/pull/251) by [@wkozyra95](https://github.com/wkozyra95))
- Fix `eas submit` support for tar.gz files. ([#257](https://github.com/expo/eas-cli/pull/257) by [@wkozyra95](https://github.com/wkozyra95))
- Show untracked files when checking `git status`. ([#259](https://github.com/expo/eas-cli/pull/259) by [@wkozyra95](https://github.com/wkozyra95))

### 🧹 Chores

- Upgrade `@expo/eas-build-job` from `0.2.12` to `0.2.13`. ([#245](https://github.com/expo/eas-cli/pull/245) by [@dsokal](https://github.com/dsokal))

## [0.4.3](https://github.com/expo/eas-cli/releases/tag/v0.4.3) - 2021-02-23

### 🎉 New features

- Add support for iOS simulator builds. ([#240](https://github.com/expo/eas-cli/pull/240) by [@dsokal](https://github.com/dsokal))

### 🐛 Bug fixes

- Use fixed version of `@expo/eas-json`. ([#243](https://github.com/expo/eas-cli/pull/243) by [@wkozyra95](https://github.com/wkozyra95))

## [0.4.2](https://github.com/expo/eas-cli/releases/tag/v0.4.2) - 2021-02-18

### 🐛 Bug fixes

- Fix detecting application target (iOS builds). ([#238](https://github.com/expo/eas-cli/pull/238) by [@dsokal](https://github.com/dsokal))

## [0.4.1](https://github.com/expo/eas-cli/releases/tag/v0.4.1) - 2021-02-16

### 🐛 Bug fixes

- Fix `"buildType" is not allowed` error. ([595bf](https://github.com/expo/eas-cli/commit/595bfecf1cbff0f76e7fd2049fe16f6f38bbe150) by [@wkozyra95](https://github.com/wkozyra95))

## [0.4.0](https://github.com/expo/eas-cli/releases/tag/v0.4.0) - 2021-02-16

### 🎉 New features

- Add build:cancel command. ([#219](https://github.com/expo/eas-cli/pull/219) by [@wkozyra95](https://github.com/wkozyra95))
- Implement version auto increment for iOS builds. ([#231](https://github.com/expo/eas-cli/pull/231) by [@dsokal](https://github.com/dsokal))
- Add support for builder environment customizations. ([#230](https://github.com/expo/eas-cli/pull/230) by [@wkozyra95](https://github.com/wkozyra95))
- Add `schemeBuildConfiguration` option for generic iOS builds. ([#234](https://github.com/expo/eas-cli/pull/234) by [@dsokal](https://github.com/dsokal))

### 🐛 Bug fixes

- Fix `--no-wait` flag for `eas build`. ([#226](https://github.com/expo/eas-cli/pull/226) by [@paul-ridgway](https://github.com/paul-ridgway))
- Fix running builds from project subdirectories. ([#229](https://github.com/expo/eas-cli/pull/229) by [@wkozyra95](https://github.com/wkozyra95))<|MERGE_RESOLUTION|>--- conflicted
+++ resolved
@@ -10,11 +10,8 @@
 
 ### 🐛 Bug fixes
 
-<<<<<<< HEAD
 - Do not copy files over onto a cloned Git repository when packing the project archive if `requireCommit` is true. ([#2885](https://github.com/expo/eas-cli/pull/2885) by [@sjchmiela](https://github.com/sjchmiela))
-=======
 - Fix `EISDIR` error when archiving project with submodules ignored. ([#2884](https://github.com/expo/eas-cli/pull/2884) by [@sjchmiela](https://github.com/sjchmiela))
->>>>>>> 035ca03b
 
 ### 🧹 Chores
 
