--- conflicted
+++ resolved
@@ -8,11 +8,8 @@
 
 ### 🎉 New features
 
-<<<<<<< HEAD
 - Add `target-profile` and `source-profile` flags to the `eas build:resign` command. ([#2410](https://github.com/expo/eas-cli/pull/2410) by [@szdziedzic](https://github.com/szdziedzic))
-=======
 - Display build profile in the output of `eas build:list`. ([#2408](https://github.com/expo/eas-cli/pull/2408) by [@szdziedzic](https://github.com/szdziedzic))
->>>>>>> e83565c5
 
 ### 🐛 Bug fixes
 
