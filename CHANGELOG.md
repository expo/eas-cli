--- conflicted
+++ resolved
@@ -24,11 +24,8 @@
 
 ### 🐛 Bug fixes
 
-<<<<<<< HEAD
-- Retry ASC Api Key Downloads if it has not fully propagated on Apple's infrastructure. ([#1302](https://github.com/expo/eas-cli/pull/1302) by [@quinlanj](https://github.com/quinlanj))
-=======
+- Retry ASC Api Key downloads if it has not fully propagated on Apple's infrastructure. ([#1302](https://github.com/expo/eas-cli/pull/1302) by [@quinlanj](https://github.com/quinlanj))
 - Prevent throwing dynamic app config write error when configuring project ID. ([#1301](https://github.com/expo/eas-cli/pull/1301) by [@wschurman](https://github.com/wschurman))
->>>>>>> f07b692e
 
 ### 🧹 Chores
 
