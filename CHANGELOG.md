--- conflicted
+++ resolved
@@ -8,11 +8,8 @@
 
 ### 🎉 New features
 
-<<<<<<< HEAD
 - Prompt to set non-exempt encryption status for the iOS app to support faster store submissions. ([#2843](https://github.com/expo/eas-cli/pull/2843) by [@EvanBacon](https://github.com/EvanBacon))
-=======
 - Sanitize and generate names for EAS Submit to prevent failures due to invalid characters or taken names. ([#2842](https://github.com/expo/eas-cli/pull/2842) by [@evanbacon](https://github.com/evanbacon))
->>>>>>> ab507d0b
 
 ### 🐛 Bug fixes
 
