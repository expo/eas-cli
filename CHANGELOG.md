# Changelog

This is the log of notable changes to EAS CLI and related packages.

## main

### 🛠 Breaking changes

### 🎉 New features

- Retry graphQL call on network or transient server errors. ([#320](https://github.com/expo/eas-cli/pull/320) by [@jkhales](https://github.com/jkhales))
- Display more friendly error messages when `eas submit` fails. ([#311](https://github.com/expo/eas-cli/pull/297) by [@barthap](https://github.com/barthap))
- Add support for managing webhooks (new commands: `webhook:create`, `webhook:view`, `webhook:list`, `webhook:update`, and `webhook:delete`). ([#314](https://github.com/expo/eas-cli/pull/314) by [@dsokal](https://github.com/dsokal))

### 🐛 Bug fixes

<<<<<<< HEAD
- Fix provisioning profile validation to actually check status. ([#318](https://github.com/expo/eas-cli/pull/318) by [@quinlanj](https://github.com/quinlanj))
=======
- Fix the issue where the first iOS build fails for a project without `ios.bundleIdentifier` set in `app.json`. ([#319](https://github.com/expo/eas-cli/pull/319) by [@dsokal](https://github.com/dsokal))
- Bump @expo/config-plugins to fix `eas build:configure` on Windows
>>>>>>> 91500d07

### 🧹 Chores

- Replace Credentials REST API calls with GraphQL counterparts, also improved DX. ([#293](https://github.com/expo/eas-cli/pull/293), [#299](https://github.com/expo/eas-cli/pull/299), [#301](https://github.com/expo/eas-cli/pull/301), [#317](https://github.com/expo/eas-cli/pull/317) by [@quinlanj](https://github.com/quinlanj))

## [0.8.1](https://github.com/expo/eas-cli/releases/tag/v0.8.1) - 2021-04-06

### 🐛 Bug fixes

- Fix the issue where the build status never got updated when running `eas build`. ([#310](https://github.com/expo/eas-cli/pull/310) by [@dsokal](https://github.com/dsokal))

## [0.8.0](https://github.com/expo/eas-cli/releases/tag/v0.8.0) - 2021-04-06

### 🛠 Breaking changes

- Change the way of disabling cache - add `cache.disabled` field. ([#295](https://github.com/expo/eas-cli/pull/295) by [@dsokal](https://github.com/dsokal))
- `secrets:create` now uses flags rather than positional arguments ([#300](https://github.com/expo/eas-cli/pull/300) by [@fiberjw](https://github.com/fiberjw))
- `secrets:create`'s `target` arg is now called `scope` ([#300](https://github.com/expo/eas-cli/pull/300) by [@fiberjw](https://github.com/fiberjw))
- `secrets:list`'s `target` property is now called `scope` ([#300](https://github.com/expo/eas-cli/pull/300) by [@fiberjw](https://github.com/fiberjw))
- `secrets:delete`'s `ID` arg is now optional ([#309](https://github.com/expo/eas-cli/pull/309) by [@fiberjw](https://github.com/fiberjw))
- `secrets:delete`'s now allows users to choose secrets from a list ([#309](https://github.com/expo/eas-cli/pull/309) by [@fiberjw](https://github.com/fiberjw))

### 🎉 New features

- `build:view` and `build:list` now showing the distribution type (store / internal) and release channel. ([#284](https://github.com/expo/eas-cli/pull/284) by [@vthibault](https://github.com/vthibault))
- Add analytics to EAS Build. ([#162](https://github.com/expo/eas-cli/pull/162) by [@wkozyra95](https://github.com/wkozyra95))
- Improve tar archive support in EAS Submit. ([#297](https://github.com/expo/eas-cli/pull/297) by [@barthap](https://github.com/barthap))

### 🐛 Bug fixes

- Fix environment secret creation prompt. ([#298](https://github.com/expo/eas-cli/pull/298) by [@fiberjw](https://github.com/fiberjw))

### 🧹 Chores

- Replace REST API calls with GraphQL counterparts. ([#286](https://github.com/expo/eas-cli/pull/286), [#288](https://github.com/expo/eas-cli/pull/288), [#303](https://github.com/expo/eas-cli/pull/303), [#306](https://github.com/expo/eas-cli/pull/306), [#307](https://github.com/expo/eas-cli/pull/307) by [@dsokal](https://github.com/dsokal))

## [0.7.0](https://github.com/expo/eas-cli/releases/tag/v0.7.0) - 2021-03-22

### 🎉 New features

- Print common error messages when builds fail. ([#272](https://github.com/expo/eas-cli/pull/272) by [@dsokal](https://github.com/dsokal))
- Commit automatically if `EAS_BUILD_AUTOCOMMIT` is set. ([#271](https://github.com/expo/eas-cli/pull/271) by [@wkozyra95](https://github.com/wkozyra95))
- Allow for installing custom `bundler` version on EAS Build. ([#277](https://github.com/expo/eas-cli/pull/277) by [@dsokal](https://github.com/dsokal))
- Add support for managing environment secrets. ([#275](https://github.com/expo/eas-cli/pull/275) by [@fiberjw](https://github.com/fiberjw))

### 🐛 Bug fixes

- Fix `eas submit` local archive prompt for `.aab` files when submitting for iOS. ([#273](https://github.com/expo/eas-cli/pull/273) by [@barthap](https://github.com/barthap))
- Verify whether "name" field in app.json contains any alphanumeric characters. ([#280](https://github.com/expo/eas-cli/pull/280) by [@wkozyra95](https://github.com/wkozyra95))
- Detect dependency cycles in eas.json build profiles. ([#283](https://github.com/expo/eas-cli/pull/283) by [@wkozyra95](https://github.com/wkozyra95))

## [0.6.0](https://github.com/expo/eas-cli/releases/tag/v0.6.0) - 2021-03-09

### 🛠 Breaking changes

- Generic iOS projects: build release builds by default. ([#266](https://github.com/expo/eas-cli/pull/266) by [@dsokal](https://github.com/dsokal))

### 🎉 New features

- Log the size of the archived project when uploading. ([#264](https://github.com/expo/eas-cli/pull/264) by [@wkozyra95](https://github.com/wkozyra95))
- Add more build metadata (release channel, build profile name, git commit hash). ([#265](https://github.com/expo/eas-cli/pull/265) by [@dsokal](https://github.com/dsokal))
- Display App Store link after successful submission. ([#144](https://github.com/expo/eas-cli/pull/144) by [@barthap](https://github.com/barthap))
- Add `experimental.disableIosBundleIdentifierValidation` flag to eas.json. ([#263](https://github.com/expo/eas-cli/pull/263) by [@wkozyra95](https://github.com/wkozyra95))
- Support internal distribution in non-interactive builds. ([#269](https://github.com/expo/eas-cli/pull/269) by [@dsokal](https://github.com/dsokal))

### 🐛 Bug fixes

- Print Apple Team ID in the output of `device:list` when the team name is unknown. ([#268](https://github.com/expo/eas-cli/pull/268) by [@wkozyra95](https://github.com/wkozyra95))

## [0.5.0](https://github.com/expo/eas-cli/releases/tag/v0.5.0) - 2021-03-02

### 🎉 New features

- Add support for build cache. ([#247](https://github.com/expo/eas-cli/pull/247) by [@wkozyra95](https://github.com/wkozyra95))
- Enable internal distribution support for self-managed credentials. ([#256](https://github.com/expo/eas-cli/pull/256) by [@dsokal](https://github.com/dsokal))

### 🐛 Bug fixes

- Make sure all files are committed before build. ([#251](https://github.com/expo/eas-cli/pull/251) by [@wkozyra95](https://github.com/wkozyra95))
- Fix `eas submit` support for tar.gz files. ([#257](https://github.com/expo/eas-cli/pull/257)) by [@wkozyra95](https://github.com/wkozyra95))
- Show untracked files when checking `git status`. ([#259](https://github.com/expo/eas-cli/pull/259) by [@wkozyra95](https://github.com/wkozyra95))

### 🧹 Chores

- Upgrade `@expo/eas-build-job` from `0.2.12` to `0.2.13`. ([#245](https://github.com/expo/eas-cli/pull/245) by [@dsokal](https://github.com/dsokal))

## [0.4.3](https://github.com/expo/eas-cli/releases/tag/v0.4.3) - 2021-02-23

### 🎉 New features

- Add support for iOS simulator builds. ([#240](https://github.com/expo/eas-cli/pull/240) by [@dsokal](https://github.com/dsokal))

### 🐛 Bug fixes

- Use fixed version of `@expo/eas-json`. ([#243](https://github.com/expo/eas-cli/pull/243) by [@wkozyra95](https://github.com/wkozyra95))

## [0.4.2](https://github.com/expo/eas-cli/releases/tag/v0.4.2) - 2021-02-18

### 🐛 Bug fixes

- Fix detecting application target (iOS builds). ([#238](https://github.com/expo/eas-cli/pull/238) by [@dsokal](https://github.com/dsokal))

## [0.4.1](https://github.com/expo/eas-cli/releases/tag/v0.4.1) - 2021-02-16

### 🐛 Bug fixes

- Fix `"buildType" is not allowed` error. ([#595bf](https://github.com/expo/eas-cli/commit/595bfecf1cbff0f76e7fd2049fe16f6f38bbe150) by [@wkozyra95](https://github.com/wkozyra95))

## [0.4.0](https://github.com/expo/eas-cli/releases/tag/v0.4.0) - 2021-02-16

### 🎉 New features

- Add build:cancel command. ([#219](https://github.com/expo/eas-cli/pull/219) by [@wkozyra95](https://github.com/wkozyra95))
- Implement version auto increment for iOS builds. ([#231](https://github.com/expo/eas-cli/pull/231) by [@dsokal](https://github.com/dsokal))
- Add support for builder environment customizations. ([#230](https://github.com/expo/eas-cli/pull/230) by [@wkozyra95](https://github.com/wkozyra95))
- Add `schemeBuildConfiguration` option for generic iOS builds. ([#234](https://github.com/expo/eas-cli/pull/234) by [@dsokal](https://github.com/dsokal))

### 🐛 Bug fixes

- Fix `--no-wait` flag for `eas build`. ([#226](https://github.com/expo/eas-cli/pull/226) by [@paul-ridgway](https://github.com/paul-ridgway))
- Fix running builds from project subdirectories. ([#229](https://github.com/expo/eas-cli/pull/229) by [@wkozyra95](https://github.com/wkozyra95))<|MERGE_RESOLUTION|>--- conflicted
+++ resolved
@@ -14,12 +14,9 @@
 
 ### 🐛 Bug fixes
 
-<<<<<<< HEAD
-- Fix provisioning profile validation to actually check status. ([#318](https://github.com/expo/eas-cli/pull/318) by [@quinlanj](https://github.com/quinlanj))
-=======
 - Fix the issue where the first iOS build fails for a project without `ios.bundleIdentifier` set in `app.json`. ([#319](https://github.com/expo/eas-cli/pull/319) by [@dsokal](https://github.com/dsokal))
 - Bump @expo/config-plugins to fix `eas build:configure` on Windows
->>>>>>> 91500d07
+- Fix provisioning profile validation to actually check status. ([#318](https://github.com/expo/eas-cli/pull/318) by [@quinlanj](https://github.com/quinlanj))
 
 ### 🧹 Chores
 
