--- conflicted
+++ resolved
@@ -10,11 +10,8 @@
 
 ### 🎉 New features
 
-<<<<<<< HEAD
+- Add rollback disambiguation command. ([#2004](https://github.com/expo/eas-cli/pull/2004) by [@wschurman](https://github.com/wschurman))
 - Detect devices that fail to be provisioned, list them to the user and show the explanation message with the link to the devices page to check actual status. ([#2011](https://github.com/expo/eas-cli/pull/2011) by [@radoslawkrzemien](https://github.com/radoslawkrzemien))
-=======
-- Add rollback disambiguation command. ([#2004](https://github.com/expo/eas-cli/pull/2004) by [@wschurman](https://github.com/wschurman))
->>>>>>> 6cb02d0c
 
 ### 🐛 Bug fixes
 
