--- conflicted
+++ resolved
@@ -13,11 +13,8 @@
 
 ### 🐛 Bug fixes
 
-<<<<<<< HEAD
 - Makes eas.json configuration to only run on `update:configure`. ([#1598](https://github.com/expo/eas-cli/pull/1598) by [@jonsamp](https://github.com/jonsamp))
-=======
 - Fix issue with invisible build info in some terminals in the `eas build:run` and `eas build:resign` commands. ([#1602](https://github.com/expo/eas-cli/pull/1602) by [@szdziedzic](https://github.com/szdziedzic))
->>>>>>> 9245657e
 
 ### 🧹 Chores
 
