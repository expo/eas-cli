# Changelog

This is the log of notable changes to EAS CLI and related packages.

## main

### 🛠 Breaking changes

### 🎉 New features

- Add ASC Api Key generation workflow. ([#718](https://github.com/expo/eas-cli/pull/718) by [@quinlanj](https://github.com/quinlanj))
<<<<<<< HEAD
- Add support for removal of App Store Connect Api Keys. ([#721](https://github.com/expo/eas-cli/pull/721) by [@quinlanj](https://github.com/quinlanj))
=======
- Allow users to assign an ASC Api Key to their project. ([#719](https://github.com/expo/eas-cli/pull/719) by [@quinlanj](https://github.com/quinlanj))
>>>>>>> 0b9a5621

### 🐛 Bug fixes

### 🧹 Chores

## [0.34.1](https://github.com/expo/eas-cli/releases/tag/0.34.1) - 2021-11-02

### 🐛 Bug fixes

- Don't show commit prompt in no-commit workflow after installing `expo-dev-client`. ([#722](https://github.com/expo/eas-cli/pull/722) by [@wkozyra95](https://github.com/wkozyra95))

### 🧹 Chores

- Add App Store Connect Api Key graphql type and print support. ([#717](https://github.com/expo/eas-cli/pull/717) by [@quinlanj](https://github.com/quinlanj))

## [0.34.0](https://github.com/expo/eas-cli/releases/tag/0.34.0) - 2021-11-01

### 🛠 Breaking changes

- `[EAS BUILD API]` Use new build job format. ([#701](https://github.com/expo/eas-cli/pull/701) and [#711](https://github.com/expo/eas-cli/pull/711) by [@dsokal](https://github.com/dsokal))
- Don't print logs to `stderr`. ([#708](https://github.com/expo/eas-cli/pull/708) by [@dsokal](https://github.com/dsokal))
- Remove automatic migration for legacy `eas.json` format introduced in [v0.22.2](https://github.com/expo/eas-cli/releases/tag/v0.22.2). ([#695](https://github.com/expo/eas-cli/pull/695) by [@wkozyra95](https://github.com/wkozyra95))
- Add required `cli` field in root of `eas.json` ([#695](https://github.com/expo/eas-cli/pull/695) by [@wkozyra95](https://github.com/wkozyra95))

### 🐛 Bug fixes

- Better error message when eas.json is invalid. ([#707](https://github.com/expo/eas-cli/pull/707) by [@dsokal](https://github.com/dsokal))
- Fix credentials workflow for new users: add additionalTypenames for credentials. ([#703](https://github.com/expo/eas-cli/pull/703) by [@quinlanj](https://github.com/quinlanj))

### 🧹 Chores

- Add additionalTypenames for other queries. ([#704](https://github.com/expo/eas-cli/pull/704) by [@quinlanj](https://github.com/quinlanj))
- Fix errors after pulling down most recent graphql schema changes. ([#713](https://github.com/expo/eas-cli/pull/713) by [@quinlanj](https://github.com/quinlanj))
- Refactor credentials manager. ([#712](https://github.com/expo/eas-cli/pull/712) by [@quinlanj](https://github.com/quinlanj))
- Remove unneeded parameters. ([#710](https://github.com/expo/eas-cli/pull/710) by [@quinlanj](https://github.com/quinlanj))
- Enforce additionalTypenames for graphql queries. ([#709](https://github.com/expo/eas-cli/pull/709) by [@quinlanj](https://github.com/quinlanj))

## [0.33.1](https://github.com/expo/eas-cli/releases/tag/0.33.1) - 2021-10-22

### 🎉 New features

- Compute runtime version using config-plugins. ([#697](https://github.com/expo/eas-cli/pull/697) by [@jkhales](https://github.com/jkhales))

### 🐛 Bug fixes

- [eas-cli] Skip validating updates scripts integration, which no longer exist in SDK 43+ ([#706](https://github.com/expo/eas-cli/pull/706) by [@brentvatne](https://github.com/brentvatne))

## [0.33.0](https://github.com/expo/eas-cli/releases/tag/0.33.0) - 2021-10-20

### 🎉 New features

- Make "production" the default profile for building and submitting. ([#677](https://github.com/expo/eas-cli/pull/677)) by [@jonsamp](https://github.com/jonsamp)
  - Previously, the default profile when running `eas build` or `eas submit` was "release". We're changing it to a more recognizable name that is consistent with our docs, which is now "production". You can always specify a profile manually with the `--profile` flag. For this major version, if you do not have a profile named "production", and still have a profile named "release", we will fall back to the "release" profile as the default, however you'll see a warning as we're going to remove that behavior in the next major release of EAS CLI.
  - To upgrade, update **eas.json** to have a "production" profile in both the `build` and `submit` objects. If you already have a project set up, this will replace the existing "release" profile. After the change, eas.json should have the following profiles:
    ```json
      {
        "build": {
          "production": { ... }
        },
        "submit": {
          "production": { ... }
        }
      }
    ```

### 🐛 Bug fixes

- Skip the second prompt for Apple ID if the user is already signed in with Apple. ([#691](https://github.com/expo/eas-cli/pull/691) by [@dsokal](https://github.com/dsokal))
- Unify reading `app.json`. ([#692](https://github.com/expo/eas-cli/pull/692) by [@dsokal](https://github.com/dsokal))

## [0.32.0](https://github.com/expo/eas-cli/releases/tag/0.32.0) - 2021-10-15

### 🎉 New features

- Add App Store Connect Api Key support to iOS submissions. ([#678](https://github.com/expo/eas-cli/pull/678) by [@quinlanj](https://github.com/quinlanj))
- Create/list/revoke App Store Connect Api keys via Apple apis. ([#687](https://github.com/expo/eas-cli/pull/687) by [@quinlanj](https://github.com/quinlanj))
- Add ability to select a build from a list in `eas submit` interactive mode. ([#688](https://github.com/expo/eas-cli/pull/688) by [@barthap](https://github.com/barthap))

### 🐛 Bug fixes

- Fix printing App Store Connect URL after submission. ([#683](https://github.com/expo/eas-cli/pull/683) by [@brentvatne](https://github.com/brentvatne))

### 🧹 Chores

- Add App Store Connect Api Key fields to `eas.json`. ([#684](https://github.com/expo/eas-cli/pull/684) by [@quinlanj](https://github.com/quinlanj))
- Enable no-underscore-dangle eslint rule. ([#686](https://github.com/expo/eas-cli/pull/686) by [@dsokal](https://github.com/dsokal))

## [0.31.1](https://github.com/expo/eas-cli/releases/tag/0.31.1) - 2021-10-08

### 🐛 Bug fixes

- Google Service Account Keys: Fix non-interactive bug in credentials service workflow ([#682](https://github.com/expo/eas-cli/pull/682) by [@quinlanj](https://github.com/quinlanj))

## [0.31.0](https://github.com/expo/eas-cli/releases/tag/0.31.0) - 2021-10-08

### 🛠 Breaking changes

- Don't resolve the iOS builder image on the client side. EAS Build will use the appropriate iOS image for a given Expo SDK version unless the `image` is defined. This only applies to managed projects. ([#675](https://github.com/expo/eas-cli/pull/675) by [@wkozyra95](https://github.com/wkozyra95) + [@dsokal](https://github.com/dsokal))

### 🎉 New features

- Integrate credentials service with Android submissions. ([#664](https://github.com/expo/eas-cli/pull/664) by [@quinlanj](https://github.com/quinlanj))
- Add option to review ad-hoc devices when reusing provisioning profile. ([#673](https://github.com/expo/eas-cli/pull/673) by [@dsokal](https://github.com/dsokal))

## [0.30.1](https://github.com/expo/eas-cli/releases/tag/0.30.1) - 2021-10-06

### 🐛 Bug fixes

- Fix `--json` flag when running EAS CLI on GitHub actions. ([#669](https://github.com/expo/eas-cli/pull/669) by [@dsokal](https://github.com/dsokal))
- Fix `"ios: mods.ios.infoPlist: Failed to find Info.plist linked to Xcode project."` warning when running `eas build` in a managed project.([#670](https://github.com/expo/eas-cli/pull/670) by [@brentvatne](https://github.com/brentvatne))
- Fix building monorepo projects on Windows. ([#671](https://github.com/expo/eas-cli/pull/671) by [@dsokal](https://github.com/dsokal))

## [0.30.0](https://github.com/expo/eas-cli/releases/tag/v0.30.0) - 2021-10-05

### 🛠 Breaking changes

- Enable auto-incrementing on Android. ([#645](https://github.com/expo/eas-cli/pull/645) by [@jkhales](https://github.com/jkhales))

### 🧹 Chores

- Ports detection for Google Service Account Keys into the credentials service. ([#660](https://github.com/expo/eas-cli/pull/660) by [@quinlanj](https://github.com/quinlanj))
- Improve iOS credentials printing. ([#657](https://github.com/expo/eas-cli/pull/657) by [@quinlanj](https://github.com/quinlanj))
- Automate `eas-cli` releases. ([#668](https://github.com/expo/eas-cli/pull/668) by [@dsokal](https://github.com/dsokal))

## [0.29.1](https://github.com/expo/eas-cli/releases/tag/v0.29.1) - 2021-09-29

### 🎉 New features

- More upload support for Google Service Account Keys. ([#649](https://github.com/expo/eas-cli/pull/649) by [@quinlanj](https://github.com/quinlanj))
- Allow the user to assign an existing Google Service Account Key to their project. ([#650](https://github.com/expo/eas-cli/pull/650) by [@quinlanj](https://github.com/quinlanj))
- Allow the user to remove a Google Service Account Key from their account. ([#658](https://github.com/expo/eas-cli/pull/658) by [@quinlanj](https://github.com/quinlanj))
- Adds setup support for Google Service Account Keys. ([#659](https://github.com/expo/eas-cli/pull/659) by [@quinlanj](https://github.com/quinlanj))

### 🐛 Bug fixes

- Fix double prompt for Apple credentials when running `eas build --auto-submit`. ([#654](https://github.com/expo/eas-cli/pull/654) by [@dsokal](https://github.com/dsokal))

### 🧹 Chores

- Always use async `fs` functions. ([#652](https://github.com/expo/eas-cli/pull/652) by [@dsokal](https://github.com/dsokal))
- Improve Android credentials printing. ([#656](https://github.com/expo/eas-cli/pull/656) by [@quinlanj](https://github.com/quinlanj))

## [0.29.0](https://github.com/expo/eas-cli/releases/tag/v0.29.0) - 2021-09-28

### 🎉 New features

- Added upload support for Google Service Account Keys. ([#642](https://github.com/expo/eas-cli/pull/642) by [@quinlanj](https://github.com/quinlanj))
- Add Xcode 13 image. ([#651](https://github.com/expo/eas-cli/pull/651) by [@wkozyra95](https://github.com/wkozyra95))

### 🐛 Bug fixes

- Credentials manager: stop prompting for an Android build profile every iteration. ([#641](https://github.com/expo/eas-cli/pull/641) by [@quinlanj](https://github.com/quinlanj))
- Don't display prompt in non-interactive mode when the metro config seems invalid. ([#644](https://github.com/expo/eas-cli/pull/644) by [@dsokal](https://github.com/dsokal))
- Read versions from correct `Info.plist`. ([#635](https://github.com/expo/eas-cli/pull/635) by [@wkozyra95](https://github.com/wkozyra95))

### 🧹 Chores

- Move away from weird convention of exports. ([#647](https://github.com/expo/eas-cli/pull/647) by [@quinlanj](https://github.com/quinlanj))

## [0.28.2](https://github.com/expo/eas-cli/releases/tag/v0.28.2) - 2021-09-23

### 🐛 Bug fixes

- Use `log-symbols` to unify green ticks style. ([#639](https://github.com/expo/eas-cli/pull/639) by [@dsokal](https://github.com/dsokal))
- Fix `eas build --auto-submit` in fresh projects. ([#640](https://github.com/expo/eas-cli/pull/640) by [@dsokal](https://github.com/dsokal))

## [0.28.1](https://github.com/expo/eas-cli/releases/tag/v0.28.1) - 2021-09-22

### 🐛 Bug fixes

- Prevent ora spinners breaking when debug logs are enabled. ([#575](https://github.com/expo/eas-cli/pull/575) by [@EvanBacon](https://github.com/EvanBacon))
- Do not fail `eas build` when transient network errors occur. ([#638](https://github.com/expo/eas-cli/pull/638) by [@dsokal](https://github.com/dsokal))

### 🧹 Chores

- Add GraphQL support for GoogleServiceAccountKey. ([#632](https://github.com/expo/eas-cli/pull/632) by [@quinlanj](https://github.com/quinlanj))
- Remove GraphQL support for the App Specific Password. ([#633](https://github.com/expo/eas-cli/pull/633) by [@quinlanj](https://github.com/quinlanj))

## [0.28.0](https://github.com/expo/eas-cli/releases/tag/v0.28.0) - 2021-09-20

### 🎉 New features

- Use envs from build profile to resolve app config when auto-submitting. ([#614](https://github.com/expo/eas-cli/pull/614) by [@dsokal](https://github.com/dsokal))
- Support multi flavor Android projects. ([#595](https://github.com/expo/eas-cli/pull/595) by [@wkozyra95](https://github.com/wkozyra95))
- Improve experience when using the build details page as a build artifact URL in `eas submit`. ([#620](https://github.com/expo/eas-cli/pull/620) by [@dsokal](https://github.com/dsokal))
- Better error message when eas.json is invalid JSON. ([#618](https://github.com/expo/eas-cli/pull/618) by [@dsokal](https://github.com/dsokal))
- Add warning about the legacy build service IDs in `eas submit`. ([#624](https://github.com/expo/eas-cli/pull/624) by [@dsokal](https://github.com/dsokal))
- Validate that project includes `expo-dev-client` when building with `developmentClient` flag. ([#627](https://github.com/expo/eas-cli/pull/627) by [@dsokal](https://github.com/dsokal))
- Better experience when not logged in in non-interactive mode. ([#628](https://github.com/expo/eas-cli/pull/628) by [@dsokal](https://github.com/dsokal))

### 🧹 Chores

- Reduce `eas-cli` size by almost getting rid of `lodash` from dependencies. ([#605](https://github.com/expo/eas-cli/pull/605) by [@dsokal](https://github.com/dsokal))
- Enforce explicit return type in all functions. ([#619](https://github.com/expo/eas-cli/pull/619) by [@wkozyra95](https://github.com/wkozyra95))
- Enforce `Async` suffix for async functions. ([#623](https://github.com/expo/eas-cli/pull/623) by [@dsokal](https://github.com/dsokal))

## [0.27.1](https://github.com/expo/eas-cli/releases/tag/v0.27.1) - 2021-09-10

### 🐛 Bug fixes

- Fixed force-creation, app secret creation, and secret deletion mutations. ([#606](https://github.com/expo/eas-cli/pull/606) by [@fiberjw](https://github.com/fiberjw))

## [0.27.0](https://github.com/expo/eas-cli/releases/tag/v0.27.0) - 2021-09-10

### 🎉 New features

- Implement support for `--platform all` in `eas submit`. ([#598](https://github.com/expo/eas-cli/pull/598) by [@dsokal](https://github.com/dsokal))
- Implement support for `--non-interactive` in `eas submit`. ([#600](https://github.com/expo/eas-cli/pull/600) by [@dsokal](https://github.com/dsokal))
- Add auto-submit feature. Run `eas build --auto-submit` to submit automatically on build complete. ([#603](https://github.com/expo/eas-cli/pull/603) by [@dsokal](https://github.com/dsokal))
- Allow using env var for `android.serviceAccountKeyPath` in submit profiles. ([#604](https://github.com/expo/eas-cli/pull/604) by [@dsokal](https://github.com/dsokal))

### 🐛 Bug fixes

- Fix detecting `googleServicesFile` on Windows. ([#602](https://github.com/expo/eas-cli/pull/602) by [@wkozyra95](https://github.com/wkozyra95))

## [0.26.0](https://github.com/expo/eas-cli/releases/tag/v0.26.0) - 2021-09-08

### 🛠 Breaking changes

- Require `eas submit` to be configured with eas.json submit profiles (see [https://docs.expo.dev/submit/eas-json/](https://docs.expo.dev/submit/eas-json/) for details). Drop support for CLI params. ([#590](https://github.com/expo/eas-cli/pull/590) by [@dsokal](https://github.com/dsokal))

### 🎉 New features

- Add `eas diagnostics` command. ([#594](https://github.com/expo/eas-cli/pull/594) by [@dsokal](https://github.com/dsokal))

### 🐛 Bug fixes

- Fix `eas build` from throwing an exception when detecting the git `core.ignorecase` setting. ([#592](https://github.com/expo/eas-cli/pull/592) by [@mwillbanks](https://github.com/mwillbanks))
- Support app names that consist only of unicode characters. ([#596](https://github.com/expo/eas-cli/pull/596) by [@wkozyra95](https://github.com/wkozyra95))

## [0.25.0](https://github.com/expo/eas-cli/releases/tag/v0.25.0) - 2021-09-01

### 🛠 Breaking changes

- Drop support for node < 12. ([#581](https://github.com/expo/eas-cli/pull/581) by [@dsokal](https://github.com/dsokal))

### 🎉 New features

- Support `--no-wait` in `eas submit`. ([#578](https://github.com/expo/eas-cli/pull/578) by [@dsokal](https://github.com/dsokal))
- Detect changes when `core.ignorecase` is set to true. ([#570](https://github.com/expo/eas-cli/pull/570) by [@wkozyra95](https://github.com/wkozyra95))

### 🐛 Bug fixes

- Fix wrong warning for `metro.config.js` check on Windows. ([#587](https://github.com/expo/eas-cli/pull/588) by [@louisgv](https://github.com/louisgv))
- Fix detecting `googleServicesFile` with `EAS_NO_VCS=1`. ([#583](https://github.com/expo/eas-cli/pull/583) by [@wkozyra95](https://github.com/wkozyra95))

### 🧹 Chores

- Replace `@hapi/joi` with `joi`. Upgrade typescript to 4.4.2. Upgrade dependencies. ([#582](https://github.com/expo/eas-cli/pull/582) by [@dsokal](https://github.com/dsokal))
- Change typescript target from `ES2017` to `ES2019`. ([#584](https://github.com/expo/eas-cli/pull/584) by [@dsokal](https://github.com/dsokal))
- Use `ts-jest` instead of `babel-jest`. ([#585](https://github.com/expo/eas-cli/pull/585) by [@dsokal](https://github.com/dsokal))

## [0.24.1](https://github.com/expo/eas-cli/releases/tag/v0.24.1) - 2021-08-25

### 🐛 Bug fixes

- Fix wrong `EasJsonReader` import causing `eas submit` to fail. ([951ee](https://github.com/expo/eas-cli/commit/951eea2396591bd612aa7cb3038da35e45c33bb8) by [@dsokal](https://github.com/dsokal))

## [0.24.0](https://github.com/expo/eas-cli/releases/tag/v0.24.0) - 2021-08-25

### 🛠 Breaking changes

- Allow publishing of multiple update groups. ([#566](https://github.com/expo/eas-cli/pull/566) by [@jkhales](https://github.com/jkhales))

### 🎉 New features

- Retry status code 500-600 server errors from Apple servers with cookies auth. ([#574](https://github.com/expo/eas-cli/pull/574) by [@EvanBacon](https://github.com/EvanBacon))
- Throw internal server errors when Apple servers fail to authenticate. ([#574](https://github.com/expo/eas-cli/pull/574) by [@EvanBacon](https://github.com/EvanBacon))
- Add --auto flag for eas branch:publish. ([#549](https://github.com/expo/eas-cli/pull/549) by [@jkhales](https://github.com/jkhales))
- Add submissions link in output of `eas submit`. ([#553](https://github.com/expo/eas-cli/pull/553) by [@ajsmth](https://github.com/ajsmth))
- Add submit profiles. ([#555](https://github.com/expo/eas-cli/pull/555) by [@wkozyra95](https://github.com/wkozyra95))
- Add `changesNotSentForReview` option to android submissions. ([#560](https://github.com/expo/eas-cli/pull/560) by [@wkozyra95](https://github.com/wkozyra95))
- Support `--json` flag in build commands. ([#567](https://github.com/expo/eas-cli/pull/567) by [@wkozyra95](https://github.com/wkozyra95))
- Add link to https://expo.fyi/eas-build-archive in `eas build` output to make it easier to understand what is going on in the archive/upload phase of the build. ([#562](https://github.com/expo/eas-cli/pull/562) by [@brentvatne](https://github.com/brentvatne))
- Update QR code URL for Android internal distribution build and generate smaller QR code. ([#573](https://github.com/expo/eas-cli/pull/573) by [@axeldelafosse](https://github.com/axeldelafosse))

### 🐛 Bug fixes

- Fix `--sku` flag being ignored when running `eas submit -p ios`. ([#559](https://github.com/expo/eas-cli/pull/559) by [@barthap](https://github.com/barthap))
- Set correct distribution for simulator builds. ([#556](https://github.com/expo/eas-cli/pull/556) by [@wkozyra95](https://github.com/wkozyra95))

### 🧹 Chores

- Add warnings around common issues (`NODE_ENV=production`, git ignored `googleServicesFile`). ([#569](https://github.com/expo/eas-cli/pull/569) by [@wkozyra95](https://github.com/wkozyra95))

## [0.23.0](https://github.com/expo/eas-cli/releases/tag/v0.23.0) - 2021-08-05

### 🛠 Breaking changes

- Stop including deprecated storageBucket field when publishing. ([#547](https://github.com/expo/eas-cli/pull/547) by [@jkhales](https://github.com/jkhales))

### 🐛 Bug fixes

- Pass through metadata context to app version resolver. ([#550](https://github.com/expo/eas-cli/pull/550) by [@brentvatne](https://github.com/brentvatne))

## [0.22.4](https://github.com/expo/eas-cli/releases/tag/v0.22.4) - 2021-08-02

### 🐛 Bug fixes

- Fix build profile schema validation when `simulator` key is present for iOS. ([#546](https://github.com/expo/eas-cli/pull/546) by [@sallar](https://github.com/sallar))

## [0.22.2](https://github.com/expo/eas-cli/releases/tag/v0.22.2) - 2021-08-02

### 🛠 Breaking changes

- Introduce new format of eas.json (old eas.json will be migrated automatically). ([#537](https://github.com/expo/eas-cli/pull/537) by [@wkozyra95](https://github.com/wkozyra95))

### 🎉 New features

- Validate metro config for managed workflow projects. ([#534](https://github.com/expo/eas-cli/pull/534) by [@dsokal](https://github.com/dsokal))
- Add more filter params to `build:list`. ([#540](https://github.com/expo/eas-cli/pull/540) by [@dsokal](https://github.com/dsokal))
- Evaluate interpolated iOS version strings for metadata. ([#541](https://github.com/expo/eas-cli/pull/541) by [@dsokal](https://github.com/dsokal))

### 🐛 Bug fixes

- Validate metadata client side to print better errors. ([#542](https://github.com/expo/eas-cli/pull/542) by [@wkozyra95](https://github.com/wkozyra95))
- Fix `new` build status when building both paltforms. ([#543](https://github.com/expo/eas-cli/pull/543) by [@wkozyra95](https://github.com/wkozyra95))
- Fix link to build details page where previously we used `project.name` instead of `project.slug` - leave out project segment entirely and depend on redirect. ([#554](https://github.com/expo/eas-cli/pull/554) by [@brentvatne](https://github.com/brentvatne))

## [0.22.1](https://github.com/expo/eas-cli/releases/tag/v0.22.1) - 2021-07-28

### 🎉 New features

- Include the file extension for update's assets in the manifest fragment. ([#532](https://github.com/expo/eas-cli/pull/535) by [@jkhales](https://github.com/jkhales))
- Use env variables from `eas.json` when evaluating `app.config.js`. ([#532](https://github.com/expo/eas-cli/pull/532) by [@dsokal](https://github.com/dsokal))

### 🐛 Bug fixes

- Fix workflow detection when xcodeproj is an empty directory. ([#531](https://github.com/expo/eas-cli/pull/531) by [@wkozyra95](https://github.com/wkozyra95))
- Fix Android Keystore upload. ([#538](https://github.com/expo/eas-cli/pull/538) by [@quinlanj](https://github.com/quinlanj))

### 🧹 Chores

- Upgrade typescript to 4.3.5. ([#533](https://github.com/expo/eas-cli/pull/533) by [@dsokal](https://github.com/dsokal))

## [0.22.0](https://github.com/expo/eas-cli/releases/tag/v0.22.0) - 2021-07-23

### 🎉 New features

- Added support for automatically creating and linking iOS capability identifiers (Apple Pay, iCloud Containers, App Groups). ([#524](https://github.com/expo/eas-cli/pull/524) by [@EvanBacon](https://github.com/EvanBacon))
- Add `secret:create --force` command to overwrite existing secrets. ([#513](https://github.com/expo/eas-cli/pull/513) by [@bycedric](https://github.com/bycedric))
- Fall back to APK when building for internal distribution. ([#527](https://github.com/expo/eas-cli/pull/527) by [@dsokal](https://github.com/dsokal))
- Add `iosEnterpriseProvisioning` to build metadata. ([#522](https://github.com/expo/eas-cli/pull/522) by [@dsokal](https://github.com/dsokal))
- Autodetect Google Services JSON key path in `eas submit -p android`. ([#520](https://github.com/expo/eas-cli/pull/297) by [@barthap](https://github.com/barthap))

### 🐛 Bug fixes

- Fix iOS capability syncing on build. ([#521](https://github.com/expo/eas-cli/pull/521) by [@EvanBacon](https://github.com/EvanBacon))
- Fix unhandled error when amplitude domains are blocked. ([#512](https://github.com/expo/eas-cli/pull/512) by [@wkozyra95](https://github.com/wkozyra95))
- Use default value for `appBuildVersion` in build metadata when building an Android managed project. ([#526](https://github.com/expo/eas-cli/pull/526) by [@dsokal](https://github.com/dsokal))

## [0.21.0](https://github.com/expo/eas-cli/releases/tag/v0.21.0) - 2021-07-12

### 🎉 New features

- Add `project:*` commands. ([#500](https://github.com/expo/eas-cli/pull/500) by [@jkhales](https://github.com/jkhales))
- Added support for iOS 15 capabilities: Communication Notifications, Time Sensitive Notifications, Group Activities, and Family Controls. ([#499](https://github.com/expo/eas-cli/pull/499) by [@EvanBacon](https://github.com/EvanBacon))
- Show more build metadata in `build:view` and `build:list`. ([#504](https://github.com/expo/eas-cli/pull/504) and [#508](https://github.com/expo/eas-cli/pull/508) by [@dsokal](https://github.com/dsokal))
- Add runtime version to build metadata. ([#493](https://github.com/expo/eas-cli/pull/493) by [@dsokal](https://github.com/dsokal))

## [0.20.0](https://github.com/expo/eas-cli/releases/tag/v0.20.0) - 2021-07-09

### 🛠 Breaking changes

- Unifify generic and managed workflow, deprecate `workflow` field. ([#497](https://github.com/expo/eas-cli/pull/497) by [@wkozyra95](https://github.com/wkozyra95))

### 🐛 Bug fixes

- Fix runtime version checks. ([#495](https://github.com/expo/eas-cli/pull/495) by [@dsokal](https://github.com/dsokal))
- Resolve `--android-package` correctly in `eas submit` command. ([#494](https://github.com/expo/eas-cli/pull/494) by [@wkozyra95](https://github.com/wkozyra95))

## [0.19.1](https://github.com/expo/eas-cli/releases/tag/v0.19.1) - 2021-07-02

### 🎉 New features

- Improve project workflow detection (fixes the case where the `android` and/or `ios` directories are git-ignored). ([#490](https://github.com/expo/eas-cli/pull/490) by [@dsokal](https://github.com/dsokal))
- Improve credentials workflow with project creation and current working directories ([#491](https://github.com/expo/eas-cli/pull/491) by [@quinlanj](https://github.com/quinlanj))

### 🐛 Bug fixes

- Better debugging experience ([#492](https://github.com/expo/eas-cli/pull/492) by [@quinlanj](https://github.com/quinlanj))

## [0.19.0](https://github.com/expo/eas-cli/releases/tag/v0.19.0) - 2021-07-01

### 🎉 New features

- Auto-suggest application id and bundle identifier when running `eas build:configure` for a managed project. ([#487](https://github.com/expo/eas-cli/pull/487) by [@dsokal](https://github.com/dsokal))
- Support configuring one platform at a time when running `eas build`. ([#483](https://github.com/expo/eas-cli/pull/483) by [@brentvatne](https://github.com/brentvatne))

## [0.18.3](https://github.com/expo/eas-cli/releases/tag/v0.18.3) - 2021-06-28

### 🎉 New features

- Support bundle identifiers that begin with `.`. ([#459](https://github.com/expo/eas-cli/pull/459) by [@EvanBacon](https://github.com/EvanBacon))
- Push Key setup integrated with ios build command ([#473](https://github.com/expo/eas-cli/pull/473) by [@quinlanj](https://github.com/quinlanj))

### 🐛 Bug fixes

- Fix android builds for PKCS12 keystores. ([#484](https://github.com/expo/eas-cli/pull/484) by [@quinlanj](https://github.com/quinlanj))

## [0.18.2](https://github.com/expo/eas-cli/releases/tag/v0.18.2) - 2021-06-25

### 🎉 New features

- Change default iOS image for projects with Expo SDK <= 41 (SDK 41 won't build with Xcode 12.5). ([#479](https://github.com/expo/eas-cli/pull/479) by [@dsokal](https://github.com/dsokal))
- Make Apple team optional in appropriate cases. ([#468](https://github.com/expo/eas-cli/pull/468) by [@quinlanj](https://github.com/quinlanj))
- Show projects that depend on a push key. ([#472](https://github.com/expo/eas-cli/pull/472) by [@quinlanj](https://github.com/quinlanj))

### 🐛 Bug fixes

- Fix inverted conditional so we actually only prompt about commit when index is dirty. ([#481](https://github.com/expo/eas-cli/pull/481) by [@brentvatne](https://github.com/brentvatne))

## [0.18.1](https://github.com/expo/eas-cli/releases/tag/v0.18.1) - 2021-06-24

### 🎉 New features

- Add basic printing support for Apple App Specific Password. ([#474](https://github.com/expo/eas-cli/pull/474) by [@quinlanj](https://github.com/quinlanj))

### 🐛 Bug fixes

- Fix CLI UI getting blocked on credentials migration, leading to partially migrated state. ([#477](https://github.com/expo/eas-cli/pull/477) by [@brentvatne](https://github.com/brentvatne))

## [0.18.0](https://github.com/expo/eas-cli/releases/tag/v0.18.0) - 2021-06-24

### 🛠 Breaking changes

- Drop support for `experimental.npmToken` in credentials.json, EAS Secrets can be used instead. ([#444](https://github.com/expo/eas-cli/pull/444) by [@dsokal](https://github.com/dsokal))
- Remove `--allow-experimental` flag from `eas build:configure` as it has no effect now. ([#444](https://github.com/expo/eas-cli/pull/444) by [@dsokal](https://github.com/dsokal))

### 🎉 New features

- Make credentials manager work with multi-target iOS projects. ([#441](https://github.com/expo/eas-cli/pull/441) by [@dsokal](https://github.com/dsokal))
- Copy over credentials from Expo Classic to EAS. ([#445](https://github.com/expo/eas-cli/pull/445) by [@quinlanj](https://github.com/quinlanj))
- Add Big Sur image for iOS builds. ([#457](https://github.com/expo/eas-cli/pull/457) by [@wkozyra95](https://github.com/wkozyra95))
- New version of Android credentials manager. ([#460](https://github.com/expo/eas-cli/pull/460) by [@quinlanj](https://github.com/quinlanj))
- Add an internal distribution with dev client to `build:configure` defaults. ([#465](https://github.com/expo/eas-cli/pull/465) by [@fson](https://github.com/fson))
- Add `updates.channel` to build metadata. ([#461](https://github.com/expo/eas-cli/pull/461) by [@jkhales](https://github.com/jkhales))
- iOS push key setup and management now available in `eas-cli credentials`. ([#469](https://github.com/expo/eas-cli/pull/469) [#470](https://github.com/expo/eas-cli/pull/470) by [@quinlanj](https://github.com/quinlanj))
- Support new build status: `new`. ([#475](https://github.com/expo/eas-cli/pull/475) by [@dsokal](https://github.com/dsokal))

### 🧹 Chores

- Deprecate `--skip-credentials-check` flag because it doesn't do anything and is no longer needed. ([#442](https://github.com/expo/eas-cli/pull/442) by [@brentvatne](https://github.com/brentvatne))
- Move android credentials code to new Graphql API. ([#439](https://github.com/expo/eas-cli/pull/439) [#440](https://github.com/expo/eas-cli/pull/440) [#438](https://github.com/expo/eas-cli/pull/438) [#443](https://github.com/expo/eas-cli/pull/443) [#447](https://github.com/expo/eas-cli/pull/447) [#451](https://github.com/expo/eas-cli/pull/451) [#455](https://github.com/expo/eas-cli/pull/455) by [@quinlanj](https://github.com/quinlanj))
- Prepare Graphql infra to support iOS push keys. ([#456](https://github.com/expo/eas-cli/pull/456) by [@quinlanj](https://github.com/quinlanj))
- Improve credentials DX ([#448](https://github.com/expo/eas-cli/pull/448) [#449](https://github.com/expo/eas-cli/pull/449) by [@quinlanj](https://github.com/quinlanj))
- Add analytics on dev client builds. ([#454](https://github.com/expo/eas-cli/pull/454) by [@fson](https://github.com/fson))
- Support non-git projects. ([#462](https://github.com/expo/eas-cli/pull/462) by [@wkozyra95](https://github.com/wkozyra95))

## [0.17.0](https://github.com/expo/eas-cli/releases/tag/v0.17.0) - 2021-06-02

### 🐛 Bug fixes

- Fix bundle identifier resolution when native target is not provided. ([#434](https://github.com/expo/eas-cli/pull/434) by [@dsokal](https://github.com/dsokal))
- Fix git repo root path getter on Windows. ([#429](https://github.com/expo/eas-cli/pull/429) by [@brentvatne](https://github.com/brentvatne))
- Fix resolving Android application identifier. ([#431](https://github.com/expo/eas-cli/pull/431) by [@quinlanj](https://github.com/quinlanj))

### 🧹 Chores

- Android credentials setup now on Graphql API. ([#434](https://github.com/expo/eas-cli/pull/427) by [@quinlanj](https://github.com/quinlanj))

## [0.16.0](https://github.com/expo/eas-cli/releases/tag/v0.16.0) - 2021-05-26

### 🎉 New features

- Opt out of capability syncing with `EXPO_NO_CAPABILITY_SYNC=1`. ([#426](https://github.com/expo/eas-cli/pull/426) by [@brentvatne](https://github.com/brentvatne))
- Add more verbose logging around capability syncing to help debug reported issues. ([#426](https://github.com/expo/eas-cli/pull/426) by [@brentvatne](https://github.com/brentvatne))
- Add managed credentials support for multi-target iOS projects. ([#414](https://github.com/expo/eas-cli/pull/414) by [@dsokal](https://github.com/dsokal))

## [0.15.1](https://github.com/expo/eas-cli/releases/tag/v0.15.1) - 2021-05-25

### 🎉 New features

- Support auto capabilities in managed workflow using Expo config plugin introspection. ([#419](https://github.com/expo/eas-cli/pull/419) by [@EvanBacon](https://github.com/EvanBacon))

### 🐛 Bug fixes

- Fix sending `appBuildVersion` as part of the build metadata. ([#423](https://github.com/expo/eas-cli/pull/423) by [@dsokal](https://github.com/dsokal))

## [0.15.0](https://github.com/expo/eas-cli/releases/tag/v0.15.0) - 2021-05-20

### 🛠 Breaking changes

- `[EAS BUILD API]` Remove "Auto" option for `schemeBuildConfiguration` and make the old "Auto" behaviour the default. ([#394](https://github.com/expo/eas-cli/pull/394) by [@randomhajile](https://github.com/randomhajile))
- Remove `experimental.disableIosBundleIdentifierValidation` flag from eas.json. ([#407](https://github.com/expo/eas-cli/pull/407) by [@dsokal](https://github.com/dsokal))
- Deprecate `android.package` and `ios.bundleIdentifier` in app config for generic projects. EAS CLI depends on the values in native code now. ([#407](https://github.com/expo/eas-cli/pull/407) by [@dsokal](https://github.com/dsokal))
- Remove application id synchronization (`android.package` and `ios.bundleIdentifier`) between app.json and native code when running builds. ([#407](https://github.com/expo/eas-cli/pull/407) by [@dsokal](https://github.com/dsokal))

### 🎉 New features

- Auto sync associated domains capability before building. ([#384](https://github.com/expo/eas-cli/pull/384) by [@EvanBacon](https://github.com/EvanBacon))
- Add eas init command. [#402](https://github.com/expo/eas-cli/pull/402) by [@jkhales](https://github.com/jkhales))
- Allow for arbitrary string values in `schemeBuildConfiguration`. ([#394](https://github.com/expo/eas-cli/pull/394) by [@randomhajile](https://github.com/randomhajile))
- Allow for installing custom `expo-cli` version on EAS Build. ([#409](https://github.com/expo/eas-cli/pull/409) by [@randomhajile](https://github.com/randomhajile))
- Support PKCS kesytores for Android. ([#398](https://github.com/expo/eas-cli/pull/398) by [@wkozyra95](https://github.com/wkozyra95))
- Support empty passwords in Android and iOS keystores. ([#398](https://github.com/expo/eas-cli/pull/398) by [@wkozyra95](https://github.com/wkozyra95))
- Add more build metadata - `appBuildVersion`. ([#413](https://github.com/expo/eas-cli/pull/413) by [@dsokal](https://github.com/dsokal))

### 🐛 Bug fixes

- Fix failure when publishing without the platform flag. ([#415](https://github.com/expo/eas-cli/pull/415) by [@jkhales](https://github.com/jkhales))
- Pin versions in package.json. ([#399](https://github.com/expo/eas-cli/pull/399) by [@dsokal](https://github.com/dsokal))
- Revert [0ac2f](https://github.com/expo/eas-cli/commit/0ac2fb77a118df609381c4e350aa68609340c3cd) as the root cause of the issue has been fixed in [#399](https://github.com/expo/eas-cli/pull/399).
- Include development-client in valid buildType for internal distribution. ([#410](https://github.com/expo/eas-cli/pull/410) by [@brentvatne](https://github.com/brentvatne))

## [0.14.1](https://github.com/expo/eas-cli/releases/tag/v0.14.1) - 2021-05-11

### 🐛 Bug fixes

- Make the default urql requestPolicy 'network-only'. ([#397](https://github.com/expo/eas-cli/pull/397) by [@jkhales](https://github.com/jkhales))

## [0.14.0](https://github.com/expo/eas-cli/releases/tag/v0.14.0) - 2021-05-10

### 🛠 Breaking changes

- Make eas branch:publish work with expo-cli >= 4.4.3 ([#366](https://github.com/expo/eas-cli/pull/366) by [@jkhales](https://github.com/jkhales))
- Create asset keys without an extension. ([#366](https://github.com/expo/eas-cli/pull/366) by [@jkhales](https://github.com/jkhales))

### 🎉 New features

- Display platforms supported by an update group ([#391](https://github.com/expo/eas-cli/pull/391) by [@jkhales](https://github.com/jkhales))
- Add a --platform flag to branch:publish command ([#389](https://github.com/expo/eas-cli/pull/389) by [@jkhales](https://github.com/jkhales))
- Release new credentials manager. ([#363](https://github.com/expo/eas-cli/pull/363) by [@quinlanj](https://github.com/quinlanj))
- Add QR code to install internal distribution build on device. ([#371](https://github.com/expo/eas-cli/pull/371) by [@axeldelafosse](https://github.com/axeldelafosse))

### 🧹 Chores

- Cleanup unused code. ([#364](https://github.com/expo/eas-cli/pull/364), [#365](https://github.com/expo/eas-cli/pull/365) by [@quinlanj](https://github.com/quinlanj))
- Redesign UX in beta credentials manager. ([#360](https://github.com/expo/eas-cli/pull/360) by [@quinlanj](https://github.com/quinlanj))
- Port more options to the beta credentials manager. ([#352](https://github.com/expo/eas-cli/pull/352), [357](https://github.com/expo/eas-cli/pull/357), [361](https://github.com/expo/eas-cli/pull/361) by [@quinlanj](https://github.com/quinlanj))
- Add getBuildProfileNamesAsync helper to EasJsonReader. ([#351](https://github.com/expo/eas-cli/pull/351) by [@quinlanj](https://github.com/quinlanj))
- Increase build timeout to 1 hour. ([#370](https://github.com/expo/eas-cli/pull/370) by [@wkozyra95](https://github.com/wkozyra95))
- Remove check for pending builds. ([#373](https://github.com/expo/eas-cli/pull/373) by [@wkozyra95](https://github.com/wkozyra95))

## [0.13.0](https://github.com/expo/eas-cli/releases/tag/v0.13.0) - 2021-04-22

### 🎉 New features

- Implement offline distribution certificate validation when running a build in non-interactive mode. ([#344](https://github.com/expo/eas-cli/pull/344) by [@dsokal](https://github.com/dsokal))
- Add support for building internal distribution apps for Apple Enterprise Teams. ([#344](https://github.com/expo/eas-cli/pull/344) by [@dsokal](https://github.com/dsokal))

### 🐛 Bug fixes

- Display descriptive error message when API for EAS Build changes. ([#359](https://github.com/expo/eas-cli/pull/359) by [@wkozyra95](https://github.com/wkozyra95))

## [0.12.0](https://github.com/expo/eas-cli/releases/tag/v0.12.0) - 2021-04-22

### 🎉 New features

- Add the initiating user's username to the build metadata. ([#354](https://github.com/expo/eas-cli/pull/354) by [@dsokal](https://github.com/dsokal))
- Add `--clear-cache` flag for `eas build`. ([#355](https://github.com/expo/eas-cli/pull/355) by [@wkozyra95](https://github.com/wkozyra95))

### 🐛 Bug fixes

- Fix the bug where the account name was used as the username. ([#354](https://github.com/expo/eas-cli/pull/354) by [@dsokal](https://github.com/dsokal))

## [0.11.1](https://github.com/expo/eas-cli/releases/tag/v0.11.1) - 2021-04-20

### 🎉 New features

- Resolve ios distribution types. ([#348](https://github.com/expo/eas-cli/pull/348) by [@quinlanj](https://github.com/quinlanj))

### 🐛 Bug fixes

- Bump version of `@expo/apple-utils` to fix capabilities sync immediately after initial identifier registration. ([593c4](https://github.com/expo/eas-cli/commit/593c42f601396deba1751489343ec07b0a8876da) by [@brentvatne](https://github.com/brentvatne))

## [0.11.0](https://github.com/expo/eas-cli/releases/tag/v0.11.0) - 2021-04-20

### 🛠 Breaking changes

- `"credentialsSource": "auto"` is now deprecated. The option will use `"remote"` as the default value. ([#345](https://github.com/expo/eas-cli/pull/345) by [@dsokal](https://github.com/dsokal))

### 🎉 New features

- Add validation when setting up ad-hoc provisioning profile in non-interactive mode. ([#338](https://github.com/expo/eas-cli/pull/338) by [@dsokal](https://github.com/dsokal))
- Allow for registering devices when running an ad-hoc build for the first time. ([#340](https://github.com/expo/eas-cli/pull/340) by [@dsokal](https://github.com/dsokal))

### 🐛 Bug fixes

- Fix the bug where all Android managed builds produced AAB archives. The `buildType` property from `eas.json` is not ignored now. ([#349](https://github.com/expo/eas-cli/pull/349) by [@dsokal](https://github.com/dsokal))

## [0.10.0](https://github.com/expo/eas-cli/releases/tag/v0.10.0) - 2021-04-16

### 🛠 Breaking changes

- `secrets:<COMMAND>` is renamed to `secret:<COMMAND>` ([#315](https://github.com/expo/eas-cli/pull/315) by [@fiberjw](https://github.com/fiberjw))
- `secret:delete` now accepts `id` through a flag rather than an argument ([#315](https://github.com/expo/eas-cli/pull/315) by [@fiberjw](https://github.com/fiberjw))

### 🎉 New features

- Use special Expo SDK runtime version for managed projects ([#336](https://github.com/expo/eas-cli/pull/336)) by [@wschurman](https://github.com/wschurman))

### 🐛 Bug fixes

- Fix the behavior where the provisioning profile was invalidated after syncing bundle id capabilities. ([#334](https://github.com/expo/eas-cli/pull/334) by [@dsokal](https://github.com/dsokal))

### 🧹 Chores

- Change build credentials summary format. ([#321](https://github.com/expo/eas-cli/pull/321) by [@dsokal](https://github.com/dsokal))

## [0.9.1](https://github.com/expo/eas-cli/releases/tag/v0.9.1) - 2021-04-09

### 🐛 Bug fixes

- Fix provisioning profile validation to actually check status. ([#318](https://github.com/expo/eas-cli/pull/318) by [@quinlanj](https://github.com/quinlanj))

### 🧹 Chores

- Replace Credentials REST API calls with GraphQL counterparts, also improved DX. ([#293](https://github.com/expo/eas-cli/pull/293), [#299](https://github.com/expo/eas-cli/pull/299), [#301](https://github.com/expo/eas-cli/pull/301), [#317](https://github.com/expo/eas-cli/pull/317) by [@quinlanj](https://github.com/quinlanj))

## [0.9.0](https://github.com/expo/eas-cli/releases/tag/v0.9.0) - 2021-04-09

### 🎉 New features

- Retry graphQL call on network or transient server errors. ([#320](https://github.com/expo/eas-cli/pull/320) by [@jkhales](https://github.com/jkhales))
- Display more friendly error messages when `eas submit` fails. ([#311](https://github.com/expo/eas-cli/pull/297) by [@barthap](https://github.com/barthap))
- Add support for managing webhooks (new commands: `webhook:create`, `webhook:view`, `webhook:list`, `webhook:update`, and `webhook:delete`). ([#314](https://github.com/expo/eas-cli/pull/314) by [@dsokal](https://github.com/dsokal))
- Support for local builds [experimental]. ([#305](https://github.com/expo/eas-cli/pull/305) by [@wkozyra95](https://github.com/wkozyra95))

### 🐛 Bug fixes

- Fix the issue where the first iOS build fails for a project without `ios.bundleIdentifier` set in `app.json`. ([#319](https://github.com/expo/eas-cli/pull/319) by [@dsokal](https://github.com/dsokal))
- Bump @expo/config-plugins to fix `eas build:configure` on Windows. ([d0f3e](https://github.com/expo/eas-cli/commit/d0f3e387e7f31dbce4c3b93b8d083c7d20d9e30d) by [@brentvatne](https://github.com/brentvatne))
- Replace REST API calls with GraphQL counterparts. ([#333](https://github.com/expo/eas-cli/pull/333) by [@barthap](https://github.com/barthap))

## [0.8.1](https://github.com/expo/eas-cli/releases/tag/v0.8.1) - 2021-04-06

### 🐛 Bug fixes

- Fix the issue where the build status never got updated when running `eas build`. ([#310](https://github.com/expo/eas-cli/pull/310) by [@dsokal](https://github.com/dsokal))

## [0.8.0](https://github.com/expo/eas-cli/releases/tag/v0.8.0) - 2021-04-06

### 🛠 Breaking changes

- Change the way of disabling cache - add `cache.disabled` field. ([#295](https://github.com/expo/eas-cli/pull/295) by [@dsokal](https://github.com/dsokal))
- `secrets:create` now uses flags rather than positional arguments ([#300](https://github.com/expo/eas-cli/pull/300) by [@fiberjw](https://github.com/fiberjw))
- `secrets:create`'s `target` arg is now called `scope` ([#300](https://github.com/expo/eas-cli/pull/300) by [@fiberjw](https://github.com/fiberjw))
- `secrets:list`'s `target` property is now called `scope` ([#300](https://github.com/expo/eas-cli/pull/300) by [@fiberjw](https://github.com/fiberjw))
- `secrets:delete`'s `ID` arg is now optional ([#309](https://github.com/expo/eas-cli/pull/309) by [@fiberjw](https://github.com/fiberjw))
- `secrets:delete`'s now allows users to choose secrets from a list ([#309](https://github.com/expo/eas-cli/pull/309) by [@fiberjw](https://github.com/fiberjw))

### 🎉 New features

- `build:view` and `build:list` now showing the distribution type (store / internal) and release channel. ([#284](https://github.com/expo/eas-cli/pull/284) by [@vthibault](https://github.com/vthibault))
- Add analytics to EAS Build. ([#162](https://github.com/expo/eas-cli/pull/162) by [@wkozyra95](https://github.com/wkozyra95))
- Improve tar archive support in EAS Submit. ([#297](https://github.com/expo/eas-cli/pull/297) by [@barthap](https://github.com/barthap))

### 🐛 Bug fixes

- Fix environment secret creation prompt. ([#298](https://github.com/expo/eas-cli/pull/298) by [@fiberjw](https://github.com/fiberjw))

### 🧹 Chores

- Replace REST API calls with GraphQL counterparts. ([#286](https://github.com/expo/eas-cli/pull/286), [#288](https://github.com/expo/eas-cli/pull/288), [#303](https://github.com/expo/eas-cli/pull/303), [#306](https://github.com/expo/eas-cli/pull/306), [#307](https://github.com/expo/eas-cli/pull/307) by [@dsokal](https://github.com/dsokal))

## [0.7.0](https://github.com/expo/eas-cli/releases/tag/v0.7.0) - 2021-03-22

### 🎉 New features

- Print common error messages when builds fail. ([#272](https://github.com/expo/eas-cli/pull/272) by [@dsokal](https://github.com/dsokal))
- Commit automatically if `EAS_BUILD_AUTOCOMMIT` is set. ([#271](https://github.com/expo/eas-cli/pull/271) by [@wkozyra95](https://github.com/wkozyra95))
- Allow for installing custom `bundler` version on EAS Build. ([#277](https://github.com/expo/eas-cli/pull/277) by [@dsokal](https://github.com/dsokal))
- Add support for managing environment secrets. ([#275](https://github.com/expo/eas-cli/pull/275) by [@fiberjw](https://github.com/fiberjw))

### 🐛 Bug fixes

- Fix `eas submit` local archive prompt for `.aab` files when submitting for iOS. ([#273](https://github.com/expo/eas-cli/pull/273) by [@barthap](https://github.com/barthap))
- Verify whether "name" field in app.json contains any alphanumeric characters. ([#280](https://github.com/expo/eas-cli/pull/280) by [@wkozyra95](https://github.com/wkozyra95))
- Detect dependency cycles in eas.json build profiles. ([#283](https://github.com/expo/eas-cli/pull/283) by [@wkozyra95](https://github.com/wkozyra95))

## [0.6.0](https://github.com/expo/eas-cli/releases/tag/v0.6.0) - 2021-03-09

### 🛠 Breaking changes

- Generic iOS projects: build release builds by default. ([#266](https://github.com/expo/eas-cli/pull/266) by [@dsokal](https://github.com/dsokal))

### 🎉 New features

- Log the size of the archived project when uploading. ([#264](https://github.com/expo/eas-cli/pull/264) by [@wkozyra95](https://github.com/wkozyra95))
- Add more build metadata (release channel, build profile name, git commit hash). ([#265](https://github.com/expo/eas-cli/pull/265) by [@dsokal](https://github.com/dsokal))
- Display App Store link after successful submission. ([#144](https://github.com/expo/eas-cli/pull/144) by [@barthap](https://github.com/barthap))
- Add `experimental.disableIosBundleIdentifierValidation` flag to eas.json. ([#263](https://github.com/expo/eas-cli/pull/263) by [@wkozyra95](https://github.com/wkozyra95))
- Support internal distribution in non-interactive builds. ([#269](https://github.com/expo/eas-cli/pull/269) by [@dsokal](https://github.com/dsokal))

### 🐛 Bug fixes

- Print Apple Team ID in the output of `device:list` when the team name is unknown. ([#268](https://github.com/expo/eas-cli/pull/268) by [@wkozyra95](https://github.com/wkozyra95))

## [0.5.0](https://github.com/expo/eas-cli/releases/tag/v0.5.0) - 2021-03-02

### 🎉 New features

- Add support for build cache. ([#247](https://github.com/expo/eas-cli/pull/247) by [@wkozyra95](https://github.com/wkozyra95))
- Enable internal distribution support for self-managed credentials. ([#256](https://github.com/expo/eas-cli/pull/256) by [@dsokal](https://github.com/dsokal))

### 🐛 Bug fixes

- Make sure all files are committed before build. ([#251](https://github.com/expo/eas-cli/pull/251) by [@wkozyra95](https://github.com/wkozyra95))
- Fix `eas submit` support for tar.gz files. ([#257](https://github.com/expo/eas-cli/pull/257)) by [@wkozyra95](https://github.com/wkozyra95))
- Show untracked files when checking `git status`. ([#259](https://github.com/expo/eas-cli/pull/259) by [@wkozyra95](https://github.com/wkozyra95))

### 🧹 Chores

- Upgrade `@expo/eas-build-job` from `0.2.12` to `0.2.13`. ([#245](https://github.com/expo/eas-cli/pull/245) by [@dsokal](https://github.com/dsokal))

## [0.4.3](https://github.com/expo/eas-cli/releases/tag/v0.4.3) - 2021-02-23

### 🎉 New features

- Add support for iOS simulator builds. ([#240](https://github.com/expo/eas-cli/pull/240) by [@dsokal](https://github.com/dsokal))

### 🐛 Bug fixes

- Use fixed version of `@expo/eas-json`. ([#243](https://github.com/expo/eas-cli/pull/243) by [@wkozyra95](https://github.com/wkozyra95))

## [0.4.2](https://github.com/expo/eas-cli/releases/tag/v0.4.2) - 2021-02-18

### 🐛 Bug fixes

- Fix detecting application target (iOS builds). ([#238](https://github.com/expo/eas-cli/pull/238) by [@dsokal](https://github.com/dsokal))

## [0.4.1](https://github.com/expo/eas-cli/releases/tag/v0.4.1) - 2021-02-16

### 🐛 Bug fixes

- Fix `"buildType" is not allowed` error. ([#595bf](https://github.com/expo/eas-cli/commit/595bfecf1cbff0f76e7fd2049fe16f6f38bbe150) by [@wkozyra95](https://github.com/wkozyra95))

## [0.4.0](https://github.com/expo/eas-cli/releases/tag/v0.4.0) - 2021-02-16

### 🎉 New features

- Add build:cancel command. ([#219](https://github.com/expo/eas-cli/pull/219) by [@wkozyra95](https://github.com/wkozyra95))
- Implement version auto increment for iOS builds. ([#231](https://github.com/expo/eas-cli/pull/231) by [@dsokal](https://github.com/dsokal))
- Add support for builder environment customizations. ([#230](https://github.com/expo/eas-cli/pull/230) by [@wkozyra95](https://github.com/wkozyra95))
- Add `schemeBuildConfiguration` option for generic iOS builds. ([#234](https://github.com/expo/eas-cli/pull/234) by [@dsokal](https://github.com/dsokal))

### 🐛 Bug fixes

- Fix `--no-wait` flag for `eas build`. ([#226](https://github.com/expo/eas-cli/pull/226) by [@paul-ridgway](https://github.com/paul-ridgway))
- Fix running builds from project subdirectories. ([#229](https://github.com/expo/eas-cli/pull/229) by [@wkozyra95](https://github.com/wkozyra95))<|MERGE_RESOLUTION|>--- conflicted
+++ resolved
@@ -9,11 +9,8 @@
 ### 🎉 New features
 
 - Add ASC Api Key generation workflow. ([#718](https://github.com/expo/eas-cli/pull/718) by [@quinlanj](https://github.com/quinlanj))
-<<<<<<< HEAD
 - Add support for removal of App Store Connect Api Keys. ([#721](https://github.com/expo/eas-cli/pull/721) by [@quinlanj](https://github.com/quinlanj))
-=======
 - Allow users to assign an ASC Api Key to their project. ([#719](https://github.com/expo/eas-cli/pull/719) by [@quinlanj](https://github.com/quinlanj))
->>>>>>> 0b9a5621
 
 ### 🐛 Bug fixes
 
