--- conflicted
+++ resolved
@@ -8,7 +8,6 @@
 
 ### 🎉 New features
 
-<<<<<<< HEAD
 - Integrate credentials service with Android submissions. ([#664](https://github.com/expo/eas-cli/pull/664) by [@quinlanj](https://github.com/quinlanj))
 - Make "production" the default profile for building and submitting. ([#677](https://github.com/expo/eas-cli/pull/677)) by [@jonsamp](https://github.com/jonsamp)
   - Previously, the default profile when running `eas build` or `eas submit` was "release". We're changing it to a more recognizable name that is consistent with our docs, which is now "production". You can always specify a profile manually with the `--profile` flag. For this major version, if you do not have a profile named "production", and still have a profile named "release", we will fall back to the "release" profile as the default, however you'll see a warning as we're going to remove that behavior in the next major release of EAS CLI.
@@ -23,9 +22,8 @@
     }
   }
   ```
-=======
 - Add App Store Connect Api Key support to iOS submissions. ([#678](https://github.com/expo/eas-cli/pull/678) by [@quinlanj](https://github.com/quinlanj))
->>>>>>> a4107a86
+
 
 ### 🐛 Bug fixes
 
