--- conflicted
+++ resolved
@@ -10,12 +10,8 @@
 
 ### 🐛 Bug fixes
 
-<<<<<<< HEAD
-- Fix dynamic config update warning. ([#1322](https://github.com/expo/eas-cli/pull/1322) by [@wschurman](https://github.com/wschurman))
 - Fix viewing branch list when a branch has no associated platforms
 
-=======
->>>>>>> 1969eea8
 ### 🧹 Chores
 
 ## [2.0.0](https://github.com/expo/eas-cli/releases/tag/v2.0.0) - 2022-09-01
