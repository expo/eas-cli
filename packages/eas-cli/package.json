--- conflicted
+++ resolved
@@ -14,11 +14,7 @@
     "@expo/config-plugins": "7.2.4",
     "@expo/config-types": "49.0.0",
     "@expo/eas-build-job": "1.0.46",
-<<<<<<< HEAD
-    "@expo/eas-json": "5.3.1",
-=======
     "@expo/eas-json": "5.5.0",
->>>>>>> 335fb1f5
     "@expo/json-file": "8.2.37",
     "@expo/multipart-body-parser": "1.1.0",
     "@expo/osascript": "2.0.33",
