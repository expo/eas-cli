{
  "name": "eas-cli",
  "description": "EAS command line tool",
  "version": "0.1.0-alpha.4",
  "author": "Expo <support@expo.io>",
  "bin": {
    "eas": "./bin/run"
  },
  "bugs": "https://github.com/expo/eas-cli/issues",
  "dependencies": {
    "@eas/config": "^0.1.0-alpha.4",
    "@expo/apple-utils": "0.0.0-alpha.5",
    "@expo/config": "^3.3.12",
    "@expo/eas-build-job": "0.1.2",
    "@expo/json-file": "^8.2.24",
    "@expo/plist": "^0.0.10",
    "@expo/results": "^1.0.0",
    "@expo/spawn-async": "^1.5.0",
    "@oclif/command": "^1",
    "@oclif/config": "^1",
    "@oclif/plugin-help": "^3",
    "@urql/core": "^1.13.0",
    "chalk": "^4.1.0",
    "cli-table3": "^0.6.0",
    "dateformat": "^3.0.3",
    "env-paths": "^2.2.0",
    "figures": "^3.2.0",
    "form-data": "^3.0.0",
    "fs-extra": "^9.0.1",
    "getenv": "^1.0.0",
    "got": "^11.5.2",
    "graphql-tag": "^2.11.0",
    "indent-string": "^4.0.0",
    "keychain": "^1.3.0",
    "lodash": "^4.17.20",
    "md5-file": "^5.0.0",
    "minimatch": "^3.0.4",
    "node-fetch": "^2.6.1",
    "node-forge": "^0.10.0",
    "nullthrows": "^1.1.1",
    "ora": "^5.1.0",
    "pkg-dir": "^4.2.0",
    "progress": "^2.0.3",
    "prompts": "^2.3.2",
    "qrcode-terminal": "^0.12.0",
    "strip-ansi": "^6.0.0",
    "tar": "^6.0.5",
    "tslib": "^1",
    "untildify": "^4.0.0",
    "uuid": "^8.3.0",
    "wordwrap": "^1.0.0"
  },
  "devDependencies": {
    "@babel/core": "^7.11.6",
    "@babel/preset-env": "^7.11.5",
    "@babel/preset-typescript": "^7.10.4",
    "@expo/babel-preset-cli": "^0.2.17",
    "@graphql-codegen/cli": "^1.19.2",
    "@graphql-codegen/typescript": "^1.17.11",
    "@graphql-codegen/typescript-operations": "^1.17.10",
    "@types/color-string": "^1.5.0",
    "@types/dateformat": "^3.0.1",
    "@types/form-data": "^2.5.0",
    "@types/fs-extra": "^9.0.1",
    "@types/getenv": "^1.0.0",
    "@types/lodash": "^4.14.161",
    "@types/node": "^12",
    "@types/node-fetch": "^2.5.7",
    "@types/node-forge": "^0.9.5",
    "@types/progress": "^2.0.3",
    "@types/prompts": "^2.0.9",
    "@types/tar": "^4.0.3",
    "@types/tough-cookie": "^4.0.0",
    "@types/uuid": "^8.3.0",
    "@types/wordwrap": "^1.0.0",
    "@vercel/ncc": "^0.23.0",
    "axios": "^0.21.0",
    "babel-jest": "^26.3.0",
    "graphql": "^15.3.0",
    "memfs": "^3.2.0",
    "tempy": "^0.7.0",
    "ts-node": "^8",
    "typescript": "^3.9.7",
    "wonka": "^4.0.14"
  },
  "optionalDependencies": {
<<<<<<< HEAD
    "@expo/traveling-fastlane-darwin": "1.15.2",
    "@expo/traveling-fastlane-linux": "1.15.2"
=======
    "@expo/traveling-fastlane-darwin": "1.15.3",
    "@expo/traveling-fastlane-linux": "1.15.3"
>>>>>>> 1ebf16cf
  },
  "engines": {
    "node": ">=8.0.0"
  },
  "files": [
    "/bin",
    "/build",
    "/oclif.manifest.json"
  ],
  "homepage": "https://github.com/expo/eas-cli",
  "keywords": [
    "expo",
    "eas",
    "cli"
  ],
  "license": "MIT",
  "main": "build/index.js",
  "oclif": {
    "bin": "eas",
    "commands": "./build/commands",
    "plugins": [
      "@oclif/plugin-help"
    ],
    "helpClass": "./build/help",
    "topics": {
      "build": {
        "description": "build app binaries"
      },
      "release": {
        "description": "manage update releases"
      },
      "update": {
        "description": "manage individual updates"
      },
      "webhook": {
        "description": "manage webhooks"
      }
    },
    "update": {
      "node": {
        "version": "12.13.0"
      },
      "s3": {
        "templates": {
          "target": {
            "unversioned": "<%- bin %>-<%- platform %>-<%- arch %><%- ext %>",
            "versioned": "<%- bin %>-<%- platform %>-<%- arch %><%- ext %>"
          }
        }
      }
    }
  },
  "repository": "expo/eas-cli",
  "scripts": {
    "postpack": "rm -f oclif.manifest.json",
    "prepack": "rm -rf build && yarn build && oclif-dev manifest && oclif-dev readme",
    "build": "tsc",
    "test": "jest",
    "version": "oclif-dev readme && git add README.md",
    "generate-graphql-code": "graphql-codegen --config graphql-codegen.yml"
  },
  "types": "build/index.d.ts"
}<|MERGE_RESOLUTION|>--- conflicted
+++ resolved
@@ -84,13 +84,8 @@
     "wonka": "^4.0.14"
   },
   "optionalDependencies": {
-<<<<<<< HEAD
-    "@expo/traveling-fastlane-darwin": "1.15.2",
-    "@expo/traveling-fastlane-linux": "1.15.2"
-=======
     "@expo/traveling-fastlane-darwin": "1.15.3",
     "@expo/traveling-fastlane-linux": "1.15.3"
->>>>>>> 1ebf16cf
   },
   "engines": {
     "node": ">=8.0.0"
