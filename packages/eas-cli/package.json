--- conflicted
+++ resolved
@@ -50,11 +50,6 @@
     "@babel/preset-env": "^7.11.5",
     "@babel/preset-typescript": "^7.10.4",
     "@expo/babel-preset-cli": "^0.2.17",
-<<<<<<< HEAD
-=======
-    "@expo/oclif-dev-cli": "1.23.0-expo",
-    "@types/color-string": "^1.5.0",
->>>>>>> 20a3324a
     "@types/dateformat": "^3.0.1",
     "@types/form-data": "^2.5.0",
     "@types/fs-extra": "^9.0.1",
@@ -116,12 +111,9 @@
   },
   "repository": "expo/eas-cli",
   "scripts": {
-<<<<<<< HEAD
-=======
     "postpack": "rm -f oclif.manifest.json",
     "prepack": "rm -rf build && tsc -b && oclif-dev manifest && oclif-dev readme",
     "build": "tsc",
->>>>>>> 20a3324a
     "test": "jest",
     "version": "oclif-dev readme && git add README.md"
   },
