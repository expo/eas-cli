{
  "name": "eas-cli",
  "description": "EAS command line tool",
  "version": "0.0.0",
  "author": "Expo <support@expo.io>",
  "bin": {
    "eas": "./bin/run"
  },
  "bugs": "https://github.com/expo/eas-cli/issues",
  "dependencies": {
    "@eas/config": "0.0.1",
    "@expo/config": "^3.3.9",
    "@expo/json-file": "^8.2.24",
    "@expo/plist": "^0.0.10",
    "@expo/results": "^1.0.0",
    "@expo/spawn-async": "^1.5.0",
    "@oclif/command": "^1",
    "@oclif/config": "^1",
    "@oclif/plugin-help": "^3",
    "@urql/core": "^1.13.0",
    "chalk": "^4.1.0",
    "cli-table3": "^0.6.0",
    "dateformat": "^3.0.3",
    "env-paths": "^2.2.0",
    "form-data": "^3.0.0",
    "fs-extra": "^9.0.1",
    "got": "^11.5.2",
    "graphql-tag": "^2.11.0",
    "indent-string": "^4.0.0",
    "keychain": "^1.3.0",
    "lodash": "^4.17.20",
    "md5-file": "^5.0.0",
    "minimatch": "^3.0.4",
    "node-fetch": "^2.6.1",
    "node-forge": "^0.10.0",
    "ora": "^5.1.0",
    "pkg-dir": "^4.2.0",
    "progress": "^2.0.3",
    "prompts": "^2.3.2",
<<<<<<< HEAD
    "tar": "^6.0.5",
=======
    "qrcode-terminal": "^0.12.0",
>>>>>>> 56fb45f2
    "tslib": "^1",
    "untildify": "^4.0.0",
    "uuid": "^8.3.0",
    "validator": "^13.1.17",
    "wordwrap": "^1.0.0"
  },
  "devDependencies": {
    "@babel/core": "^7.11.6",
    "@babel/preset-env": "^7.11.5",
    "@babel/preset-typescript": "^7.10.4",
    "@expo/babel-preset-cli": "^0.2.17",
    "@expo/oclif-dev-cli": "1.23.0-expo",
    "@types/dateformat": "^3.0.1",
    "@types/form-data": "^2.5.0",
    "@types/fs-extra": "^9.0.1",
    "@types/lodash": "^4.14.161",
    "@types/node": "^12",
    "@types/node-fetch": "^2.5.7",
    "@types/node-forge": "^0.9.5",
    "@types/progress": "^2.0.3",
    "@types/prompts": "^2.0.8",
    "@types/tar": "^4.0.3",
    "@types/uuid": "^8.3.0",
    "@types/validator": "^13.1.0",
    "@types/wordwrap": "^1.0.0",
    "@vercel/ncc": "^0.23.0",
    "babel-jest": "^26.3.0",
    "graphql": "^15.3.0",
    "memfs": "^3.2.0",
    "tempy": "^0.7.0",
    "ts-node": "^8",
    "typescript": "^3.9.7",
    "wonka": "^4.0.14"
  },
  "optionalDependencies": {
    "@expo/traveling-fastlane-darwin": "1.15.1",
    "@expo/traveling-fastlane-linux": "1.15.1"
  },
  "engines": {
    "node": ">=8.0.0"
  },
  "files": [
    "/bin",
    "/build",
    "/oclif.manifest.json"
  ],
  "homepage": "https://github.com/expo/eas-cli",
  "keywords": [
    "expo",
    "eas",
    "cli"
  ],
  "license": "MIT",
  "main": "build/index.js",
  "oclif": {
    "bin": "eas",
    "commands": "./build/commands",
    "plugins": [
      "@oclif/plugin-help"
    ],
    "topics": {
      "build": {
        "description": "build app binaries"
      },
      "update": {
        "description": "roll out changes"
      },
      "webhook": {
        "description": "manage webhooks"
      }
    }
  },
  "repository": "expo/eas-cli",
  "scripts": {
    "postpack": "rm -f oclif.manifest.json",
    "prepack": "rm -rf build && tsc -b && oclif-dev manifest && oclif-dev readme",
    "test": "jest",
    "version": "oclif-dev readme && git add README.md"
  },
  "types": "build/index.d.ts"
}<|MERGE_RESOLUTION|>--- conflicted
+++ resolved
@@ -37,11 +37,8 @@
     "pkg-dir": "^4.2.0",
     "progress": "^2.0.3",
     "prompts": "^2.3.2",
-<<<<<<< HEAD
+    "qrcode-terminal": "^0.12.0",
     "tar": "^6.0.5",
-=======
-    "qrcode-terminal": "^0.12.0",
->>>>>>> 56fb45f2
     "tslib": "^1",
     "untildify": "^4.0.0",
     "uuid": "^8.3.0",
