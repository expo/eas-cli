--- conflicted
+++ resolved
@@ -13,13 +13,8 @@
     "@expo/config": "8.1.2",
     "@expo/config-plugins": "7.2.4",
     "@expo/config-types": "49.0.0",
-<<<<<<< HEAD
-    "@expo/eas-build-job": "1.0.45",
-    "@expo/eas-json": "5.3.0",
-=======
-    "@expo/eas-build-job": "1.0.43",
+    "@expo/eas-build-job": "1.0.46",
     "@expo/eas-json": "5.3.1",
->>>>>>> 0fba735f
     "@expo/json-file": "8.2.37",
     "@expo/multipart-body-parser": "1.1.0",
     "@expo/osascript": "2.0.33",
