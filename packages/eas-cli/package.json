--- conflicted
+++ resolved
@@ -8,15 +8,9 @@
   },
   "bugs": "https://github.com/expo/eas-cli/issues",
   "dependencies": {
-<<<<<<< HEAD
     "@eas/config": "^0.1.0-alpha.0",
-    "@expo/config": "^3.3.9",
-    "@expo/eas-build-job": "^0.1.1",
-=======
-    "@eas/config": "0.0.1",
     "@expo/config": "^3.3.12",
     "@expo/eas-build-job": "0.1.1",
->>>>>>> 20a3324a
     "@expo/json-file": "^8.2.24",
     "@expo/plist": "^0.0.10",
     "@expo/results": "^1.0.0",
