{
  "name": "eas-cli",
  "description": "EAS command line tool",
  "version": "0.1.0-alpha.16",
  "author": "Expo <support@expo.io>",
  "bin": {
    "eas": "./bin/run"
  },
  "bugs": "https://github.com/expo/eas-cli/issues",
  "dependencies": {
<<<<<<< HEAD
    "@expo/apple-utils": "0.0.0-alpha.15",
    "@expo/config": "~3.3.16",
    "@expo/config-plugins": "~1.0.1",
=======
    "@expo/apple-utils": "0.0.0-alpha.11",
    "@expo/config": "~3.3.19",
    "@expo/config-plugins": "~1.0.9",
>>>>>>> c49f6cce
    "@expo/eas-build-job": "0.1.3",
    "@expo/eas-json": "^0.1.0-alpha.13",
    "@expo/json-file": "^8.2.24",
    "@expo/plist": "^0.0.10",
    "@expo/results": "^1.0.0",
    "@expo/spawn-async": "^1.5.0",
    "@oclif/command": "^1",
    "@oclif/config": "^1",
    "@oclif/plugin-help": "^3",
    "@urql/core": "^1.13.0",
    "chalk": "^4.1.0",
    "cli-table3": "^0.6.0",
    "dateformat": "^3.0.3",
    "env-paths": "^2.2.0",
    "figures": "^3.2.0",
    "form-data": "^3.0.0",
    "fs-extra": "^9.0.1",
    "getenv": "^1.0.0",
    "got": "^11.5.2",
    "graphql": "^15.3.0",
    "graphql-tag": "^2.11.0",
    "indent-string": "^4.0.0",
    "keychain": "^1.3.0",
    "lodash": "^4.17.20",
    "md5-file": "^5.0.0",
    "minimatch": "^3.0.4",
    "node-fetch": "^2.6.1",
    "node-forge": "^0.10.0",
    "nullthrows": "^1.1.1",
    "ora": "^5.1.0",
    "pkg-dir": "^4.2.0",
    "progress": "^2.0.3",
    "prompts": "^2.3.2",
    "qrcode-terminal": "^0.12.0",
    "strip-ansi": "^6.0.0",
    "tar": "^6.0.5",
    "tslib": "^1",
    "untildify": "^4.0.0",
    "uuid": "^8.3.0",
    "wordwrap": "^1.0.0"
  },
  "devDependencies": {
    "@babel/core": "^7.11.6",
    "@babel/preset-env": "^7.11.5",
    "@babel/preset-typescript": "^7.10.4",
    "@expo/babel-preset-cli": "^0.2.17",
    "@graphql-codegen/cli": "^1.19.2",
    "@graphql-codegen/typescript": "^1.17.11",
    "@graphql-codegen/typescript-operations": "^1.17.10",
    "@types/color-string": "^1.5.0",
    "@types/dateformat": "^3.0.1",
    "@types/form-data": "^2.5.0",
    "@types/fs-extra": "^9.0.1",
    "@types/getenv": "^1.0.0",
    "@types/lodash": "^4.14.161",
    "@types/node": "^12",
    "@types/node-fetch": "^2.5.7",
    "@types/node-forge": "^0.9.5",
    "@types/progress": "^2.0.3",
    "@types/prompts": "^2.0.9",
    "@types/tar": "^4.0.3",
    "@types/tough-cookie": "^4.0.0",
    "@types/uuid": "^8.3.0",
    "@types/wordwrap": "^1.0.0",
    "@vercel/ncc": "^0.23.0",
    "axios": "^0.21.0",
    "babel-jest": "^26.3.0",
    "memfs": "^3.2.0",
    "tempy": "^0.7.0",
    "ts-node": "^8",
    "typescript": "^3.9.7",
    "wonka": "^4.0.14"
  },
  "engines": {
    "node": ">=8.0.0"
  },
  "files": [
    "/bin",
    "/build",
    "/oclif.manifest.json"
  ],
  "homepage": "https://github.com/expo/eas-cli",
  "keywords": [
    "expo",
    "eas",
    "cli"
  ],
  "license": "MIT",
  "main": "build/index.js",
  "oclif": {
    "bin": "eas",
    "commands": "./build/commands",
    "plugins": [
      "@oclif/plugin-help"
    ],
    "helpClass": "./build/help",
    "topics": {
      "build": {
        "description": "build app binaries"
      },
      "release": {
        "description": "manage update releases"
      },
      "update": {
        "description": "manage individual updates"
      },
      "webhook": {
        "description": "manage webhooks"
      }
    },
    "update": {
      "node": {
        "version": "12.13.0"
      },
      "s3": {
        "templates": {
          "target": {
            "unversioned": "<%- bin %>-<%- platform %>-<%- arch %><%- ext %>",
            "versioned": "<%- bin %>-<%- platform %>-<%- arch %><%- ext %>"
          }
        }
      }
    }
  },
  "repository": "expo/eas-cli",
  "scripts": {
    "postpack": "rm -f oclif.manifest.json",
    "prepack": "rm -rf build && yarn build && yarn oclif-dev manifest && yarn oclif-dev readme",
    "build": "tsc",
    "test": "jest",
    "version": "yarn oclif-dev readme && git add README.md",
    "generate-graphql-code": "graphql-codegen --config graphql-codegen.yml"
  },
  "types": "build/index.d.ts"
}<|MERGE_RESOLUTION|>--- conflicted
+++ resolved
@@ -8,15 +8,9 @@
   },
   "bugs": "https://github.com/expo/eas-cli/issues",
   "dependencies": {
-<<<<<<< HEAD
-    "@expo/apple-utils": "0.0.0-alpha.15",
-    "@expo/config": "~3.3.16",
-    "@expo/config-plugins": "~1.0.1",
-=======
-    "@expo/apple-utils": "0.0.0-alpha.11",
+    "@expo/apple-utils": "0.0.0-alpha.16",
     "@expo/config": "~3.3.19",
     "@expo/config-plugins": "~1.0.9",
->>>>>>> c49f6cce
     "@expo/eas-build-job": "0.1.3",
     "@expo/eas-json": "^0.1.0-alpha.13",
     "@expo/json-file": "^8.2.24",
