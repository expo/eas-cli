--- conflicted
+++ resolved
@@ -8,17 +8,10 @@
   },
   "bugs": "https://github.com/expo/eas-cli/issues",
   "dependencies": {
-<<<<<<< HEAD
-    "@amplitude/identify": "^1.5.0",
-    "@amplitude/node": "^1.5.0",
-    "@expo/apple-utils": "0.0.0-alpha.19",
-    "@expo/config": "~3.3.19",
-=======
     "@amplitude/identify": "1.5.0",
     "@amplitude/node": "1.5.0",
-    "@expo/apple-utils": "0.0.0-alpha.18",
+    "@expo/apple-utils": "0.0.0-alpha.19",
     "@expo/config": "3.3.19",
->>>>>>> 18b10742
     "@expo/config-plugins": "1.0.24",
     "@expo/eas-build-job": "0.2.31",
     "@expo/eas-json": "0.14.0",
