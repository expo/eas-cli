--- conflicted
+++ resolved
@@ -8,12 +8,8 @@
   },
   "bugs": "https://github.com/expo/eas-cli/issues",
   "dependencies": {
-<<<<<<< HEAD
-    "@eas/config": "^0.1.0-alpha.2",
+    "@eas/config": "^0.1.0-alpha.4",
     "@expo/apple-utils": "0.0.0-alpha.5",
-=======
-    "@eas/config": "^0.1.0-alpha.4",
->>>>>>> 3ab97485
     "@expo/config": "^3.3.12",
     "@expo/eas-build-job": "0.1.2",
     "@expo/json-file": "^8.2.24",
