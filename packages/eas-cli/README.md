# eas-cli

EAS command line tool

[![oclif](https://img.shields.io/badge/cli-oclif-brightgreen.svg)](https://oclif.io)
[![Version](https://img.shields.io/npm/v/eas-cli.svg)](https://npmjs.org/package/eas-cli)
[![Downloads/week](https://img.shields.io/npm/dw/eas-cli.svg)](https://npmjs.org/package/eas-cli)
[![License](https://img.shields.io/npm/l/eas-cli.svg)](https://github.com/expo/eas-cli/blob/main/package.json)

* [Installation](#installation)
* [Usage](#usage)
* [Commands](#commands)

# Installation

```sh
npm install -g eas-cli
# or
yarn global add eas-cli
```

# Usage

<<<<<<< HEAD
```sh
eas COMMAND
# runs the command
eas (-v|--version|version)
# prints the version (ex. eas-cli/0.4.3 darwin-x64 node-v14.15.4)
eas --help COMMAND
# outputs help for specific command
=======
<!-- usage -->
```sh-session
$ npm install -g eas-cli
$ eas COMMAND
running command...
$ eas (-v|--version|version)
eas-cli/0.5.0 darwin-x64 node-v14.15.4
$ eas --help [COMMAND]
USAGE
  $ eas COMMAND
...
>>>>>>> e1da1099
```

# Commands

<!-- commands -->
* [`eas account:login`](#eas-accountlogin)
* [`eas account:logout`](#eas-accountlogout)
* [`eas account:view`](#eas-accountview)
* [`eas build`](#eas-build)
* [`eas build:cancel [BUILD_ID]`](#eas-buildcancel-build_id)
* [`eas build:configure`](#eas-buildconfigure)
* [`eas build:list`](#eas-buildlist)
* [`eas build:view [BUILD_ID]`](#eas-buildview-build_id)
* [`eas credentials`](#eas-credentials)
* [`eas device:create`](#eas-devicecreate)
* [`eas device:list`](#eas-devicelist)
* [`eas device:view [UDID]`](#eas-deviceview-udid)
* [`eas help [COMMAND]`](#eas-help-command)
* [`eas submit --platform=(android|ios)`](#eas-submit---platformandroidios)

## `eas account:login`

log in with your Expo account

```
USAGE
  $ eas account:login

ALIASES
  $ eas login
```

_See code: [build/commands/account/login.ts](https://github.com/expo/eas-cli/blob/v0.5.0/build/commands/account/login.ts)_

## `eas account:logout`

log out

```
USAGE
  $ eas account:logout

ALIASES
  $ eas logout
```

_See code: [build/commands/account/logout.ts](https://github.com/expo/eas-cli/blob/v0.5.0/build/commands/account/logout.ts)_

## `eas account:view`

show the username you are logged in as

```
USAGE
  $ eas account:view

ALIASES
  $ eas whoami
```

_See code: [build/commands/account/view.ts](https://github.com/expo/eas-cli/blob/v0.5.0/build/commands/account/view.ts)_

## `eas build`

Start a build

```
USAGE
  $ eas build

OPTIONS
  -p, --platform=(android|ios|all)
  --non-interactive                 Run command in --non-interactive mode
  --profile=profile                 [default: release] Name of the build profile from eas.json
  --skip-credentials-check          Skip validation of build credentials
  --skip-project-configuration      Skip project configuration
  --[no-]wait                       Wait for build(s) to complete
```

_See code: [build/commands/build/index.ts](https://github.com/expo/eas-cli/blob/v0.5.0/build/commands/build/index.ts)_

## `eas build:cancel [BUILD_ID]`

Cancel a build.

```
USAGE
  $ eas build:cancel [BUILD_ID]
```

_See code: [build/commands/build/cancel.ts](https://github.com/expo/eas-cli/blob/v0.5.0/build/commands/build/cancel.ts)_

## `eas build:configure`

Configure the project to support EAS Build.

```
USAGE
  $ eas build:configure

OPTIONS
  -p, --platform=(android|ios|all)  Platform to configure
  --allow-experimental              Enable experimental configuration steps.
```

_See code: [build/commands/build/configure.ts](https://github.com/expo/eas-cli/blob/v0.5.0/build/commands/build/configure.ts)_

## `eas build:list`

list all builds for your project

```
USAGE
  $ eas build:list

OPTIONS
  --limit=limit
  --platform=(all|android|ios)
  --status=(in-queue|in-progress|errored|finished|canceled)
```

_See code: [build/commands/build/list.ts](https://github.com/expo/eas-cli/blob/v0.5.0/build/commands/build/list.ts)_

## `eas build:view [BUILD_ID]`

view a build for your project

```
USAGE
  $ eas build:view [BUILD_ID]
```

_See code: [build/commands/build/view.ts](https://github.com/expo/eas-cli/blob/v0.5.0/build/commands/build/view.ts)_

## `eas credentials`

Manage your credentials

```
USAGE
  $ eas credentials
```

_See code: [build/commands/credentials.ts](https://github.com/expo/eas-cli/blob/v0.5.0/build/commands/credentials.ts)_

## `eas device:create`

register new Apple Devices to use for internal distribution

```
USAGE
  $ eas device:create
```

_See code: [build/commands/device/create.ts](https://github.com/expo/eas-cli/blob/v0.5.0/build/commands/device/create.ts)_

## `eas device:list`

list all registered devices for your account

```
USAGE
  $ eas device:list

OPTIONS
  --apple-team-id=apple-team-id
```

_See code: [build/commands/device/list.ts](https://github.com/expo/eas-cli/blob/v0.5.0/build/commands/device/list.ts)_

## `eas device:view [UDID]`

view a device for your project

```
USAGE
  $ eas device:view [UDID]
```

_See code: [build/commands/device/view.ts](https://github.com/expo/eas-cli/blob/v0.5.0/build/commands/device/view.ts)_

## `eas help [COMMAND]`

display help for eas

```
USAGE
  $ eas help [COMMAND]

ARGUMENTS
  COMMAND  command to show help for

OPTIONS
  --all  see all commands in CLI
```

_See code: [@oclif/plugin-help](https://github.com/oclif/plugin-help/blob/v3.2.0/src/commands/help.ts)_

## `eas submit --platform=(android|ios)`

Submits build artifact to app store

```
USAGE
  $ eas submit --platform=(android|ios)

OPTIONS
  -p, --platform=(android|ios)                                       For which platform you want to submit a build

  Android specific options=android-package                           Android package name (default: expo.android.package
                                                                     from app config)

  iOS specific options=app-name                                      The name of your app as it will appear on the App
                                                                     Store (default: expo.name from app config)

  iOS specific options=apple-id                                      Your Apple ID username (you can also set
                                                                     EXPO_APPLE_ID env variable)

  iOS specific options=apple-team-id                                 Your Apple Developer Team ID

  iOS specific options=asc-app-id                                    App Store Connect unique application Apple ID
                                                                     number. Providing this param results in skipping
                                                                     app creation step. Learn more:
                                                                     https://expo.fyi/asc-app-id

  iOS specific options=bundle-identifier                             Your iOS Bundle Identifier (default:
                                                                     expo.ios.bundleIdentifier from app config)

  iOS specific options=company-name                                  The name of your company, needed only for the first
                                                                     upload of any app to App Store

  --id=id                                                            ID of the build to submit

  Android specific options=key                                       Path to the JSON key used to authenticate with
                                                                     Google Play

  iOS specific options=language                                      [default: en-US] Primary language (e.g. English,
                                                                     German, ...)

  --latest                                                           Submit the latest build for specified platform

  --path=path                                                        Path to the .apk/.aab file

  Android specific options=(completed|draft|halted|inProgress)       [default: completed] Release status (used when
                                                                     uploading new APKs/AABs)

  iOS specific options=sku                                           An unique ID for your app that is not visible on
                                                                     the App Store, will be generated unless provided

  Android specific options=(production|beta|alpha|internal|rollout)  [default: internal] The track of the application to
                                                                     use

  Android specific options=(apk|aab)                                 Android archive type

  --url=url                                                          App archive url

  --verbose                                                          Always print logs from Submission Service

ALIASES
  $ eas build:submit

EXAMPLES
  $ eas submit --platform=ios
       - Fully interactive iOS submission

  $ eas submit --platform=android
       - Fully interactive Android submission

  $ eas submit -p android --latest --key=/path/to/google-services.json
       - Minimal non-interactive Android submission, however it can ask you for other params if not specified

  $ EXPO_APPLE_APP_SPECIFIC_PASSWORD=xxx eas submit -p ios --latest --apple-id=user@example.com --asc-app-id=1234567890,
       - Minimal non-interactive iOS submission, assuming you already have an app in App Store Connect
         and provide its App ID
```

_See code: [build/commands/submit.ts](https://github.com/expo/eas-cli/blob/v0.5.0/build/commands/submit.ts)_
<!-- commandsstop --><|MERGE_RESOLUTION|>--- conflicted
+++ resolved
@@ -21,27 +21,13 @@
 
 # Usage
 
-<<<<<<< HEAD
 ```sh
 eas COMMAND
 # runs the command
 eas (-v|--version|version)
-# prints the version (ex. eas-cli/0.4.3 darwin-x64 node-v14.15.4)
+# prints the version (ex. eas-cli/0.5.0 darwin-x64 node-v14.15.4)
 eas --help COMMAND
 # outputs help for specific command
-=======
-<!-- usage -->
-```sh-session
-$ npm install -g eas-cli
-$ eas COMMAND
-running command...
-$ eas (-v|--version|version)
-eas-cli/0.5.0 darwin-x64 node-v14.15.4
-$ eas --help [COMMAND]
-USAGE
-  $ eas COMMAND
-...
->>>>>>> e1da1099
 ```
 
 # Commands
