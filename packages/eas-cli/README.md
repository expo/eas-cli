--- conflicted
+++ resolved
@@ -73,11 +73,8 @@
   $ eas login
 ```
 
-<<<<<<< HEAD
 _See code: [src/commands/account/login.ts](https://github.com/expo/eas-cli/blob/v0.38.0/packages/eas-cli/src/commands/account/login.ts)_
 
-=======
->>>>>>> 216f97ea
 ## `eas account:logout`
 
 log out
@@ -90,11 +87,8 @@
   $ eas logout
 ```
 
-<<<<<<< HEAD
 _See code: [src/commands/account/logout.ts](https://github.com/expo/eas-cli/blob/v0.38.0/packages/eas-cli/src/commands/account/logout.ts)_
 
-=======
->>>>>>> 216f97ea
 ## `eas account:view`
 
 show the username you are logged in as
@@ -107,11 +101,8 @@
   $ eas whoami
 ```
 
-<<<<<<< HEAD
 _See code: [src/commands/account/view.ts](https://github.com/expo/eas-cli/blob/v0.38.0/packages/eas-cli/src/commands/account/view.ts)_
 
-=======
->>>>>>> 216f97ea
 ## `eas analytics [STATUS]`
 
 view or change analytics settings
@@ -121,11 +112,8 @@
   $ eas analytics [STATUS]
 ```
 
-<<<<<<< HEAD
 _See code: [src/commands/analytics.ts](https://github.com/expo/eas-cli/blob/v0.38.0/packages/eas-cli/src/commands/analytics.ts)_
 
-=======
->>>>>>> 216f97ea
 ## `eas build`
 
 start a build
@@ -158,11 +146,8 @@
   --[no-]wait                              Wait for build(s) to complete
 ```
 
-<<<<<<< HEAD
 _See code: [src/commands/build/index.ts](https://github.com/expo/eas-cli/blob/v0.38.0/packages/eas-cli/src/commands/build/index.ts)_
 
-=======
->>>>>>> 216f97ea
 ## `eas build:cancel [BUILD_ID]`
 
 Cancel a build.
@@ -172,11 +157,8 @@
   $ eas build:cancel [BUILD_ID]
 ```
 
-<<<<<<< HEAD
 _See code: [src/commands/build/cancel.ts](https://github.com/expo/eas-cli/blob/v0.38.0/packages/eas-cli/src/commands/build/cancel.ts)_
 
-=======
->>>>>>> 216f97ea
 ## `eas build:configure`
 
 Configure the project to support EAS Build.
@@ -189,11 +171,8 @@
   -p, --platform=(android|ios|all)  Platform to configure
 ```
 
-<<<<<<< HEAD
 _See code: [src/commands/build/configure.ts](https://github.com/expo/eas-cli/blob/v0.38.0/packages/eas-cli/src/commands/build/configure.ts)_
 
-=======
->>>>>>> 216f97ea
 ## `eas build:list`
 
 list all builds for your project
@@ -225,11 +204,8 @@
   --status=(new|in-queue|in-progress|errored|finished|canceled)
 ```
 
-<<<<<<< HEAD
 _See code: [src/commands/build/list.ts](https://github.com/expo/eas-cli/blob/v0.38.0/packages/eas-cli/src/commands/build/list.ts)_
 
-=======
->>>>>>> 216f97ea
 ## `eas build:view [BUILD_ID]`
 
 view a build for your project
@@ -242,11 +218,8 @@
   --json  Enable JSON output, non-JSON messages will be printed to stderr
 ```
 
-<<<<<<< HEAD
 _See code: [src/commands/build/view.ts](https://github.com/expo/eas-cli/blob/v0.38.0/packages/eas-cli/src/commands/build/view.ts)_
 
-=======
->>>>>>> 216f97ea
 ## `eas config`
 
 show the eas.json config
@@ -260,11 +233,8 @@
   --profile=profile
 ```
 
-<<<<<<< HEAD
 _See code: [src/commands/config.ts](https://github.com/expo/eas-cli/blob/v0.38.0/packages/eas-cli/src/commands/config.ts)_
 
-=======
->>>>>>> 216f97ea
 ## `eas credentials`
 
 manage your credentials
@@ -274,11 +244,8 @@
   $ eas credentials
 ```
 
-<<<<<<< HEAD
 _See code: [src/commands/credentials.ts](https://github.com/expo/eas-cli/blob/v0.38.0/packages/eas-cli/src/commands/credentials.ts)_
 
-=======
->>>>>>> 216f97ea
 ## `eas device:create`
 
 register new Apple Devices to use for internal distribution
@@ -288,11 +255,8 @@
   $ eas device:create
 ```
 
-<<<<<<< HEAD
 _See code: [src/commands/device/create.ts](https://github.com/expo/eas-cli/blob/v0.38.0/packages/eas-cli/src/commands/device/create.ts)_
 
-=======
->>>>>>> 216f97ea
 ## `eas device:list`
 
 list all registered devices for your account
@@ -305,11 +269,8 @@
   --apple-team-id=apple-team-id
 ```
 
-<<<<<<< HEAD
 _See code: [src/commands/device/list.ts](https://github.com/expo/eas-cli/blob/v0.38.0/packages/eas-cli/src/commands/device/list.ts)_
 
-=======
->>>>>>> 216f97ea
 ## `eas device:view [UDID]`
 
 view a device for your project
@@ -319,11 +280,8 @@
   $ eas device:view [UDID]
 ```
 
-<<<<<<< HEAD
 _See code: [src/commands/device/view.ts](https://github.com/expo/eas-cli/blob/v0.38.0/packages/eas-cli/src/commands/device/view.ts)_
 
-=======
->>>>>>> 216f97ea
 ## `eas diagnostics`
 
 log environment info to the console
@@ -333,11 +291,8 @@
   $ eas diagnostics
 ```
 
-<<<<<<< HEAD
 _See code: [src/commands/diagnostics.ts](https://github.com/expo/eas-cli/blob/v0.38.0/packages/eas-cli/src/commands/diagnostics.ts)_
 
-=======
->>>>>>> 216f97ea
 ## `eas help [COMMAND]`
 
 display help for eas
@@ -364,11 +319,8 @@
   $ eas project:info
 ```
 
-<<<<<<< HEAD
 _See code: [src/commands/project/info.ts](https://github.com/expo/eas-cli/blob/v0.38.0/packages/eas-cli/src/commands/project/info.ts)_
 
-=======
->>>>>>> 216f97ea
 ## `eas project:init`
 
 create or link an EAS project
@@ -381,11 +333,8 @@
   $ eas init
 ```
 
-<<<<<<< HEAD
 _See code: [src/commands/project/init.ts](https://github.com/expo/eas-cli/blob/v0.38.0/packages/eas-cli/src/commands/project/init.ts)_
 
-=======
->>>>>>> 216f97ea
 ## `eas secret:create`
 
 Create an environment secret on the current project or owner account.
@@ -401,11 +350,8 @@
   --value=value              Value of the secret
 ```
 
-<<<<<<< HEAD
 _See code: [src/commands/secret/create.ts](https://github.com/expo/eas-cli/blob/v0.38.0/packages/eas-cli/src/commands/secret/create.ts)_
 
-=======
->>>>>>> 216f97ea
 ## `eas secret:delete`
 
 Delete an environment secret by ID.
@@ -421,11 +367,8 @@
   Unsure where to find the secret's ID? Run eas secret:list
 ```
 
-<<<<<<< HEAD
 _See code: [src/commands/secret/delete.ts](https://github.com/expo/eas-cli/blob/v0.38.0/packages/eas-cli/src/commands/secret/delete.ts)_
 
-=======
->>>>>>> 216f97ea
 ## `eas secret:list`
 
 Lists environment secrets available for your current app
@@ -435,11 +378,9 @@
   $ eas secret:list
 ```
 
-<<<<<<< HEAD
+
 _See code: [src/commands/secret/list.ts](https://github.com/expo/eas-cli/blob/v0.38.0/packages/eas-cli/src/commands/secret/list.ts)_
 
-=======
->>>>>>> 216f97ea
 ## `eas submit`
 
 submit build archive to app store
@@ -472,11 +413,8 @@
   $ eas build:submit
 ```
 
-<<<<<<< HEAD
 _See code: [src/commands/submit.ts](https://github.com/expo/eas-cli/blob/v0.38.0/packages/eas-cli/src/commands/submit.ts)_
 
-=======
->>>>>>> 216f97ea
 ## `eas webhook:create`
 
 Create a webhook on the current project.
@@ -494,11 +432,8 @@
   --url=url               Webhook URL
 ```
 
-<<<<<<< HEAD
 _See code: [src/commands/webhook/create.ts](https://github.com/expo/eas-cli/blob/v0.38.0/packages/eas-cli/src/commands/webhook/create.ts)_
 
-=======
->>>>>>> 216f97ea
 ## `eas webhook:delete [ID]`
 
 Delete a webhook on the current project.
@@ -511,11 +446,8 @@
   ID  ID of the webhook to delete
 ```
 
-<<<<<<< HEAD
 _See code: [src/commands/webhook/delete.ts](https://github.com/expo/eas-cli/blob/v0.38.0/packages/eas-cli/src/commands/webhook/delete.ts)_
 
-=======
->>>>>>> 216f97ea
 ## `eas webhook:list`
 
 List webhooks on the current project.
@@ -528,11 +460,8 @@
   --event=(BUILD|SUBMIT)  Event type that triggers the webhook
 ```
 
-<<<<<<< HEAD
 _See code: [src/commands/webhook/list.ts](https://github.com/expo/eas-cli/blob/v0.38.0/packages/eas-cli/src/commands/webhook/list.ts)_
 
-=======
->>>>>>> 216f97ea
 ## `eas webhook:update`
 
 Create a webhook on the current project.
@@ -551,11 +480,8 @@
   --url=url               Webhook URL
 ```
 
-<<<<<<< HEAD
 _See code: [src/commands/webhook/update.ts](https://github.com/expo/eas-cli/blob/v0.38.0/packages/eas-cli/src/commands/webhook/update.ts)_
 
-=======
->>>>>>> 216f97ea
 ## `eas webhook:view ID`
 
 View a webhook on the current project.
@@ -567,9 +493,7 @@
 ARGUMENTS
   ID  ID of the webhook to view
 ```
-<<<<<<< HEAD
 
 _See code: [src/commands/webhook/view.ts](https://github.com/expo/eas-cli/blob/v0.38.0/packages/eas-cli/src/commands/webhook/view.ts)_
-=======
->>>>>>> 216f97ea
+
 <!-- commandsstop -->