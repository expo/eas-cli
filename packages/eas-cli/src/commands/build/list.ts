--- conflicted
+++ resolved
@@ -29,17 +29,8 @@
       description: 'Filter only builds with the specified status',
     }),
     distribution: Flags.enum({
-<<<<<<< HEAD
-      options: [
-        BuildDistributionType.STORE,
-        BuildDistributionType.DEVELOPMENT,
-        BuildDistributionType.INTERNAL,
-        BuildDistributionType.SIMULATOR,
-      ],
-=======
       options: Object.values(BuildDistributionType),
       description: 'Filter only builds with the specified distribution type',
->>>>>>> ffa2f034
     }),
     channel: Flags.string(),
     'app-version': Flags.string({
