import { Errors, Flags } from '@oclif/core';
import assert from 'assert';
import { pathExists } from 'fs-extra';
import path from 'path';

import { getLatestBuildAsync, listAndSelectBuildOnAppAsync } from '../../build/queries';
import EasCommand from '../../commandUtils/EasCommand';
import { ExpoGraphqlClient } from '../../commandUtils/context/contextUtils/createGraphqlClient';
import {
  EasPaginatedQueryFlags,
  PaginatedQueryOptions,
  getPaginatedQueryOptions,
} from '../../commandUtils/pagination';
import { AppPlatform, BuildFragment, BuildStatus } from '../../graphql/generated';
import { BuildQuery } from '../../graphql/queries/BuildQuery';
import Log from '../../log';
import { appPlatformDisplayNames } from '../../platform';
import { getDisplayNameForProjectIdAsync } from '../../project/projectUtils';
import { promptAsync } from '../../prompts';
import { RunArchiveFlags, runAsync } from '../../run/run';
import { isRunnableOnSimulatorOrEmulator } from '../../run/utils';
import {
  downloadAndMaybeExtractAppAsync,
  extractAppFromLocalArchiveAsync,
} from '../../utils/download';
import { getEasBuildRunCacheDirectoryPath } from '../../utils/paths';

interface RawRunFlags {
  latest?: boolean;
  id?: string;
  url?: string;
  path?: string;
  platform?: string;
  limit?: number;
  offset?: number;
  profile?: string;
}

interface RunCommandFlags {
  selectedPlatform: AppPlatform;
  runArchiveFlags: RunArchiveFlags;
  limit?: number;
  offset?: number;
  profile?: string;
}

export default class Run extends EasCommand {
  static override description = 'run simulator/emulator builds from eas-cli';

  static override flags = {
    latest: Flags.boolean({
      description: 'Run the latest simulator/emulator build for specified platform',
      exclusive: ['id', 'path', 'url'],
    }),
    url: Flags.string({
      description: 'Simulator/Emulator build archive url',
      exclusive: ['latest', 'id', 'path'],
    }),
    path: Flags.string({
      description: 'Path to the simulator/emulator build archive or app',
      exclusive: ['latest', 'id', 'url'],
    }),
    id: Flags.string({
      description: 'ID of the simulator/emulator build to run',
      exclusive: ['latest, path, url'],
    }),
    platform: Flags.enum({
      char: 'p',
      options: ['android', 'ios'],
    }),
    profile: Flags.string({
      char: 'e',
      description:
        'Name of the build profile used to create the build to run. When specified, only builds created with the specified build profile will be queried.',
      helpValue: 'PROFILE_NAME',
    }),
    ...EasPaginatedQueryFlags,
  };

  static override contextDefinition = {
    ...this.ContextOptions.LoggedIn,
    ...this.ContextOptions.ProjectConfig,
    ...this.ContextOptions.ProjectDir,
    ...this.ContextOptions.Vcs,
  };

  async runAsync(): Promise<void> {
    const { flags: rawFlags } = await this.parse(Run);
    const flags = await this.sanitizeFlagsAsync(rawFlags);
    const queryOptions = getPaginatedQueryOptions(flags);
    const {
      loggedIn: { graphqlClient },
      privateProjectConfig: { projectId },
    } = await this.getContextAsync(Run, {
      nonInteractive: false,
    });

    const simulatorBuildPath = await getPathToSimulatorBuildAppAsync(
      graphqlClient,
      projectId,
      flags,
      queryOptions
    );

    await runAsync(simulatorBuildPath, flags.selectedPlatform);
  }

  private async sanitizeFlagsAsync(flags: RawRunFlags): Promise<RunCommandFlags> {
    const { platform, limit, offset, profile, ...runArchiveFlags } = flags;

    const selectedPlatform = await resolvePlatformAsync(platform);

    if (platform === 'ios' && process.platform !== 'darwin') {
      Errors.error('You can only use an iOS simulator to run apps on macOS devices', {
        exit: 1,
      });
    }

    if (
      runArchiveFlags.path &&
      !(
        (runArchiveFlags.path.endsWith('.tar.gz') ||
          runArchiveFlags.path.endsWith('.app') ||
          runArchiveFlags.path.endsWith('.apk')) &&
        (await pathExists(runArchiveFlags.path))
      )
    ) {
      Errors.error('The path must point to a .tar.gz archive, .apk file, or .app directory', {
        exit: 1,
      });
    }

    if (profile && (runArchiveFlags.id || runArchiveFlags.path || runArchiveFlags.url)) {
      Log.warn('The --profile flag is ignored when using --id, --path, or --url flags.');
    }

    return {
      selectedPlatform,
      runArchiveFlags,
      limit,
      offset,
      profile,
    };
  }
}

async function resolvePlatformAsync(platform?: string): Promise<AppPlatform> {
  if (process.platform !== 'darwin') {
    return AppPlatform.Android;
  }

  if (platform && Object.values(AppPlatform).includes(platform.toUpperCase() as AppPlatform)) {
    return platform.toUpperCase() as AppPlatform;
  }

  const { selectedPlatform } = await promptAsync({
    type: 'select',
    message: 'Select platform',
    name: 'selectedPlatform',
    choices: [
      { title: 'Android', value: AppPlatform.Android },
      { title: 'iOS', value: AppPlatform.Ios },
    ],
  });
  return selectedPlatform;
}

function validateChosenBuild(
  maybeBuild: BuildFragment | null,
  selectedPlatform: AppPlatform
): BuildFragment {
  if (!maybeBuild) {
    throw new Error('There are no simulator/emulator builds that can be run for this project.');
  }

  if (selectedPlatform !== maybeBuild.platform) {
    throw new Error(
      `The selected build is for ${
        appPlatformDisplayNames[maybeBuild.platform]
      }, but you selected ${appPlatformDisplayNames[selectedPlatform]}`
    );
  }

  if (maybeBuild.status !== BuildStatus.Finished) {
    throw new Error('The selected build is not finished.');
  }

  if (!isRunnableOnSimulatorOrEmulator(maybeBuild)) {
    throw new Error(
      'Artifacts for the latest build have expired and are no longer available, or this is not a simulator/emulator build.'
    );
  }

  return maybeBuild;
}

async function maybeGetBuildAsync(
  graphqlClient: ExpoGraphqlClient,
  flags: RunCommandFlags,
  projectId: string,
  paginatedQueryOptions: PaginatedQueryOptions
): Promise<BuildFragment | null> {
  const simulator = flags.selectedPlatform === AppPlatform.Ios ? true : undefined;

  if (flags.runArchiveFlags.id) {
    const build = await BuildQuery.byIdAsync(graphqlClient, flags.runArchiveFlags.id);
    return validateChosenBuild(build, flags.selectedPlatform);
  } else if (
    !flags.runArchiveFlags.id &&
    !flags.runArchiveFlags.path &&
    !flags.runArchiveFlags.url &&
    !flags.runArchiveFlags.latest
  ) {
    const build = await listAndSelectBuildOnAppAsync(graphqlClient, {
      projectId,
      title: `Select ${appPlatformDisplayNames[flags.selectedPlatform]} ${
        flags.selectedPlatform === AppPlatform.Ios ? 'simulator' : 'emulator'
      } build to run for ${await getDisplayNameForProjectIdAsync(graphqlClient, projectId)} app`,
      filter: {
        platform: flags.selectedPlatform,
        status: BuildStatus.Finished,
<<<<<<< HEAD
        simulator,
=======
        buildProfile: flags.profile,
>>>>>>> f0012f59
      },
      paginatedQueryOptions,
      selectPromptDisabledFunction: build => !isRunnableOnSimulatorOrEmulator(build),
      selectPromptWarningMessage: `Artifacts for this build have expired and are no longer available, or this is not ${
        flags.selectedPlatform === AppPlatform.Ios ? 'a simulator' : 'an emulator'
      } build.`,
    });
    return validateChosenBuild(build, flags.selectedPlatform);
  } else if (flags.runArchiveFlags.latest) {
    const latestBuild = await getLatestBuildAsync(graphqlClient, {
      projectId,
      filter: {
        platform: flags.selectedPlatform,
        status: BuildStatus.Finished,
<<<<<<< HEAD
        simulator,
=======
        buildProfile: flags.profile,
>>>>>>> f0012f59
      },
    });

    return validateChosenBuild(latestBuild, flags.selectedPlatform);
  } else {
    return null;
  }
}

function getEasBuildRunCachedAppPath(
  projectId: string,
  buildId: string,
  platform: AppPlatform
): string {
  return path.join(
    getEasBuildRunCacheDirectoryPath(),
    `${projectId}_${buildId}.${platform === AppPlatform.Ios ? 'app' : 'apk'}`
  );
}

async function getPathToSimulatorBuildAppAsync(
  graphqlClient: ExpoGraphqlClient,
  projectId: string,
  flags: RunCommandFlags,
  queryOptions: PaginatedQueryOptions
): Promise<string> {
  const maybeBuild = await maybeGetBuildAsync(graphqlClient, flags, projectId, queryOptions);

  if (maybeBuild) {
    const cachedAppPath = getEasBuildRunCachedAppPath(
      projectId,
      maybeBuild.id,
      flags.selectedPlatform
    );

    if (await pathExists(cachedAppPath)) {
      Log.newLine();
      Log.log(`Using cached app...`);
      return cachedAppPath;
    }

    if (!maybeBuild.artifacts?.applicationArchiveUrl) {
      throw new Error('Build does not have an application archive url');
    }

    return await downloadAndMaybeExtractAppAsync(
      maybeBuild.artifacts.applicationArchiveUrl,
      flags.selectedPlatform,
      cachedAppPath
    );
  }

  if (flags.runArchiveFlags.url) {
    return await downloadAndMaybeExtractAppAsync(flags.runArchiveFlags.url, flags.selectedPlatform);
  }

  if (flags.runArchiveFlags.path?.endsWith('.tar.gz')) {
    return await extractAppFromLocalArchiveAsync(
      flags.runArchiveFlags.path,
      flags.selectedPlatform
    );
  }

  // this should never fail, due to the validation in sanitizeFlagsAsync
  assert(flags.runArchiveFlags.path);
  return flags.runArchiveFlags.path;
}<|MERGE_RESOLUTION|>--- conflicted
+++ resolved
@@ -219,11 +219,8 @@
       filter: {
         platform: flags.selectedPlatform,
         status: BuildStatus.Finished,
-<<<<<<< HEAD
+        buildProfile: flags.profile,
         simulator,
-=======
-        buildProfile: flags.profile,
->>>>>>> f0012f59
       },
       paginatedQueryOptions,
       selectPromptDisabledFunction: build => !isRunnableOnSimulatorOrEmulator(build),
@@ -238,11 +235,8 @@
       filter: {
         platform: flags.selectedPlatform,
         status: BuildStatus.Finished,
-<<<<<<< HEAD
+        buildProfile: flags.profile,
         simulator,
-=======
-        buildProfile: flags.profile,
->>>>>>> f0012f59
       },
     });
 
