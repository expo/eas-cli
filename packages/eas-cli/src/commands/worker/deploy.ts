--- conflicted
+++ resolved
@@ -92,18 +92,11 @@
       helpValue: 'dir',
       default: 'dist',
     }),
-<<<<<<< HEAD
-    ...EASEnvironmentFlag,
-=======
     'dry-run': Flags.boolean({
       description: 'Outputs a tarball of the new deployment instead of uploading it.',
       default: false,
     }),
-    environment: {
-      ...EASEnvironmentFlag.environment,
-      description: 'Deploy with EAS Environment Variables matching the specified environment.',
-    },
->>>>>>> 17661d1c
+    ...EASEnvironmentFlag,
     ...EasNonInteractiveAndJsonFlags,
   };
 
@@ -402,11 +395,8 @@
       aliasName: flags.alias?.trim().toLowerCase(),
       deploymentIdentifier: flags.id?.trim(),
       exportDir: flags['export-dir'],
-<<<<<<< HEAD
       environment: flags['environment'],
-=======
       dryRun: flags['dry-run'],
->>>>>>> 17661d1c
     };
   }
 }
