import { Platform } from '@expo/eas-build-job';
import {
  CredentialsSource,
  DistributionType,
  EasJsonAccessor,
  IosEnterpriseProvisioning,
} from '@expo/eas-json';

import { getAppFromContextAsync } from './actions/BuildCredentialsUtils';
import { SetUpBuildCredentials } from './actions/SetUpBuildCredentials';
import { SetUpPushKey } from './actions/SetUpPushKey';
import { App, IosCredentials, Target } from './types';
import { isAdHocProfile, isEnterpriseUniversalProfile } from './utils/provisioningProfile';
import { CommonIosAppCredentialsFragment } from '../../graphql/generated';
import Log from '../../log';
import { findApplicationTarget } from '../../project/ios/target';
import { isExpoNotificationsInstalled } from '../../project/projectUtils';
import { selectAsync } from '../../prompts';
import { CredentialsContext } from '../context';
import * as credentialsJsonReader from '../credentialsJson/read';
import { ensureAllTargetsAreConfigured } from '../credentialsJson/utils';
<<<<<<< HEAD
import { getAppFromContextAsync } from './actions/BuildCredentialsUtils';
import { SetUpBuildCredentials } from './actions/SetUpBuildCredentials';
import { SetUpPushKey } from './actions/SetUpPushKey';
import { App, IosCredentials, Target } from './types';
import {
  isAdHocProfile,
  isDevelopmentProfile,
  isEnterpriseUniversalProfile,
} from './utils/provisioningProfile';
=======
>>>>>>> ffa2f034

interface Options {
  app: App;
  targets: Target[];
  distribution: DistributionType;
  enterpriseProvisioning?: IosEnterpriseProvisioning;
}

enum PushNotificationSetupOption {
  YES,
  NO,
  NO_DONT_ASK_AGAIN,
}

export default class IosCredentialsProvider {
  public readonly platform = Platform.IOS;

  constructor(
    private readonly ctx: CredentialsContext,
    private readonly options: Options
  ) {}

  public async getCredentialsAsync(
    src: CredentialsSource.LOCAL | CredentialsSource.REMOTE
  ): Promise<IosCredentials> {
    let buildCredentials;
    if (src === CredentialsSource.LOCAL) {
      buildCredentials = await this.getLocalAsync();
    } else {
      buildCredentials = await this.getRemoteAsync();
    }
    await this.getPushKeyAsync(this.ctx, this.options.targets);
    return buildCredentials;
  }

  private async getLocalAsync(): Promise<IosCredentials> {
    const applicationTarget = findApplicationTarget(this.options.targets);
    const iosCredentials = await credentialsJsonReader.readIosCredentialsAsync(
      this.ctx.projectDir,
      applicationTarget
    );
    ensureAllTargetsAreConfigured(this.options.targets, iosCredentials);
    for (const target of this.options.targets) {
      this.assertProvisioningProfileType(
        iosCredentials[target.targetName].provisioningProfile,
        target.targetName
      );
    }
    return iosCredentials;
  }

  private async getRemoteAsync(): Promise<IosCredentials> {
    return await new SetUpBuildCredentials({
      app: this.options.app,
      targets: this.options.targets,
      distribution: this.options.distribution,
      enterpriseProvisioning: this.options.enterpriseProvisioning,
    }).runAsync(this.ctx);
  }

  private async getPushKeyAsync(
    ctx: CredentialsContext,
    targets: Target[]
  ): Promise<CommonIosAppCredentialsFragment | null> {
    if (ctx.nonInteractive) {
      return null;
    }

    const applicationTarget = findApplicationTarget(targets);
    const app = await getAppFromContextAsync(ctx);
    const appLookupParams = {
      ...app,
      bundleIdentifier: applicationTarget.bundleIdentifier,
      parentBundleIdentifier: applicationTarget.parentBundleIdentifier,
    };

    const setupPushKeyAction = new SetUpPushKey(appLookupParams);
    const isPushKeySetup = await setupPushKeyAction.isPushKeySetupAsync(ctx);
    if (isPushKeySetup) {
      Log.succeed(
        `Push Notifications setup for ${app.projectName}: ${applicationTarget.bundleIdentifier}`
      );
      return null;
    }

    if (ctx.easJsonCliConfig?.promptToConfigurePushNotifications === false) {
      return null;
    } else if (
      ctx.easJsonCliConfig?.promptToConfigurePushNotifications === undefined &&
      !isExpoNotificationsInstalled(ctx.projectDir)
    ) {
      return null;
    }

    const setupOption = await selectAsync(
      `Would you like to set up Push Notifications for your project?`,
      [
        { title: 'Yes', value: PushNotificationSetupOption.YES },
        { title: 'No', value: PushNotificationSetupOption.NO },
        {
          title: `No, don't ask again (preference will be saved to eas.json)`,
          value: PushNotificationSetupOption.NO_DONT_ASK_AGAIN,
        },
      ]
    );
    if (setupOption === PushNotificationSetupOption.YES) {
      return await setupPushKeyAction.runAsync(ctx);
    } else {
      if (setupOption === PushNotificationSetupOption.NO_DONT_ASK_AGAIN) {
        await this.disablePushNotificationsSetupInEasJsonAsync(ctx);
      }
      return null;
    }
  }

  private async disablePushNotificationsSetupInEasJsonAsync(
    ctx: CredentialsContext
  ): Promise<void> {
    const easJsonAccessor = EasJsonAccessor.fromProjectPath(ctx.projectDir);
    await easJsonAccessor.readRawJsonAsync();
    easJsonAccessor.patch(easJsonRawObject => {
      easJsonRawObject.cli = {
        ...easJsonRawObject?.cli,
        promptToConfigurePushNotifications: false,
      };
      return easJsonRawObject;
    });
    await easJsonAccessor.writeAsync();
    Log.withTick('Updated eas.json');
  }

  private assertProvisioningProfileType(provisioningProfile: string, targetName?: string): void {
    const isAdHoc = isAdHocProfile(provisioningProfile);
    const isEnterprise = isEnterpriseUniversalProfile(provisioningProfile);
    const isDevelopment = isDevelopmentProfile(provisioningProfile);

    if (this.options.distribution === 'development') {
      if (!isDevelopment) {
        throw new Error(
          `You must use a development provisioning profile${
            targetName ? ` (target '${targetName})'` : ''
          } for development distribution.`
        );
      }
    }

    if (this.options.distribution === 'internal') {
      if (this.options.enterpriseProvisioning === 'universal' && !isEnterprise) {
        throw new Error(
          `You must use a universal provisioning profile${
            targetName ? ` (target '${targetName})'` : ''
          } for internal distribution if you specified "enterpriseProvisioning": "universal" in eas.json`
        );
      } else if (this.options.enterpriseProvisioning === 'adhoc' && !isAdHoc) {
        throw new Error(
          `You must use an adhoc provisioning profile${
            targetName ? ` (target '${targetName})'` : ''
          } for internal distribution if you specified "enterpriseProvisioning": "adhoc" in eas.json`
        );
      } else if (!this.options.enterpriseProvisioning && !isEnterprise && !isAdHoc) {
        throw new Error(
          `You must use an adhoc provisioning profile${
            targetName ? ` (target '${targetName})'` : ''
          } for internal distribution.`
        );
      }
    } else if (isAdHoc) {
      throw new Error(
        `You can't use an adhoc provisioning profile${
          targetName ? ` (target '${targetName}')` : ''
        } for app store distribution.`
      );
    }
  }
}<|MERGE_RESOLUTION|>--- conflicted
+++ resolved
@@ -10,7 +10,11 @@
 import { SetUpBuildCredentials } from './actions/SetUpBuildCredentials';
 import { SetUpPushKey } from './actions/SetUpPushKey';
 import { App, IosCredentials, Target } from './types';
-import { isAdHocProfile, isEnterpriseUniversalProfile } from './utils/provisioningProfile';
+import {
+  isAdHocProfile,
+  isDevelopmentProfile,
+  isEnterpriseUniversalProfile,
+} from './utils/provisioningProfile';
 import { CommonIosAppCredentialsFragment } from '../../graphql/generated';
 import Log from '../../log';
 import { findApplicationTarget } from '../../project/ios/target';
@@ -19,18 +23,6 @@
 import { CredentialsContext } from '../context';
 import * as credentialsJsonReader from '../credentialsJson/read';
 import { ensureAllTargetsAreConfigured } from '../credentialsJson/utils';
-<<<<<<< HEAD
-import { getAppFromContextAsync } from './actions/BuildCredentialsUtils';
-import { SetUpBuildCredentials } from './actions/SetUpBuildCredentials';
-import { SetUpPushKey } from './actions/SetUpPushKey';
-import { App, IosCredentials, Target } from './types';
-import {
-  isAdHocProfile,
-  isDevelopmentProfile,
-  isEnterpriseUniversalProfile,
-} from './utils/provisioningProfile';
-=======
->>>>>>> ffa2f034
 
 interface Options {
   app: App;
@@ -48,10 +40,7 @@
 export default class IosCredentialsProvider {
   public readonly platform = Platform.IOS;
 
-  constructor(
-    private readonly ctx: CredentialsContext,
-    private readonly options: Options
-  ) {}
+  constructor(private readonly ctx: CredentialsContext, private readonly options: Options) {}
 
   public async getCredentialsAsync(
     src: CredentialsSource.LOCAL | CredentialsSource.REMOTE
