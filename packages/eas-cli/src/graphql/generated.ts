--- conflicted
+++ resolved
@@ -510,17 +510,12 @@
 
 export type AccountMutation = {
   __typename?: 'AccountMutation';
-  /**
-   * Makes a one time purchase
-   * @deprecated Build packs are no longer supported
-   */
-  buyProduct?: Maybe<Account>;
   /** Cancels all subscriptions immediately */
   cancelAllSubscriptionsImmediately: Account;
   /** Cancel scheduled subscription change */
   cancelScheduledSubscriptionChange: Account;
-  /** Cancels the active subscription */
-  cancelSubscription: Account;
+  /** Buys or revokes account's additional concurrencies, charging the account the appropriate amount if needed. */
+  changeAdditionalConcurrenciesCount: Account;
   /** Upgrades or downgrades the active subscription to the newPlanIdentifier, which must be one of the EAS plans (i.e., Production or Enterprise). */
   changePlan: Account;
   /** Add specified account Permissions for Actor. Actor must already have at least one permission on the account. */
@@ -531,26 +526,11 @@
   requestRefund?: Maybe<Scalars['Boolean']['output']>;
   /** Revoke specified Permissions for Actor. Actor must already have at least one permission on the account. */
   revokeActorPermissions: Account;
-  /**
-   * Update setting to purchase new build packs when the current one is consumed
-   * @deprecated Build packs are no longer supported
-   */
-  setBuildAutoRenew?: Maybe<Account>;
-  /** Set payment details */
-  setPaymentSource: Account;
   /** Require authorization to send push notifications for experiences owned by this account */
   setPushSecurityEnabled: Account;
 };
 
 
-export type AccountMutationBuyProductArgs = {
-  accountName: Scalars['ID']['input'];
-  autoRenew?: InputMaybe<Scalars['Boolean']['input']>;
-  paymentSource?: InputMaybe<Scalars['ID']['input']>;
-  productId: Scalars['ID']['input'];
-};
-
-
 export type AccountMutationCancelAllSubscriptionsImmediatelyArgs = {
   accountID: Scalars['ID']['input'];
 };
@@ -561,8 +541,9 @@
 };
 
 
-export type AccountMutationCancelSubscriptionArgs = {
-  accountName: Scalars['ID']['input'];
+export type AccountMutationChangeAdditionalConcurrenciesCountArgs = {
+  accountID: Scalars['ID']['input'];
+  newAdditionalConcurrenciesCount: Scalars['Int']['input'];
 };
 
 
@@ -598,18 +579,6 @@
   accountID: Scalars['ID']['input'];
   actorID: Scalars['ID']['input'];
   permissions?: InputMaybe<Array<InputMaybe<Permission>>>;
-};
-
-
-export type AccountMutationSetBuildAutoRenewArgs = {
-  accountName: Scalars['ID']['input'];
-  autoRenew?: InputMaybe<Scalars['Boolean']['input']>;
-};
-
-
-export type AccountMutationSetPaymentSourceArgs = {
-  accountName: Scalars['ID']['input'];
-  paymentSource: Scalars['ID']['input'];
 };
 
 
@@ -1244,11 +1213,8 @@
   environmentSecrets: Array<EnvironmentSecret>;
   /** Environment variables for an app */
   environmentVariables: Array<EnvironmentVariable>;
-<<<<<<< HEAD
   /** Environment variables for an app with decrypted secret values */
   environmentVariablesIncludingSensitive: Array<EnvironmentVariableWithSecret>;
-=======
->>>>>>> f2ed4348
   fullName: Scalars['String']['output'];
   githubBuildTriggers: Array<GitHubBuildTrigger>;
   githubJobRunTriggers: Array<GitHubJobRunTrigger>;
@@ -1369,6 +1335,7 @@
   /** Webhooks for an app */
   webhooks: Array<Webhook>;
   workerDeployments: WorkerDeploymentsConnection;
+  workerDeploymentsMetrics?: Maybe<WorkerDeploymentMetrics>;
 };
 
 
@@ -1460,7 +1427,6 @@
 
 
 /** Represents an Exponent App (or Experience in legacy terms) */
-<<<<<<< HEAD
 export type AppEnvironmentVariablesIncludingSensitiveArgs = {
   environment: EnvironmentVariableEnvironment;
   filterNames?: InputMaybe<Array<Scalars['String']['input']>>;
@@ -1468,8 +1434,6 @@
 
 
 /** Represents an Exponent App (or Experience in legacy terms) */
-=======
->>>>>>> f2ed4348
 export type AppIosAppCredentialsArgs = {
   filter?: InputMaybe<IosAppCredentialsFilter>;
 };
@@ -1596,6 +1560,12 @@
   last?: InputMaybe<Scalars['Int']['input']>;
 };
 
+
+/** Represents an Exponent App (or Experience in legacy terms) */
+export type AppWorkerDeploymentsMetricsArgs = {
+  timespan: MetricsTimespan;
+};
+
 export type AppBranchEdge = {
   __typename?: 'AppBranchEdge';
   cursor: Scalars['String']['output'];
@@ -1715,10 +1685,12 @@
 
 export type AppMutation = {
   __typename?: 'AppMutation';
-  /** Create an unpublished app */
+  /** Create an app */
   createApp: App;
-  /** Create an unpublished app and GitHub repository if user desire to */
+  /** Create an app and GitHub repository if user desire to */
   createAppAndGithubRepository: CreateAppAndGithubRepositoryResponse;
+  /** Delete an App. Returns the ID of the background job receipt. Use BackgroundJobReceiptQuery to get the status of the job. */
+  deleteApp: BackgroundJobReceipt;
   /** @deprecated No longer supported */
   grantAccess?: Maybe<App>;
   /** Set display info for app */
@@ -1737,6 +1709,11 @@
 
 export type AppMutationCreateAppAndGithubRepositoryArgs = {
   appInput: AppWithGithubRepositoryInput;
+};
+
+
+export type AppMutationDeleteAppArgs = {
+  appId: Scalars['ID']['input'];
 };
 
 
@@ -2423,8 +2400,8 @@
 
 export type AuditLogExportInput = {
   accountId: Scalars['ID']['input'];
-  createdAfter: Scalars['Int']['input'];
-  createdBefore: Scalars['Int']['input'];
+  createdAfter: Scalars['String']['input'];
+  createdBefore: Scalars['String']['input'];
   format: AuditLogsExportFormat;
 };
 
@@ -2443,8 +2420,6 @@
   __typename?: 'AuditLogQuery';
   /** Query Audit Logs by account ID */
   byAccountId: Array<AuditLog>;
-  /** Query an Audit Log by ID */
-  byId: AuditLog;
 };
 
 
@@ -2454,11 +2429,6 @@
   offset: Scalars['Int']['input'];
 };
 
-
-export type AuditLogQueryByIdArgs = {
-  auditLogId: Scalars['ID']['input'];
-};
-
 export enum AuditLogsExportFormat {
   Csv = 'CSV',
   Json = 'JSON',
@@ -2473,7 +2443,8 @@
   GoogleWs = 'GOOGLE_WS',
   MsEntraId = 'MS_ENTRA_ID',
   Okta = 'OKTA',
-  OneLogin = 'ONE_LOGIN'
+  OneLogin = 'ONE_LOGIN',
+  StubIdp = 'STUB_IDP'
 }
 
 export type BackgroundJobReceipt = {
@@ -3165,10 +3136,7 @@
 export type CreateEnvironmentVariableInput = {
   environment: EnvironmentVariableEnvironment;
   name: Scalars['String']['input'];
-<<<<<<< HEAD
   overwrite?: InputMaybe<Scalars['Boolean']['input']>;
-=======
->>>>>>> f2ed4348
   sensitive: Scalars['Boolean']['input'];
   value: Scalars['String']['input'];
 };
@@ -3628,11 +3596,8 @@
 
 export type EnvironmentVariableMutation = {
   __typename?: 'EnvironmentVariableMutation';
-<<<<<<< HEAD
   /** Create bulk env variables */
   createBulkEnvironmentVariablesForApp: Array<Maybe<EnvironmentVariable>>;
-=======
->>>>>>> f2ed4348
   /** Create an environment variable for an Account */
   createEnvironmentVariableForAccount: EnvironmentVariable;
   /** Create an environment variable for an App */
@@ -3646,15 +3611,12 @@
 };
 
 
-<<<<<<< HEAD
 export type EnvironmentVariableMutationCreateBulkEnvironmentVariablesForAppArgs = {
   appId: Scalars['ID']['input'];
   environmentVariablesData: Array<CreateEnvironmentVariableInput>;
 };
 
 
-=======
->>>>>>> f2ed4348
 export type EnvironmentVariableMutationCreateEnvironmentVariableForAccountArgs = {
   accountId: Scalars['ID']['input'];
   environmentVariableData: CreateSharedEnvironmentVariableInput;
@@ -3690,7 +3652,6 @@
   Shared = 'SHARED'
 }
 
-<<<<<<< HEAD
 export type EnvironmentVariableWithSecret = {
   __typename?: 'EnvironmentVariableWithSecret';
   createdAt: Scalars['DateTime']['output'];
@@ -3702,8 +3663,6 @@
   value?: Maybe<Scalars['String']['output']>;
 };
 
-=======
->>>>>>> f2ed4348
 export type EstimatedOverageAndCost = {
   __typename?: 'EstimatedOverageAndCost';
   id: Scalars['ID']['output'];
@@ -3784,6 +3743,7 @@
   id: Scalars['ID']['output'];
   meteredBillingStatus: MeteredBillingStatus;
   planId: Scalars['String']['output'];
+  recurringCents?: Maybe<Scalars['Int']['output']>;
   startDate: Scalars['DateTime']['output'];
 };
 
@@ -4664,6 +4624,8 @@
   purgeUnfinishedSecondFactorAuthentication: SecondFactorBooleanResult;
   /** Regenerate backup codes for the current user */
   regenerateSecondFactorBackupCodes: SecondFactorRegenerateBackupCodesResult;
+  /** Schedule deletion of the current regular user */
+  scheduleCurrentUserDeletion: BackgroundJobReceipt;
   /** Send SMS OTP to a second factor device for use during device setup or during change confirmation */
   sendSMSOTPToSecondFactorDevice: SecondFactorBooleanResult;
   /**
@@ -4675,8 +4637,6 @@
   setPrimarySecondFactorDevice: SecondFactorBooleanResult;
   /** Transfer project to a different Account */
   transferApp: App;
-  /** Unpublish an App that the current user owns */
-  unpublishApp: App;
   /** Update an App that the current user owns */
   updateApp: App;
   /** Update the current regular user's data */
@@ -4765,11 +4725,6 @@
 };
 
 
-export type MeMutationUnpublishAppArgs = {
-  appId: Scalars['ID']['input'];
-};
-
-
 export type MeMutationUpdateAppArgs = {
   appData: AppDataInput;
 };
@@ -4788,6 +4743,11 @@
   __typename?: 'MeteredBillingStatus';
   EAS_BUILD: Scalars['Boolean']['output'];
   EAS_UPDATE: Scalars['Boolean']['output'];
+};
+
+export type MetricsTimespan = {
+  end: Scalars['DateTime']['input'];
+  start: Scalars['DateTime']['input'];
 };
 
 export type Notification = {
@@ -5208,7 +5168,7 @@
 
 
 export type RootMutationAccountArgs = {
-  accountName: Scalars['ID']['input'];
+  accountName?: InputMaybe<Scalars['ID']['input']>;
 };
 
 
@@ -5831,7 +5791,7 @@
 export type SubscriptionDetails = {
   __typename?: 'SubscriptionDetails';
   addons: Array<AddonDetails>;
-  cancelledAt?: Maybe<Scalars['DateTime']['output']>;
+  cancelAt?: Maybe<Scalars['DateTime']['output']>;
   concurrencies?: Maybe<Concurrencies>;
   coupon?: Maybe<StripeCoupon>;
   endedAt?: Maybe<Scalars['DateTime']['output']>;
@@ -5841,9 +5801,11 @@
   meteredBillingStatus: MeteredBillingStatus;
   name?: Maybe<Scalars['String']['output']>;
   nextInvoice?: Maybe<Scalars['DateTime']['output']>;
+  nextInvoiceAmountDueCents?: Maybe<Scalars['Int']['output']>;
   planEnablement?: Maybe<PlanEnablement>;
   planId?: Maybe<Scalars['String']['output']>;
   price: Scalars['Int']['output'];
+  recurringCents?: Maybe<Scalars['Int']['output']>;
   status?: Maybe<Scalars['String']['output']>;
   trialEnd?: Maybe<Scalars['DateTime']['output']>;
   willCancel?: Maybe<Scalars['Boolean']['output']>;
@@ -6748,13 +6710,41 @@
 
 export type WorkerDeployment = {
   __typename?: 'WorkerDeployment';
-  id: Scalars['ID']['output'];
+  createdAt: Scalars['DateTime']['output'];
+  deploymentDomain: Scalars['String']['output'];
+  deploymentIdentifier: Scalars['String']['output'];
+  devDomainName: Scalars['DevDomainName']['output'];
+  id: Scalars['ID']['output'];
+  subdomain: Scalars['String']['output'];
+  url: Scalars['String']['output'];
 };
 
 export type WorkerDeploymentEdge = {
   __typename?: 'WorkerDeploymentEdge';
   cursor: Scalars['String']['output'];
   node: WorkerDeployment;
+};
+
+export type WorkerDeploymentMetrics = {
+  __typename?: 'WorkerDeploymentMetrics';
+  groups: Array<Maybe<WorkerDeploymentMetricsEdge>>;
+  id: Scalars['ID']['output'];
+  summary: WorkerDeploymentMetricsData;
+};
+
+export type WorkerDeploymentMetricsData = {
+  __typename?: 'WorkerDeploymentMetricsData';
+  crashesSum: Scalars['Int']['output'];
+  durationP50?: Maybe<Scalars['Float']['output']>;
+  durationP90?: Maybe<Scalars['Float']['output']>;
+  durationP99?: Maybe<Scalars['Float']['output']>;
+  requestsSum: Scalars['Int']['output'];
+};
+
+export type WorkerDeploymentMetricsEdge = {
+  __typename?: 'WorkerDeploymentMetricsEdge';
+  node: WorkerDeploymentMetricsData;
+  timestamp: Scalars['DateTime']['output'];
 };
 
 export type WorkerDeploymentsConnection = {
