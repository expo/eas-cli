--- conflicted
+++ resolved
@@ -59,11 +59,8 @@
     buildMode: ctx.buildProfile.config ? BuildMode.CUSTOM : BuildMode.BUILD,
     customWorkflowName: ctx.customBuildConfigMetadata?.workflowName,
     developmentClient: ctx.developmentClient,
-<<<<<<< HEAD
+    requiredPackageManager: ctx.requiredPackageManager ?? undefined,
     simulator: 'simulator' in ctx.buildProfile && ctx.buildProfile.simulator,
-=======
-    requiredPackageManager: ctx.requiredPackageManager ?? undefined,
->>>>>>> 335fb1f5
   };
   return sanitizeMetadata(metadata);
 }
