--- conflicted
+++ resolved
@@ -1,10 +1,5 @@
-<<<<<<< HEAD
 import { ExpoConfig } from '@expo/config';
 import { IOSConfig } from '@expo/config-plugins';
-import { CredentialsSource, DistributionType, Workflow } from '@expo/eas-json';
-=======
-import { ExpoConfig, IOSConfig } from '@expo/config';
->>>>>>> e6e8bbca
 
 import log from '../../log';
 import { ConfigureContext } from '../context';
