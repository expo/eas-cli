<<<<<<< HEAD
import { IOSConfig } from '@expo/config-plugins';
import { EasConfig, Workflow } from '@expo/eas-json';
=======
import { IOSConfig } from '@expo/config';
import { Workflow } from '@expo/eas-build-job';
import { EasConfig } from '@expo/eas-json';
>>>>>>> e6e8bbca
import chalk from 'chalk';
import sortBy from 'lodash/sortBy';

import log from '../../log';
import { promptAsync } from '../../prompts';
import { startBuildForPlatformAsync } from '../build';
import { BuildContext, CommandContext, createBuildContext } from '../context';
import { Platform } from '../types';
import { validateAndSyncProjectConfigurationAsync } from './configure';
import { ensureIosCredentialsAsync } from './credentials';
import { prepareJobAsync } from './prepareJob';

export async function startIosBuildAsync(
  commandCtx: CommandContext,
  easConfig: EasConfig,
  projectId: string
): Promise<string> {
  const buildCtx = createBuildContext<Platform.iOS>({
    commandCtx,
    platform: Platform.iOS,
    easConfig,
    projectId,
  });

  let iosNativeProjectScheme: string | undefined;
  if (buildCtx.buildProfile.workflow === Workflow.Generic) {
    iosNativeProjectScheme = buildCtx.buildProfile.scheme ?? (await resolveSchemeAsync(buildCtx));
  }
  return await startBuildForPlatformAsync({
    ctx: buildCtx,
    projectConfiguration: {
      iosNativeProjectScheme,
    },
    ensureCredentialsAsync: ensureIosCredentialsAsync,
    ensureProjectConfiguredAsync: async () => {
      if (buildCtx.buildProfile.workflow === Workflow.Generic) {
        await validateAndSyncProjectConfigurationAsync(commandCtx.projectDir, commandCtx.exp);
      }
    },
    prepareJobAsync,
  });
}

async function resolveSchemeAsync(ctx: BuildContext<Platform.iOS>): Promise<string> {
  const schemes = IOSConfig.Scheme.getSchemesFromXcodeproj(ctx.commandCtx.projectDir);
  if (schemes.length === 1) {
    return schemes[0];
  }

  const sortedSchemes = sortBy(schemes);
  log.newLine();
  log(
    `We've found multiple schemes in your Xcode project: ${chalk.bold(sortedSchemes.join(', '))}`
  );
  log(
    `You can specify the scheme you want to build at ${chalk.bold(
      'builds.ios.PROFILE_NAME.scheme'
    )} in eas.json.`
  );
  if (ctx.commandCtx.nonInteractive) {
    const withoutTvOS = sortedSchemes.filter(i => !i.includes('tvOS'));
    const scheme = withoutTvOS.length > 0 ? withoutTvOS[0] : sortedSchemes[0];
    log(`You've run Expo CLI in non-interactive mode, choosing the ${chalk.bold(scheme)} scheme.`);
    log.newLine();
    return scheme;
  } else {
    const { selectedScheme } = await promptAsync({
      type: 'select',
      name: 'selectedScheme',
      message: 'Which scheme would you like to build now?',
      choices: sortedSchemes.map(scheme => ({ title: scheme, value: scheme })),
    });
    log.newLine();
    return selectedScheme as string;
  }
}<|MERGE_RESOLUTION|>--- conflicted
+++ resolved
@@ -1,11 +1,6 @@
-<<<<<<< HEAD
 import { IOSConfig } from '@expo/config-plugins';
-import { EasConfig, Workflow } from '@expo/eas-json';
-=======
-import { IOSConfig } from '@expo/config';
 import { Workflow } from '@expo/eas-build-job';
 import { EasConfig } from '@expo/eas-json';
->>>>>>> e6e8bbca
 import chalk from 'chalk';
 import sortBy from 'lodash/sortBy';
 
