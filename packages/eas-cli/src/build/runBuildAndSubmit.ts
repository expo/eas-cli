import { ExpoConfig } from '@expo/config-types';
import { Env, Platform, Workflow } from '@expo/eas-build-job';
import {
  AppVersionSource,
  EasJson,
  EasJsonAccessor,
  EasJsonUtils,
  SubmitProfile,
} from '@expo/eas-json';
import assert from 'assert';
import chalk from 'chalk';
import nullthrows from 'nullthrows';

import { prepareAndroidBuildAsync } from './android/build';
import { BuildRequestSender, MaybeBuildFragment, waitForBuildEndAsync } from './build';
import { ensureProjectConfiguredAsync } from './configure';
import { BuildContext } from './context';
import { createBuildContextAsync } from './createContext';
import { evaluateConfigWithEnvVarsAsync } from './evaluateConfigWithEnvVarsAsync';
import { prepareIosBuildAsync } from './ios/build';
import { LocalBuildMode } from './local';
import { BuildFlags } from './types';
import { ensureExpoDevClientInstalledForDevClientBuildsAsync } from './utils/devClient';
import { printBuildResults, printLogsUrls } from './utils/printBuildInfo';
import { ensureRepoIsCleanAsync } from './utils/repository';
import { Analytics } from '../analytics/AnalyticsManager';
import { createAndLinkChannelAsync, doesChannelExistAsync } from '../channel/queries';
import { DynamicConfigContextFn } from '../commandUtils/context/DynamicProjectConfigContextField';
import { ExpoGraphqlClient } from '../commandUtils/context/contextUtils/createGraphqlClient';
import {
  AppPlatform,
  BuildFragment,
  BuildStatus,
  BuildWithSubmissionsFragment,
  EnvironmentVariableEnvironment,
  SubmissionFragment,
} from '../graphql/generated';
import { BuildQuery } from '../graphql/queries/BuildQuery';
import { toAppPlatform, toPlatform } from '../graphql/types/AppPlatform';
import Log, { learnMore } from '../log';
import {
  RequestedPlatform,
  appPlatformDisplayNames,
  appPlatformEmojis,
  toPlatforms,
} from '../platform';
import {
  CustomBuildConfigMetadata,
  validateCustomBuildConfigAsync,
} from '../project/customBuildConfig';
import { checkExpoSdkIsSupportedAsync } from '../project/expoSdk';
import { validateMetroConfigForManagedWorkflowAsync } from '../project/metroConfig';
import {
  isExpoUpdatesInstalledAsDevDependency,
  isExpoUpdatesInstalledOrAvailable,
  isUsingEASUpdate,
  validateAppVersionRuntimePolicySupportAsync,
} from '../project/projectUtils';
import {
  ensureAppVersionSourceIsSetAsync,
  validateAppConfigForRemoteVersionSource,
  validateBuildProfileVersionSettingsAsync,
} from '../project/remoteVersionSource';
import { confirmAsync } from '../prompts';
import { runAsync } from '../run/run';
import { isRunnableOnSimulatorOrEmulator } from '../run/utils';
import { createSubmissionContextAsync } from '../submit/context';
import {
  exitWithNonZeroCodeIfSomeSubmissionsDidntFinish,
  submitAsync,
  waitToCompleteAsync as waitForSubmissionsToCompleteAsync,
} from '../submit/submit';
import { printSubmissionDetailsUrls } from '../submit/utils/urls';
import { ensureEASUpdateIsConfiguredAsync } from '../update/configure';
import { Actor } from '../user/User';
import { downloadAndMaybeExtractAppAsync } from '../utils/download';
import { truthy } from '../utils/expodash/filter';
import { printJsonOnlyOutput } from '../utils/json';
import { ProfileData, getProfilesAsync } from '../utils/profiles';
import { Client } from '../vcs/vcs';

let metroConfigValidated = false;
let sdkVersionChecked = false;

<<<<<<< HEAD
=======
export interface BuildFlags {
  requestedPlatform: RequestedPlatform;
  profile?: string;
  nonInteractive: boolean;
  wait: boolean;
  clearCache: boolean;
  json: boolean;
  autoSubmit: boolean;
  submitProfile?: string;
  localBuildOptions: LocalBuildOptions;
  resourceClass?: ResourceClass;
  message?: string;
  buildLoggerLevel?: LoggerLevel;
  freezeCredentials: boolean;
  repack: boolean;
  environment?: EnvironmentVariableEnvironment;
}

>>>>>>> fbc39240
export async function runBuildAndSubmitAsync(
  graphqlClient: ExpoGraphqlClient,
  analytics: Analytics,
  vcsClient: Client,
  projectDir: string,
  flags: BuildFlags,
  actor: Actor,
  getDynamicPrivateProjectConfigAsync: DynamicConfigContextFn
): Promise<{
  buildIds: string[];
}> {
  await vcsClient.ensureRepoExistsAsync();
  await ensureRepoIsCleanAsync(vcsClient, flags.nonInteractive);

  await ensureProjectConfiguredAsync({
    projectDir,
    nonInteractive: flags.nonInteractive,
    vcsClient,
  });
  const easJsonAccessor = EasJsonAccessor.fromProjectPath(projectDir);
  const easJsonCliConfig: EasJson['cli'] =
    (await EasJsonUtils.getCliConfigAsync(easJsonAccessor)) ?? {};

  const platforms = toPlatforms(flags.requestedPlatform);
  const buildProfiles = await getProfilesAsync({
    type: 'build',
    easJsonAccessor,
    platforms,
    profileName: flags.profile ?? undefined,
    projectDir,
  });

  for (const buildProfile of buildProfiles) {
    if (buildProfile.profile.image && ['default', 'stable'].includes(buildProfile.profile.image)) {
      Log.warn(
        `The "image" field in the build profile "${buildProfile.profileName}" is set to "${buildProfile.profile.image}". This tag is deprecated and will be removed in the future. Use other images or tags listed here: https://docs.expo.dev/build-reference/infrastructure/`
      );
    } else if (
      buildProfile.profile.image &&
      [
        'ubuntu-20.04-jdk-11-ndk-r19c',
        'ubuntu-20.04-jdk-8-ndk-r19c',
        'ubuntu-20.04-jdk-11-ndk-r21e',
        'ubuntu-20.04-jdk-8-ndk-r21e',
        'ubuntu-22.04-jdk-8-ndk-r21e',
        'ubuntu-20.04-jdk-11-ndk-r23b',
      ].includes(buildProfile.profile.image)
    ) {
      Log.warn(
        `The "image" field in the build profile "${buildProfile.profileName}" is set to "${
          buildProfile.profile.image
        }". This image is deprecated and will be removed on September 1st, 2024. ${learnMore(
          'https://expo.dev/changelog/2024/07-12-eas-build-upcoming-android-images-updates'
        )}`
      );
    }
  }

  await ensureExpoDevClientInstalledForDevClientBuildsAsync({
    projectDir,
    nonInteractive: flags.nonInteractive,
    buildProfiles,
    vcsClient,
  });

  const customBuildConfigMetadataByPlatform: { [p in AppPlatform]?: CustomBuildConfigMetadata } =
    {};
  for (const buildProfile of buildProfiles) {
    await validateBuildProfileVersionSettingsAsync(
      buildProfile,
      easJsonCliConfig,
      projectDir,
      flags
    );
    const maybeMetadata = await validateCustomBuildConfigAsync({
      projectDir,
      profile: buildProfile.profile,
      vcsClient,
    });
    if (maybeMetadata) {
      customBuildConfigMetadataByPlatform[toAppPlatform(buildProfile.platform)] = maybeMetadata;
    }
  }

  const startedBuilds: {
    build: BuildWithSubmissionsFragment | BuildFragment;
    buildProfile: ProfileData<'build'>;
  }[] = [];
  const buildCtxByPlatform: { [p in AppPlatform]?: BuildContext<Platform> } = {};

  for (const buildProfile of buildProfiles) {
    const platform = toAppPlatform(buildProfile.platform);

    const { env } = await evaluateConfigWithEnvVarsAsync({
      flags,
      buildProfile: buildProfile.profile,
      graphqlClient,
      getProjectConfig: getDynamicPrivateProjectConfigAsync,
      opts: { env: buildProfile.profile.env },
    });

    Log.log(
      `Loaded "env" configuration for the "${buildProfile.profileName}" profile: ${
        env ? Object.keys(env).join(', ') : 'no environment variables specified'
      }. ${learnMore('https://docs.expo.dev/build-reference/variables/')}`
    );

    const { build: maybeBuild, buildCtx } = await prepareAndStartBuildAsync({
      projectDir,
      flags,
      moreBuilds: platforms.length > 1,
      buildProfile,
      easJsonCliConfig,
      actor,
      graphqlClient,
      analytics,
      vcsClient,
      getDynamicPrivateProjectConfigAsync,
      customBuildConfigMetadata: customBuildConfigMetadataByPlatform[platform],
      env,
    });
    if (maybeBuild) {
      startedBuilds.push({ build: maybeBuild, buildProfile });
    }
    buildCtxByPlatform[platform] = buildCtx;
  }

  if (flags.localBuildOptions.localBuildMode === LocalBuildMode.LOCAL_BUILD_PLUGIN) {
    return {
      buildIds: startedBuilds.map(({ build }) => build.id),
    };
  }

  if (flags.localBuildOptions.localBuildMode === LocalBuildMode.INTERNAL) {
    const startedBuild = await BuildQuery.byIdAsync(
      graphqlClient,
      nullthrows(process.env.EAS_BUILD_ID, 'EAS_BUILD_ID is not defined')
    );
    startedBuilds.push({ build: startedBuild, buildProfile: buildProfiles[0] });
  }

  if (!flags.localBuildOptions.localBuildMode) {
    Log.newLine();
    printLogsUrls(startedBuilds.map(startedBuild => startedBuild.build));
    Log.newLine();
  }

  const submissions: SubmissionFragment[] = [];
  if (flags.autoSubmit) {
    const submitProfiles = await getProfilesAsync({
      easJsonAccessor,
      platforms,
      profileName: flags.submitProfile,
      type: 'submit',
      projectDir,
    });
    for (const startedBuild of startedBuilds) {
      const submitProfile = nullthrows(
        submitProfiles.find(
          ({ platform }) => toAppPlatform(platform) === startedBuild.build.platform
        )
      ).profile;
      const submission = await prepareAndStartSubmissionAsync({
        build: startedBuild.build,
        buildCtx: nullthrows(buildCtxByPlatform[startedBuild.build.platform]),
        moreBuilds: startedBuilds.length > 1,
        projectDir,
        submitProfile,
        nonInteractive: flags.nonInteractive,
        selectedSubmitProfileName: flags.submitProfile,
      });
      startedBuild.build = await BuildQuery.withSubmissionsByIdAsync(
        graphqlClient,
        startedBuild.build.id
      );
      submissions.push(submission);
    }

    if (!flags.localBuildOptions.localBuildMode) {
      Log.newLine();
      printSubmissionDetailsUrls(submissions);
      Log.newLine();
    }
  }

  if (flags.localBuildOptions.localBuildMode) {
    return {
      buildIds: startedBuilds.map(({ build }) => build.id),
    };
  }

  if (!flags.wait) {
    if (flags.json) {
      printJsonOnlyOutput(startedBuilds.map(buildInfo => buildInfo.build));
    }
    return {
      buildIds: startedBuilds.map(({ build }) => build.id),
    };
  }

  const { accountName } = Object.values(buildCtxByPlatform)[0];
  const builds = await waitForBuildEndAsync(graphqlClient, {
    buildIds: startedBuilds.map(({ build }) => build.id),
    accountName,
  });
  if (!flags.json) {
    printBuildResults(builds);
  }

  const haveAllBuildsFailedOrCanceled = builds.every(
    build =>
      build?.status &&
      [BuildStatus.Errored, BuildStatus.Canceled, BuildStatus.PendingCancel].includes(build?.status)
  );

  await maybeDownloadAndRunSimulatorBuildsAsync(builds, flags);

  if (haveAllBuildsFailedOrCanceled || !flags.autoSubmit) {
    if (flags.json) {
      printJsonOnlyOutput(builds);
    }
    exitWithNonZeroCodeIfSomeBuildsFailed(builds);
  } else {
    const completedSubmissions = await waitForSubmissionsToCompleteAsync(
      graphqlClient,
      submissions
    );
    if (flags.json) {
      printJsonOnlyOutput(
        await Promise.all(
          builds
            .filter((i): i is BuildWithSubmissionsFragment => !!i)
            .map(build => BuildQuery.withSubmissionsByIdAsync(graphqlClient, build.id))
        )
      );
    }
    exitWithNonZeroCodeIfSomeSubmissionsDidntFinish(completedSubmissions);
  }
  return {
    buildIds: startedBuilds.map(({ build }) => build.id),
  };
}

async function prepareAndStartBuildAsync({
  projectDir,
  flags,
  moreBuilds,
  buildProfile,
  easJsonCliConfig,
  actor,
  graphqlClient,
  analytics,
  vcsClient,
  getDynamicPrivateProjectConfigAsync,
  customBuildConfigMetadata,
  env,
}: {
  projectDir: string;
  flags: BuildFlags;
  moreBuilds: boolean;
  buildProfile: ProfileData<'build'>;
  easJsonCliConfig: EasJson['cli'];
  actor: Actor;
  graphqlClient: ExpoGraphqlClient;
  analytics: Analytics;
  vcsClient: Client;
  getDynamicPrivateProjectConfigAsync: DynamicConfigContextFn;
  customBuildConfigMetadata?: CustomBuildConfigMetadata;
  env: Env;
}): Promise<{ build: BuildFragment | undefined; buildCtx: BuildContext<Platform> }> {
  const buildCtx = await createBuildContextAsync({
    buildProfileName: buildProfile.profileName,
    resourceClassFlag: flags.resourceClass,
    clearCache: flags.clearCache,
    buildProfile: buildProfile.profile,
    nonInteractive: flags.nonInteractive,
    noWait: !flags.wait,
    platform: buildProfile.platform,
    projectDir,
    localBuildOptions: flags.localBuildOptions,
    easJsonCliConfig,
    message: flags.message,
    actor,
    graphqlClient,
    analytics,
    vcsClient,
    getDynamicPrivateProjectConfigAsync,
    customBuildConfigMetadata,
    buildLoggerLevel: flags.buildLoggerLevel,
    freezeCredentials: flags.freezeCredentials,
    repack: flags.repack,
    env,
  });

  if (moreBuilds) {
    Log.newLine();
    const appPlatform = toAppPlatform(buildProfile.platform);
    Log.log(
      `${appPlatformEmojis[appPlatform]} ${chalk.bold(
        `${appPlatformDisplayNames[appPlatform]} build`
      )}`
    );
  }

  if (buildProfile.profile.channel) {
    await validateExpoUpdatesInstalledAsProjectDependencyAsync({
      exp: buildCtx.exp,
      projectId: buildCtx.projectId,
      projectDir,
      vcsClient: buildCtx.vcsClient,
      sdkVersion: buildCtx.exp.sdkVersion,
      nonInteractive: flags.nonInteractive,
      buildProfile,
      env: buildProfile.profile.env,
    });
    if (isUsingEASUpdate(buildCtx.exp, buildCtx.projectId)) {
      const doesChannelExist = await doesChannelExistAsync(graphqlClient, {
        appId: buildCtx.projectId,
        channelName: buildProfile.profile.channel,
      });
      if (!doesChannelExist) {
        await createAndLinkChannelAsync(graphqlClient, {
          appId: buildCtx.projectId,
          channelName: buildProfile.profile.channel,
        });
      }
    }
  }

  await validateAppVersionRuntimePolicySupportAsync(buildCtx.projectDir, buildCtx.exp);
  if (
    easJsonCliConfig?.appVersionSource === undefined &&
    buildProfile.profile.autoIncrement !== 'version'
  ) {
    if (buildProfile.profile.autoIncrement !== true) {
      Log.warn(
        `The field "cli.appVersionSource" is not set, but it will be required in the future. ${learnMore(
          'https://docs.expo.dev/build-reference/app-versions/'
        )}`
      );
    } else {
      const easJsonAccessor = EasJsonAccessor.fromProjectPath(projectDir);
      easJsonCliConfig = await ensureAppVersionSourceIsSetAsync(
        easJsonAccessor,
        easJsonCliConfig,
        flags.nonInteractive
      );
    }
  }
  if (easJsonCliConfig?.appVersionSource === AppVersionSource.REMOTE) {
    validateAppConfigForRemoteVersionSource(buildCtx.exp, buildProfile.platform);
  }
  if (buildCtx.workflow === Workflow.MANAGED) {
    if (!sdkVersionChecked) {
      await checkExpoSdkIsSupportedAsync(buildCtx);
      sdkVersionChecked = true;
    }
    if (!metroConfigValidated) {
      await validateMetroConfigForManagedWorkflowAsync(buildCtx);
      metroConfigValidated = true;
    }
  }

  const build = await startBuildAsync(buildCtx);
  return {
    build,
    buildCtx,
  };
}

async function startBuildAsync(ctx: BuildContext<Platform>): Promise<BuildFragment | undefined> {
  let sendBuildRequestAsync: BuildRequestSender;
  if (ctx.platform === Platform.ANDROID) {
    sendBuildRequestAsync = await prepareAndroidBuildAsync(ctx as BuildContext<Platform.ANDROID>);
  } else {
    sendBuildRequestAsync = await prepareIosBuildAsync(ctx as BuildContext<Platform.IOS>);
  }
  return await sendBuildRequestAsync();
}

async function prepareAndStartSubmissionAsync({
  build,
  buildCtx,
  moreBuilds,
  projectDir,
  submitProfile,
  selectedSubmitProfileName,
  nonInteractive,
}: {
  build: BuildFragment;
  buildCtx: BuildContext<Platform>;
  moreBuilds: boolean;
  projectDir: string;
  submitProfile: SubmitProfile;
  selectedSubmitProfileName?: string;
  nonInteractive: boolean;
}): Promise<SubmissionFragment> {
  const platform = toPlatform(build.platform);
  const submissionCtx = await createSubmissionContextAsync({
    platform,
    projectDir,
    profile: submitProfile,
    archiveFlags: { id: build.id },
    nonInteractive,
    env: buildCtx.env,
    credentialsCtx: buildCtx.credentialsCtx,
    applicationIdentifier: buildCtx.android?.applicationId ?? buildCtx.ios?.bundleIdentifier,
    actor: buildCtx.user,
    graphqlClient: buildCtx.graphqlClient,
    analytics: buildCtx.analytics,
    projectId: buildCtx.projectId,
    exp: buildCtx.exp,
    vcsClient: buildCtx.vcsClient,
    isVerboseFastlaneEnabled: false,
    specifiedProfile: selectedSubmitProfileName,
  });

  if (moreBuilds) {
    Log.newLine();
    Log.log(
      `${appPlatformEmojis[build.platform]} ${chalk.bold(
        `${appPlatformDisplayNames[build.platform]} submission`
      )}`
    );
  }

  return await submitAsync(submissionCtx);
}

function exitWithNonZeroCodeIfSomeBuildsFailed(maybeBuilds: (BuildFragment | null)[]): void {
  const failedBuilds = (maybeBuilds.filter(i => i) as BuildFragment[]).filter(
    i => i.status === BuildStatus.Errored
  );
  if (failedBuilds.length > 0) {
    process.exit(1);
  }
}

async function downloadAndRunAsync(build: BuildFragment): Promise<void> {
  assert(build.artifacts?.applicationArchiveUrl);
  const buildPath = await downloadAndMaybeExtractAppAsync(
    build.artifacts.applicationArchiveUrl,
    build.platform
  );
  await runAsync(buildPath, build.platform);
}

async function maybeDownloadAndRunSimulatorBuildsAsync(
  builds: MaybeBuildFragment[],
  flags: BuildFlags
): Promise<void> {
  const simBuilds = builds.filter(truthy).filter(isRunnableOnSimulatorOrEmulator);

  if (simBuilds.length > 0 && !flags.autoSubmit && !flags.nonInteractive) {
    for (const simBuild of simBuilds) {
      if (simBuild.platform === AppPlatform.Android || process.platform === 'darwin') {
        Log.newLine();
        const confirm = await confirmAsync({
          message: `Install and run the ${
            simBuild.platform === AppPlatform.Android ? 'Android' : 'iOS'
          } build on ${simBuild.platform === AppPlatform.Android ? 'an emulator' : 'a simulator'}?`,
        });
        if (confirm) {
          await downloadAndRunAsync(simBuild);
        }
      }
    }
  }
}

async function validateExpoUpdatesInstalledAsProjectDependencyAsync({
  exp,
  projectId,
  projectDir,
  vcsClient,
  buildProfile,
  nonInteractive,
  sdkVersion,
  env,
}: {
  exp: ExpoConfig;
  projectId: string;
  projectDir: string;
  vcsClient: Client;
  buildProfile: ProfileData<'build'>;
  nonInteractive: boolean;
  sdkVersion?: string;
  env: Env | undefined;
}): Promise<void> {
  if (isExpoUpdatesInstalledOrAvailable(projectDir, sdkVersion)) {
    return;
  }

  if (isExpoUpdatesInstalledAsDevDependency(projectDir)) {
    Log.warn(
      `The build profile "${buildProfile.profileName}" uses the channel "${buildProfile.profile.channel}", but you've added "expo-updates" as a dev dependency. To make channels work for your builds, move "expo-updates" from dev dependencies to the main dependencies in your project.`
    );
  } else if (nonInteractive) {
    Log.warn(
      `The build profile "${buildProfile.profileName}" has specified the channel "${buildProfile.profile.channel}", but the "expo-updates" package hasn't been installed. To use channels for your builds, install the "expo-updates" package by running "npx expo install expo-updates" followed by "eas update:configure".`
    );
  } else {
    Log.warn(
      `The build profile "${buildProfile.profileName}" specifies the channel "${buildProfile.profile.channel}", but the "expo-updates" package is missing. To use channels in your builds, install the "expo-updates" package and run "eas update:configure".`
    );
    const installExpoUpdates = await confirmAsync({
      message: `Would you like to install the "expo-updates" package and configure EAS Update now?`,
    });
    if (installExpoUpdates) {
      await ensureEASUpdateIsConfiguredAsync({
        exp,
        projectId,
        projectDir,
        platform: RequestedPlatform.All,
        vcsClient,
        env,
      });
      Log.withTick('Installed expo-updates and configured EAS Update.');
      throw new Error('Command must be re-run to pick up new updates configuration.');
    }
  }
}<|MERGE_RESOLUTION|>--- conflicted
+++ resolved
@@ -82,8 +82,6 @@
 let metroConfigValidated = false;
 let sdkVersionChecked = false;
 
-<<<<<<< HEAD
-=======
 export interface BuildFlags {
   requestedPlatform: RequestedPlatform;
   profile?: string;
@@ -102,7 +100,6 @@
   environment?: EnvironmentVariableEnvironment;
 }
 
->>>>>>> fbc39240
 export async function runBuildAndSubmitAsync(
   graphqlClient: ExpoGraphqlClient,
   analytics: Analytics,
