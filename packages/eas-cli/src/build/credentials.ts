import { Platform, Workflow } from '@expo/eas-build-job';
import { CredentialsSource } from '@expo/eas-json';
import chalk from 'chalk';
import ora from 'ora';

import { CredentialsProvider } from '../credentials/CredentialsProvider';
import log from '../log';
import { confirmAsync, promptAsync } from '../prompts';
import { platformDisplayNames } from './constants';

function logCredentials(target: 'local' | 'remote', platform: Platform) {
  let message = `Using ${target} ${platformDisplayNames[platform]} credentials`;
  if (target === 'local') message += ` ${chalk.dim('(credentials.json)')}`;
  if (target === 'remote') message += ` ${chalk.dim('(Expo server)')}`;
  ora(message).succeed();
}

async function ensureCredentialsAutoAsync(
  provider: CredentialsProvider,
  workflow: Workflow,
  nonInteractive: boolean
): Promise<CredentialsSource.LOCAL | CredentialsSource.REMOTE> {
  const platform = platformDisplayNames[provider.platform];
  switch (workflow) {
    case Workflow.Managed:
      if (await provider.hasLocalAsync()) {
        return CredentialsSource.LOCAL;
      } else {
        return CredentialsSource.REMOTE;
      }
    case Workflow.Generic: {
      const hasLocal = await provider.hasLocalAsync();
      const hasRemote = await provider.hasRemoteAsync();
      if (hasRemote && hasLocal) {
        if (!(await provider.isLocalSyncedAsync())) {
          if (nonInteractive) {
            throw new Error(
              `Contents of your local credentials.json for ${platform} are not the same as credentials on Expo servers. To use the desired credentials, set the "builds.${platform}.{profile}.credentialsSource" field in the credentials.json file to one of the following: "local", "remote".`
            );
          } else {
            log(
              `Contents of your local credentials.json for ${platform} are not the same as credentials on Expo servers`
            );
          }

          const { select } = await promptAsync({
            type: 'select',
            name: 'select',
            message: 'Which credentials do you want to use for this build?',
            choices: [
              { title: 'Local credentials.json', value: CredentialsSource.LOCAL },
              { title: 'Credentials stored on Expo servers.', value: CredentialsSource.REMOTE },
            ],
          });
          return select;
        } else {
          return CredentialsSource.LOCAL;
        }
      } else if (hasLocal) {
        logCredentials('local', provider.platform);
        return CredentialsSource.LOCAL;
      } else if (hasRemote) {
        logCredentials('remote', provider.platform);
        return CredentialsSource.REMOTE;
      } else {
        if (nonInteractive) {
          throw new Error(
            `Credentials for this app are not configured and there is no entry in credentials.json for ${platform}. Either configure credentials.json, or launch the build without "--non-interactive" flag to get a prompt to generate credentials automatically.`
          );
<<<<<<< HEAD
        } else {
          if (log.isDebug) {
            log.warn(
              `Credentials for this app are not configured and there is no entry in credentials.json for ${platform}`
            );
          }
=======
        } else if (log.isDebug) {
          log.warn(
            `Credentials for this app are not configured and there is no entry in credentials.json for ${platform}`
          );
>>>>>>> 917a46ee
        }

        const confirm = await confirmAsync({
          message: `${platform} credentials not found, generate now?`,
        });
        if (confirm) {
          return CredentialsSource.REMOTE;
        } else {
          throw new Error(`Aborting build process, credentials are not configured for ${platform}`);
        }
      }
    }
  }
}

export async function ensureCredentialsAsync(
  provider: CredentialsProvider,
  workflow: Workflow,
  src: CredentialsSource,
  nonInteractive: boolean
): Promise<CredentialsSource.LOCAL | CredentialsSource.REMOTE> {
  switch (src) {
    case CredentialsSource.LOCAL:
      logCredentials('local', provider.platform);
      return CredentialsSource.LOCAL;
    case CredentialsSource.REMOTE:
      logCredentials('remote', provider.platform);
      return CredentialsSource.REMOTE;
    case CredentialsSource.AUTO:
      return await ensureCredentialsAutoAsync(provider, workflow, nonInteractive);
  }
}<|MERGE_RESOLUTION|>--- conflicted
+++ resolved
@@ -67,19 +67,10 @@
           throw new Error(
             `Credentials for this app are not configured and there is no entry in credentials.json for ${platform}. Either configure credentials.json, or launch the build without "--non-interactive" flag to get a prompt to generate credentials automatically.`
           );
-<<<<<<< HEAD
-        } else {
-          if (log.isDebug) {
-            log.warn(
-              `Credentials for this app are not configured and there is no entry in credentials.json for ${platform}`
-            );
-          }
-=======
         } else if (log.isDebug) {
           log.warn(
             `Credentials for this app are not configured and there is no entry in credentials.json for ${platform}`
           );
->>>>>>> 917a46ee
         }
 
         const confirm = await confirmAsync({
