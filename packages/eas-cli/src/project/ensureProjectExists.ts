import { ExpoConfig } from '@expo/config';
import chalk from 'chalk';
import ora from 'ora';

import { apiClient } from '../api';
import { ProjectQuery } from '../graphql/queries/ProjectQuery';

interface ProjectInfo {
  accountName: string;
  projectName: string;
  privacy?: ExpoConfig['privacy'];
}

/**
 * Ensures project exists on Expo servers. Registers it when it doesn't
 * @returns The project ID
 */
export async function ensureProjectExistsAsync(projectInfo: ProjectInfo): Promise<string> {
  const { accountName, projectName } = projectInfo;
  const projectFullName = `@${accountName}/${projectName}`;

  const spinner = ora(
    `Ensuring project ${chalk.bold(projectFullName)} is registered on Expo servers`
  ).start();

  try {
    const id = await findProjectIdByAccountNameAndSlugAsync(accountName, projectName);
    spinner.succeed();
    return id;
  } catch (err) {
    if (err.grapgQLErrors?.some((it: any) => it.extensions?.errorCode !== 'EXPERIENCE_NOT_FOUND')) {
      spinner.fail(
        `Something went wrong when looking for project ${chalk.bold(
          projectFullName
        )} on Expo servers`
      );
      throw err;
    }
  }

  try {
    spinner.text = `Registering project ${chalk.bold(projectFullName)} on Expo servers`;
    const id = await registerNewProjectAsync(projectInfo);
    spinner.succeed();
    return id;
  } catch (err) {
    spinner.fail();
    throw err;
  }
}

/**
 * Finds project by `@accountName/slug` and returns its ID
 * @param accountName account name
 * @param slug project slug
 * @returns A promise resolving to Project ID
 */
async function findProjectIdByAccountNameAndSlugAsync(
  accountName: string,
  slug: string
): Promise<string> {
<<<<<<< HEAD
  const project = await ProjectQuery.idByUsernameAndSlugAsync(username, slug);
  return project.id;
=======
  const { data, error } = await graphqlClient
    .query(
      gql`
      {
        project {
          byUsernameAndSlug(username: "${accountName}", slug: "${slug}", sdkVersions: []) {
            id
          }
        }
      }`
    )
    .toPromise();

  if (error) {
    throw error;
  }
  return data.project.byUsernameAndSlug.id;
>>>>>>> 9b807bb2
}

/**
 * Registers new project on Expo servers
 * @returns Created project's ID
 */
async function registerNewProjectAsync({
  accountName,
  projectName,
  privacy,
}: ProjectInfo): Promise<string> {
  const { data } = await apiClient
    .post('projects', {
      json: {
        accountName,
        projectName,
        privacy: privacy ?? 'public',
      },
    })
    .json();
  return data.id;
}<|MERGE_RESOLUTION|>--- conflicted
+++ resolved
@@ -59,28 +59,8 @@
   accountName: string,
   slug: string
 ): Promise<string> {
-<<<<<<< HEAD
-  const project = await ProjectQuery.idByUsernameAndSlugAsync(username, slug);
+  const project = await ProjectQuery.idByUsernameAndSlugAsync(accountName, slug);
   return project.id;
-=======
-  const { data, error } = await graphqlClient
-    .query(
-      gql`
-      {
-        project {
-          byUsernameAndSlug(username: "${accountName}", slug: "${slug}", sdkVersions: []) {
-            id
-          }
-        }
-      }`
-    )
-    .toPromise();
-
-  if (error) {
-    throw error;
-  }
-  return data.project.byUsernameAndSlug.id;
->>>>>>> 9b807bb2
 }
 
 /**
