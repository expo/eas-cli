--- conflicted
+++ resolved
@@ -420,16 +420,7 @@
           "default": "default",
           "anyOf": [
             {
-<<<<<<< HEAD
-              "enum": [
-                "default",
-                "medium",
-                "large",
-                "m-medium"
-              ]
-=======
               "enum": ["default", "medium", "large", "m-medium"]
->>>>>>> 6cb02d0c
             },
             {
               "type": "string"
