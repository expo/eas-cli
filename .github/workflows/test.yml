name: Run tests
on:
  push:
    branches: [main]
  pull_request:
    types: [opened, synchronize]

jobs:
  test:
    runs-on: ubuntu-latest
    strategy:
      matrix:
        node: ['12', '14']
        include:
          - node: '14'
            coverage: true
    name: Test with Node ${{ matrix.node }}
    steps:
      - uses: actions/checkout@v2
      - name: Setup node
        uses: actions/setup-node@v1
        with:
          node-version: ${{ matrix.node }}
      - run: yarn install --frozen-lockfile --check-files
      - run: yarn test
<<<<<<< HEAD
        if: ${{ !matrix.coverage }}
      - run: yarn test --coverage
        if: ${{ matrix.coverage }}
      - run: yarn lint
      - uses: codecov/codecov-action@v1
        if: ${{ matrix.coverage }}
        with:
          token: ${{ secrets.CODECOV_TOKEN }}
=======
      - run: yarn lint
      - run: shellcheck bin/*.sh
>>>>>>> 07d78b31
<|MERGE_RESOLUTION|>--- conflicted
+++ resolved
@@ -23,16 +23,12 @@
           node-version: ${{ matrix.node }}
       - run: yarn install --frozen-lockfile --check-files
       - run: yarn test
-<<<<<<< HEAD
         if: ${{ !matrix.coverage }}
       - run: yarn test --coverage
         if: ${{ matrix.coverage }}
       - run: yarn lint
+      - run: shellcheck bin/*.sh
       - uses: codecov/codecov-action@v1
         if: ${{ matrix.coverage }}
         with:
-          token: ${{ secrets.CODECOV_TOKEN }}
-=======
-      - run: yarn lint
-      - run: shellcheck bin/*.sh
->>>>>>> 07d78b31
+          token: ${{ secrets.CODECOV_TOKEN }}